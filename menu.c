/* $OpenBSD$ */

/*
 * Copyright (c) 2019 Nicholas Marriott <nicholas.marriott@gmail.com>
 *
 * Permission to use, copy, modify, and distribute this software for any
 * purpose with or without fee is hereby granted, provided that the above
 * copyright notice and this permission notice appear in all copies.
 *
 * THE SOFTWARE IS PROVIDED "AS IS" AND THE AUTHOR DISCLAIMS ALL WARRANTIES
 * WITH REGARD TO THIS SOFTWARE INCLUDING ALL IMPLIED WARRANTIES OF
 * MERCHANTABILITY AND FITNESS. IN NO EVENT SHALL THE AUTHOR BE LIABLE FOR
 * ANY SPECIAL, DIRECT, INDIRECT, OR CONSEQUENTIAL DAMAGES OR ANY DAMAGES
 * WHATSOEVER RESULTING FROM LOSS OF MIND, USE, DATA OR PROFITS, WHETHER
 * IN AN ACTION OF CONTRACT, NEGLIGENCE OR OTHER TORTIOUS ACTION, ARISING
 * OUT OF OR IN CONNECTION WITH THE USE OR PERFORMANCE OF THIS SOFTWARE.
 */

#include <sys/types.h>

#include <stdlib.h>
#include <string.h>

#include "tmux.h"

struct menu_data {
	struct cmdq_item	*item;
	int			 flags;

	struct grid_cell	 style;
	struct grid_cell	 border_style;
	enum box_lines		 border_lines;

	struct cmd_find_state	 fs;
	struct screen		 s;

	u_int			 px;
	u_int			 py;

	struct menu		*menu;
	int			 choice;

	menu_choice_cb		 cb;
	void			*data;
};

void
menu_add_items(struct menu *menu, const struct menu_item *items,
    struct cmdq_item *qitem, struct client *c, struct cmd_find_state *fs)
{
	const struct menu_item	*loop;

	for (loop = items; loop->name != NULL; loop++)
		menu_add_item(menu, loop, qitem, c, fs);
}

void
menu_add_item(struct menu *menu, const struct menu_item *item,
    struct cmdq_item *qitem, struct client *c, struct cmd_find_state *fs)
{
	struct menu_item	*new_item;
	const char		*key = NULL, *cmd, *suffix = "";
	char			*s, *trimmed, *name;
	u_int			 width, max_width;
	int			 line;
	size_t			 keylen, slen;

	line = (item == NULL || item->name == NULL || *item->name == '\0');
	if (line && menu->count == 0)
		return;
	if (line && menu->items[menu->count - 1].name == NULL)
		return;

	menu->items = xreallocarray(menu->items, menu->count + 1,
	    sizeof *menu->items);
	new_item = &menu->items[menu->count++];
	memset(new_item, 0, sizeof *new_item);

	if (line)
		return;

	if (fs != NULL)
		s = format_single_from_state(qitem, item->name, c, fs);
	else
		s = format_single(qitem, item->name, c, NULL, NULL, NULL);
	if (*s == '\0') { /* no item if empty after format expanded */
		menu->count--;
		return;
	}
	max_width = c->tty.sx - 4;

	slen = strlen(s);
	if (*s != '-' && item->key != KEYC_UNKNOWN && item->key != KEYC_NONE) {
		key = key_string_lookup_key(item->key, 0);
		keylen = strlen(key) + 3; /* 3 = space and two brackets */

		/*
		 * Add the key if it is shorter than a quarter of the available
		 * space or there is space for the entire item text and the
		 * key.
		 */
		if (keylen <= max_width / 4)
			max_width -= keylen;
		else if (keylen >= max_width || slen >= max_width - keylen)
			key = NULL;
	}

	if (slen > max_width) {
		max_width--;
		suffix = ">";
	}
	trimmed = format_trim_right(s, max_width);
	if (key != NULL) {
		xasprintf(&name, "%s%s#[default] #[align=right](%s)",
		    trimmed, suffix, key);
	} else
		xasprintf(&name, "%s%s", trimmed, suffix);
	free(trimmed);

	new_item->name = name;
	free(s);

	cmd = item->command;
	if (cmd != NULL) {
		if (fs != NULL)
			s = format_single_from_state(qitem, cmd, c, fs);
		else
			s = format_single(qitem, cmd, c, NULL, NULL, NULL);
	} else
		s = NULL;
	new_item->command = s;
	new_item->key = item->key;

	width = format_width(new_item->name);
	if (*new_item->name == '-')
		width--;
	if (width > menu->width)
		menu->width = width;
}

struct menu *
menu_create(const char *title)
{
	struct menu	*menu;

	menu = xcalloc(1, sizeof *menu);
	menu->title = xstrdup(title);
	menu->width = format_width(title);

	return (menu);
}

void
menu_free(struct menu *menu)
{
	u_int	i;

	for (i = 0; i < menu->count; i++) {
		free((void *)menu->items[i].name);
		free((void *)menu->items[i].command);
	}
	free(menu->items);

	free((void *)menu->title);
	free(menu);
}

struct screen *
menu_mode_cb(__unused struct client *c, void *data, u_int *cx, u_int *cy)
{
	struct menu_data	*md = data;

	*cx = md->px + 2;
	if (md->choice == -1)
		*cy = md->py;
	else
		*cy = md->py + 1 + md->choice;

	return (&md->s);
}

/* Return parts of the input range which are not obstructed by the menu. */
void
menu_check_cb(__unused struct client *c, void *data, u_int px, u_int py,
    u_int nx, struct overlay_ranges *r)
{
	struct menu_data	*md = data;
	struct menu		*menu = md->menu;

	server_client_overlay_range(md->px, md->py, menu->width + 4,
	    menu->count + 2, px, py, nx, r);
}

void
menu_draw_cb(struct client *c, void *data,
    __unused struct screen_redraw_ctx *rctx)
{
	struct menu_data	*md = data;
	struct tty		*tty = &c->tty;
	struct screen		*s = &md->s;
	struct menu		*menu = md->menu;
	struct screen_write_ctx	 ctx;
	u_int			 i, px = md->px, py = md->py;
	struct grid_cell	 gc;

	screen_write_start(&ctx, s);
	screen_write_clearscreen(&ctx, 8);

<<<<<<< HEAD
	if (md->border_lines != BOX_LINES_NONE)
		screen_write_box(&ctx, menu->width + 4, menu->count + 2,
		    md->border_lines, &md->border_style, menu->title);

=======
	if (md->border_lines != BOX_LINES_NONE) {
		screen_write_box(&ctx, menu->width + 4, menu->count + 2,
		    md->border_lines, &md->border_style, menu->title);
	}
>>>>>>> 4c60afde
	style_apply(&gc, c->session->curw->window->options, "mode-style", NULL);

	screen_write_menu(&ctx, menu, md->choice, md->border_lines,
	    &md->style, &md->border_style, &gc);
	screen_write_stop(&ctx);

	for (i = 0; i < screen_size_y(&md->s); i++) {
		tty_draw_line(tty, s, 0, i, menu->width + 4, px, py + i,
		    &grid_default_cell, NULL);
	}
}

void
menu_free_cb(__unused struct client *c, void *data)
{
	struct menu_data	*md = data;

	if (md->item != NULL)
		cmdq_continue(md->item);

	if (md->cb != NULL)
		md->cb(md->menu, UINT_MAX, KEYC_NONE, md->data);

	screen_free(&md->s);
	menu_free(md->menu);
	free(md);
}

int
menu_key_cb(struct client *c, void *data, struct key_event *event)
{
	struct menu_data		*md = data;
	struct menu			*menu = md->menu;
	struct mouse_event		*m = &event->m;
	u_int				 i;
	int				 count = menu->count, old = md->choice;
	const char			*name = NULL;
	const struct menu_item		*item;
	struct cmdq_state		*state;
	enum cmd_parse_status		 status;
	char				*error;

	if (KEYC_IS_MOUSE(event->key)) {
		if (md->flags & MENU_NOMOUSE) {
			if (MOUSE_BUTTONS(m->b) != MOUSE_BUTTON_1)
				return (1);
			return (0);
		}
		if (m->x < md->px ||
		    m->x > md->px + 4 + menu->width ||
		    m->y < md->py + 1 ||
		    m->y > md->py + 1 + count - 1) {
			if (~md->flags & MENU_STAYOPEN) {
				if (MOUSE_RELEASE(m->b))
					return (1);
			} else {
				if (!MOUSE_RELEASE(m->b) &&
				    !MOUSE_WHEEL(m->b) &&
				    !MOUSE_DRAG(m->b))
					return (1);
			}
			if (md->choice != -1) {
				md->choice = -1;
				c->flags |= CLIENT_REDRAWOVERLAY;
			}
			return (0);
		}
		if (~md->flags & MENU_STAYOPEN) {
			if (MOUSE_RELEASE(m->b))
				goto chosen;
		} else {
			if (!MOUSE_WHEEL(m->b) && !MOUSE_DRAG(m->b))
				goto chosen;
		}
		md->choice = m->y - (md->py + 1);
		if (md->choice != old)
			c->flags |= CLIENT_REDRAWOVERLAY;
		return (0);
	}
	for (i = 0; i < (u_int)count; i++) {
		name = menu->items[i].name;
		if (name == NULL || *name == '-')
			continue;
		if (event->key == menu->items[i].key) {
			md->choice = i;
			goto chosen;
		}
	}
	switch (event->key & ~KEYC_MASK_FLAGS) {
	case KEYC_UP:
	case 'k':
		if (old == -1)
			old = 0;
		do {
			if (md->choice == -1 || md->choice == 0)
				md->choice = count - 1;
			else
				md->choice--;
			name = menu->items[md->choice].name;
		} while ((name == NULL || *name == '-') && md->choice != old);
		c->flags |= CLIENT_REDRAWOVERLAY;
		return (0);
	case KEYC_BSPACE:
		if (~md->flags & MENU_TAB)
			break;
		return (1);
	case '\011': /* Tab */
		if (~md->flags & MENU_TAB)
			break;
		if (md->choice == count - 1)
			return (1);
		/* FALLTHROUGH */
	case KEYC_DOWN:
	case 'j':
		if (old == -1)
			old = 0;
		do {
			if (md->choice == -1 || md->choice == count - 1)
				md->choice = 0;
			else
				md->choice++;
			name = menu->items[md->choice].name;
		} while ((name == NULL || *name == '-') && md->choice != old);
		c->flags |= CLIENT_REDRAWOVERLAY;
		return (0);
	case KEYC_PPAGE:
	case '\002': /* C-b */
		if (md->choice < 6)
			md->choice = 0;
		else {
			i = 5;
			while (i > 0) {
				md->choice--;
				name = menu->items[md->choice].name;
				if (md->choice != 0 &&
				    (name != NULL && *name != '-'))
					i--;
				else if (md->choice == 0)
					break;
			}
		}
		c->flags |= CLIENT_REDRAWOVERLAY;
		break;
	case KEYC_NPAGE:
		if (md->choice > count - 6) {
			md->choice = count - 1;
			name = menu->items[md->choice].name;
		} else {
			i = 5;
			while (i > 0) {
				md->choice++;
				name = menu->items[md->choice].name;
				if (md->choice != count - 1 &&
				    (name != NULL && *name != '-'))
					i++;
				else if (md->choice == count - 1)
					break;
			}
		}
		while (name == NULL || *name == '-') {
			md->choice--;
			name = menu->items[md->choice].name;
		}
		c->flags |= CLIENT_REDRAWOVERLAY;
		break;
	case 'g':
	case KEYC_HOME:
		md->choice = 0;
		name = menu->items[md->choice].name;
		while (name == NULL || *name == '-') {
			md->choice++;
			name = menu->items[md->choice].name;
		}
		c->flags |= CLIENT_REDRAWOVERLAY;
		break;
	case 'G':
	case KEYC_END:
		md->choice = count - 1;
		name = menu->items[md->choice].name;
		while (name == NULL || *name == '-') {
			md->choice--;
			name = menu->items[md->choice].name;
		}
		c->flags |= CLIENT_REDRAWOVERLAY;
		break;
	case '\006': /* C-f */
		break;
	case '\r':
		goto chosen;
	case '\033': /* Escape */
	case '\003': /* C-c */
	case '\007': /* C-g */
	case 'q':
		return (1);
	}
	return (0);

chosen:
	if (md->choice == -1)
		return (1);
	item = &menu->items[md->choice];
	if (item->name == NULL || *item->name == '-') {
		if (md->flags & MENU_STAYOPEN)
			return (0);
		return (1);
	}
	if (md->cb != NULL) {
	    md->cb(md->menu, md->choice, item->key, md->data);
	    md->cb = NULL;
	    return (1);
	}

	if (md->item != NULL)
		event = cmdq_get_event(md->item);
	else
		event = NULL;
	state = cmdq_new_state(&md->fs, event, 0);

	status = cmd_parse_and_append(item->command, NULL, c, state, &error);
	if (status == CMD_PARSE_ERROR) {
		cmdq_append(c, cmdq_get_error(error));
		free(error);
	}
	cmdq_free_state(state);

	return (1);
}

struct menu_data *
menu_prepare(struct menu *menu, int flags, int starting_choice,
    struct cmdq_item *item, u_int px, u_int py, struct client *c,
    enum box_lines lines, const char *style, const char *border_style,
    struct cmd_find_state *fs, menu_choice_cb cb, void *data)
{
	struct menu_data	*md;
	int			 choice;
	const char		*name;
	struct style		 sytmp;
	struct options		*o = c->session->curw->window->options;

	if (c->tty.sx < menu->width + 4 || c->tty.sy < menu->count + 2)
		return (NULL);
	if (px + menu->width + 4 > c->tty.sx)
		px = c->tty.sx - menu->width - 4;
	if (py + menu->count + 2 > c->tty.sy)
		py = c->tty.sy - menu->count - 2;

	if (lines == BOX_LINES_DEFAULT)
		lines = options_get_number(o, "menu-border-lines");

	md = xcalloc(1, sizeof *md);
	md->item = item;
	md->flags = flags;
	md->border_lines = lines;

	memcpy(&md->style, &grid_default_cell, sizeof md->style);
	style_apply(&md->style, o, "menu-style", NULL);
	if (style != NULL) {
		style_set(&sytmp, &grid_default_cell);
		if (style_parse(&sytmp, &md->style, style) == 0) {
			md->style.fg = sytmp.gc.fg;
			md->style.bg = sytmp.gc.bg;
		}
	}
	md->style.attr = 0;

	memcpy(&md->border_style, &grid_default_cell, sizeof md->border_style);
	style_apply(&md->border_style, o, "menu-border-style", NULL);
	if (border_style != NULL) {
		style_set(&sytmp, &grid_default_cell);
		if (style_parse(&sytmp, &md->border_style, border_style) == 0) {
			md->border_style.fg = sytmp.gc.fg;
			md->border_style.bg = sytmp.gc.bg;
		}
	}
	md->border_style.attr = 0;

	if (fs != NULL)
		cmd_find_copy_state(&md->fs, fs);
	screen_init(&md->s, menu->width + 4, menu->count + 2, 0);
	if (~md->flags & MENU_NOMOUSE)
		md->s.mode |= (MODE_MOUSE_ALL|MODE_MOUSE_BUTTON);
	md->s.mode &= ~MODE_CURSOR;

	md->px = px;
	md->py = py;

	md->menu = menu;
	md->choice = -1;

	if (md->flags & MENU_NOMOUSE) {
		if (starting_choice >= (int)menu->count) {
			starting_choice = menu->count - 1;
			choice = starting_choice + 1;
			for (;;) {
				name = menu->items[choice - 1].name;
				if (name != NULL && *name != '-') {
					md->choice = choice - 1;
					break;
				}
				if (--choice == 0)
					choice = menu->count;
				if (choice == starting_choice + 1)
					break;
			}
		} else if (starting_choice >= 0) {
			choice = starting_choice;
			for (;;) {
				name = menu->items[choice].name;
				if (name != NULL && *name != '-') {
					md->choice = choice;
					break;
				}
				if (++choice == (int)menu->count)
					choice = 0;
				if (choice == starting_choice)
					break;
			}
		}
	}

	md->cb = cb;
	md->data = data;
	return (md);
}

int
menu_display(struct menu *menu, int flags, int starting_choice,
    struct cmdq_item *item, u_int px, u_int py, struct client *c,
    enum box_lines lines, const char *style, const char *border_style,
    struct cmd_find_state *fs, menu_choice_cb cb, void *data)
{
	struct menu_data	*md;

	md = menu_prepare(menu, flags, starting_choice, item, px, py, c, lines,
	    style, border_style, fs, cb, data);
	if (md == NULL)
		return (-1);
	server_client_set_overlay(c, 0, NULL, menu_mode_cb, menu_draw_cb,
	    menu_key_cb, menu_free_cb, NULL, md);
	return (0);
}<|MERGE_RESOLUTION|>--- conflicted
+++ resolved
@@ -206,17 +206,10 @@
 	screen_write_start(&ctx, s);
 	screen_write_clearscreen(&ctx, 8);
 
-<<<<<<< HEAD
-	if (md->border_lines != BOX_LINES_NONE)
-		screen_write_box(&ctx, menu->width + 4, menu->count + 2,
-		    md->border_lines, &md->border_style, menu->title);
-
-=======
 	if (md->border_lines != BOX_LINES_NONE) {
 		screen_write_box(&ctx, menu->width + 4, menu->count + 2,
 		    md->border_lines, &md->border_style, menu->title);
 	}
->>>>>>> 4c60afde
 	style_apply(&gc, c->session->curw->window->options, "mode-style", NULL);
 
 	screen_write_menu(&ctx, menu, md->choice, md->border_lines,
