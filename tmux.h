/* $OpenBSD$ */

/*
 * Copyright (c) 2007 Nicholas Marriott <nicholas.marriott@gmail.com>
 *
 * Permission to use, copy, modify, and distribute this software for any
 * purpose with or without fee is hereby granted, provided that the above
 * copyright notice and this permission notice appear in all copies.
 *
 * THE SOFTWARE IS PROVIDED "AS IS" AND THE AUTHOR DISCLAIMS ALL WARRANTIES
 * WITH REGARD TO THIS SOFTWARE INCLUDING ALL IMPLIED WARRANTIES OF
 * MERCHANTABILITY AND FITNESS. IN NO EVENT SHALL THE AUTHOR BE LIABLE FOR
 * ANY SPECIAL, DIRECT, INDIRECT, OR CONSEQUENTIAL DAMAGES OR ANY DAMAGES
 * WHATSOEVER RESULTING FROM LOSS OF MIND, USE, DATA OR PROFITS, WHETHER
 * IN AN ACTION OF CONTRACT, NEGLIGENCE OR OTHER TORTIOUS ACTION, ARISING
 * OUT OF OR IN CONNECTION WITH THE USE OR PERFORMANCE OF THIS SOFTWARE.
 */

#ifndef TMUX_H
#define TMUX_H

#include <sys/time.h>
#include <sys/uio.h>

#include <limits.h>
#include <stdarg.h>
#include <stdio.h>
#include <termios.h>

#ifdef HAVE_UTEMPTER
#include <utempter.h>
#endif

#include "compat.h"
#include "tmux-protocol.h"
#include "xmalloc.h"

extern char   **environ;

struct args;
struct args_command_state;
struct client;
struct cmd;
struct cmd_find_state;
struct cmdq_item;
struct cmdq_list;
struct cmdq_state;
struct cmds;
struct control_state;
struct environ;
struct format_job_tree;
struct format_tree;
struct input_ctx;
struct job;
struct menu_data;
struct mode_tree_data;
struct mouse_event;
struct options;
struct options_array_item;
struct options_entry;
struct screen_write_citem;
struct screen_write_cline;
struct screen_write_ctx;
struct session;
struct tty_ctx;
struct tty_code;
struct tty_key;
struct tmuxpeer;
struct tmuxproc;
struct winlink;

/* Default configuration files and socket paths. */
#ifndef TMUX_CONF
#define TMUX_CONF "/etc/tmux.conf:~/.tmux.conf"
#endif
#ifndef TMUX_SOCK
#define TMUX_SOCK "$TMUX_TMPDIR:" _PATH_TMP
#endif
#ifndef TMUX_TERM
#define TMUX_TERM "screen"
#endif

/* Minimum layout cell size, NOT including border lines. */
#define PANE_MINIMUM 1

/* Minimum and maximum window size. */
#define WINDOW_MINIMUM PANE_MINIMUM
#define WINDOW_MAXIMUM 10000

/* Automatic name refresh interval, in microseconds. Must be < 1 second. */
#define NAME_INTERVAL 500000

/* Default pixel cell sizes. */
#define DEFAULT_XPIXEL 16
#define DEFAULT_YPIXEL 32

/* Attribute to make GCC check printf-like arguments. */
#define printflike(a, b) __attribute__ ((format (printf, a, b)))

/* Number of items in array. */
#ifndef nitems
#define nitems(_a) (sizeof((_a)) / sizeof((_a)[0]))
#endif

/* Alert option values. */
#define ALERT_NONE 0
#define ALERT_ANY 1
#define ALERT_CURRENT 2
#define ALERT_OTHER 3

/* Visual option values. */
#define VISUAL_OFF 0
#define VISUAL_ON 1
#define VISUAL_BOTH 2

/* No key or unknown key. */
#define KEYC_NONE            0x000ff000000000ULL
#define KEYC_UNKNOWN         0x000fe000000000ULL

/*
 * Base for special (that is, not Unicode) keys. An enum must be at most a
 * signed int, so these are based in the highest Unicode PUA.
 */
#define KEYC_BASE            0x0000000010e000ULL
#define KEYC_USER            0x0000000010f000ULL

/* Key modifier bits. */
#define KEYC_META            0x00100000000000ULL
#define KEYC_CTRL            0x00200000000000ULL
#define KEYC_SHIFT           0x00400000000000ULL

/* Key flag bits. */
#define KEYC_LITERAL         0x01000000000000ULL
#define KEYC_KEYPAD          0x02000000000000ULL
#define KEYC_CURSOR          0x04000000000000ULL
#define KEYC_IMPLIED_META    0x08000000000000ULL
#define KEYC_BUILD_MODIFIERS 0x10000000000000ULL
#define KEYC_VI              0x20000000000000ULL

/* Masks for key bits. */
#define KEYC_MASK_MODIFIERS  0x00f00000000000ULL
#define KEYC_MASK_FLAGS      0xff000000000000ULL
#define KEYC_MASK_KEY        0x000fffffffffffULL

/* Available user keys. */
#define KEYC_NUSER 1000

/* Is this a mouse key? */
#define KEYC_IS_MOUSE(key) \
	(((key) & KEYC_MASK_KEY) >= KEYC_MOUSE && \
	 ((key) & KEYC_MASK_KEY) < KEYC_BSPACE)

/* Is this a Unicode key? */
#define KEYC_IS_UNICODE(key) \
	(((key) & KEYC_MASK_KEY) > 0x7f && \
	 (((key) & KEYC_MASK_KEY) < KEYC_BASE || \
	  ((key) & KEYC_MASK_KEY) >= KEYC_BASE_END))

/* Multiple click timeout. */
#define KEYC_CLICK_TIMEOUT 300

/* Mouse key codes. */
#define KEYC_MOUSE_KEY(name)					\
	KEYC_ ## name ## _PANE,					\
	KEYC_ ## name ## _STATUS,				\
	KEYC_ ## name ## _STATUS_LEFT,				\
	KEYC_ ## name ## _STATUS_RIGHT,				\
	KEYC_ ## name ## _STATUS_DEFAULT,			\
	KEYC_ ## name ## _BORDER
#define KEYC_MOUSE_STRING(name, s)				\
	{ #s "Pane", KEYC_ ## name ## _PANE },			\
	{ #s "Status", KEYC_ ## name ## _STATUS },		\
	{ #s "StatusLeft", KEYC_ ## name ## _STATUS_LEFT },	\
	{ #s "StatusRight", KEYC_ ## name ## _STATUS_RIGHT },	\
	{ #s "StatusDefault", KEYC_ ## name ## _STATUS_DEFAULT }, \
	{ #s "Border", KEYC_ ## name ## _BORDER }

/*
 * A single key. This can be ASCII or Unicode or one of the keys between
 * KEYC_BASE and KEYC_BASE_END.
 */
typedef unsigned long long key_code;

/* Special key codes. */
enum {
	/* Focus events. */
	KEYC_FOCUS_IN = KEYC_BASE,
	KEYC_FOCUS_OUT,

	/* "Any" key, used if not found in key table. */
	KEYC_ANY,

	/* Paste brackets. */
	KEYC_PASTE_START,
	KEYC_PASTE_END,

	/* Mouse keys. */
	KEYC_MOUSE, /* unclassified mouse event */
	KEYC_DRAGGING, /* dragging in progress */
	KEYC_DOUBLECLICK, /* double click complete */
	KEYC_MOUSE_KEY(MOUSEMOVE),
	KEYC_MOUSE_KEY(MOUSEDOWN1),
	KEYC_MOUSE_KEY(MOUSEDOWN2),
	KEYC_MOUSE_KEY(MOUSEDOWN3),
	KEYC_MOUSE_KEY(MOUSEUP1),
	KEYC_MOUSE_KEY(MOUSEUP2),
	KEYC_MOUSE_KEY(MOUSEUP3),
	KEYC_MOUSE_KEY(MOUSEDRAG1),
	KEYC_MOUSE_KEY(MOUSEDRAG2),
	KEYC_MOUSE_KEY(MOUSEDRAG3),
	KEYC_MOUSE_KEY(MOUSEDRAGEND1),
	KEYC_MOUSE_KEY(MOUSEDRAGEND2),
	KEYC_MOUSE_KEY(MOUSEDRAGEND3),
	KEYC_MOUSE_KEY(WHEELUP),
	KEYC_MOUSE_KEY(WHEELDOWN),
	KEYC_MOUSE_KEY(SECONDCLICK1),
	KEYC_MOUSE_KEY(SECONDCLICK2),
	KEYC_MOUSE_KEY(SECONDCLICK3),
	KEYC_MOUSE_KEY(DOUBLECLICK1),
	KEYC_MOUSE_KEY(DOUBLECLICK2),
	KEYC_MOUSE_KEY(DOUBLECLICK3),
	KEYC_MOUSE_KEY(TRIPLECLICK1),
	KEYC_MOUSE_KEY(TRIPLECLICK2),
	KEYC_MOUSE_KEY(TRIPLECLICK3),

	/* Backspace key. */
	KEYC_BSPACE,

	/* Function keys. */
	KEYC_F1,
	KEYC_F2,
	KEYC_F3,
	KEYC_F4,
	KEYC_F5,
	KEYC_F6,
	KEYC_F7,
	KEYC_F8,
	KEYC_F9,
	KEYC_F10,
	KEYC_F11,
	KEYC_F12,
	KEYC_IC,
	KEYC_DC,
	KEYC_HOME,
	KEYC_END,
	KEYC_NPAGE,
	KEYC_PPAGE,
	KEYC_BTAB,

	/* Arrow keys. */
	KEYC_UP,
	KEYC_DOWN,
	KEYC_LEFT,
	KEYC_RIGHT,

	/* Numeric keypad. */
	KEYC_KP_SLASH,
	KEYC_KP_STAR,
	KEYC_KP_MINUS,
	KEYC_KP_SEVEN,
	KEYC_KP_EIGHT,
	KEYC_KP_NINE,
	KEYC_KP_PLUS,
	KEYC_KP_FOUR,
	KEYC_KP_FIVE,
	KEYC_KP_SIX,
	KEYC_KP_ONE,
	KEYC_KP_TWO,
	KEYC_KP_THREE,
	KEYC_KP_ENTER,
	KEYC_KP_ZERO,
	KEYC_KP_PERIOD,

	/* End of special keys. */
	KEYC_BASE_END
};

/* Termcap codes. */
enum tty_code_code {
	TTYC_ACSC,
	TTYC_AM,
	TTYC_AX,
	TTYC_BCE,
	TTYC_BEL,
	TTYC_BIDI,
	TTYC_BLINK,
	TTYC_BOLD,
	TTYC_CIVIS,
	TTYC_CLEAR,
	TTYC_CLMG,
	TTYC_CMG,
	TTYC_CNORM,
	TTYC_COLORS,
	TTYC_CR,
	TTYC_CS,
	TTYC_CSR,
	TTYC_CUB,
	TTYC_CUB1,
	TTYC_CUD,
	TTYC_CUD1,
	TTYC_CUF,
	TTYC_CUF1,
	TTYC_CUP,
	TTYC_CUU,
	TTYC_CUU1,
	TTYC_CVVIS,
	TTYC_DCH,
	TTYC_DCH1,
	TTYC_DIM,
	TTYC_DL,
	TTYC_DL1,
	TTYC_DSBP,
	TTYC_DSEKS,
	TTYC_DSFCS,
	TTYC_DSMG,
	TTYC_E3,
	TTYC_ECH,
	TTYC_ED,
	TTYC_EL,
	TTYC_EL1,
	TTYC_ENACS,
	TTYC_ENBP,
	TTYC_ENEKS,
	TTYC_ENFCS,
	TTYC_ENMG,
	TTYC_FSL,
	TTYC_HOME,
	TTYC_HPA,
	TTYC_ICH,
	TTYC_ICH1,
	TTYC_IL,
	TTYC_IL1,
	TTYC_INDN,
	TTYC_INVIS,
	TTYC_KCBT,
	TTYC_KCUB1,
	TTYC_KCUD1,
	TTYC_KCUF1,
	TTYC_KCUU1,
	TTYC_KDC2,
	TTYC_KDC3,
	TTYC_KDC4,
	TTYC_KDC5,
	TTYC_KDC6,
	TTYC_KDC7,
	TTYC_KDCH1,
	TTYC_KDN2,
	TTYC_KDN3,
	TTYC_KDN4,
	TTYC_KDN5,
	TTYC_KDN6,
	TTYC_KDN7,
	TTYC_KEND,
	TTYC_KEND2,
	TTYC_KEND3,
	TTYC_KEND4,
	TTYC_KEND5,
	TTYC_KEND6,
	TTYC_KEND7,
	TTYC_KF1,
	TTYC_KF10,
	TTYC_KF11,
	TTYC_KF12,
	TTYC_KF13,
	TTYC_KF14,
	TTYC_KF15,
	TTYC_KF16,
	TTYC_KF17,
	TTYC_KF18,
	TTYC_KF19,
	TTYC_KF2,
	TTYC_KF20,
	TTYC_KF21,
	TTYC_KF22,
	TTYC_KF23,
	TTYC_KF24,
	TTYC_KF25,
	TTYC_KF26,
	TTYC_KF27,
	TTYC_KF28,
	TTYC_KF29,
	TTYC_KF3,
	TTYC_KF30,
	TTYC_KF31,
	TTYC_KF32,
	TTYC_KF33,
	TTYC_KF34,
	TTYC_KF35,
	TTYC_KF36,
	TTYC_KF37,
	TTYC_KF38,
	TTYC_KF39,
	TTYC_KF4,
	TTYC_KF40,
	TTYC_KF41,
	TTYC_KF42,
	TTYC_KF43,
	TTYC_KF44,
	TTYC_KF45,
	TTYC_KF46,
	TTYC_KF47,
	TTYC_KF48,
	TTYC_KF49,
	TTYC_KF5,
	TTYC_KF50,
	TTYC_KF51,
	TTYC_KF52,
	TTYC_KF53,
	TTYC_KF54,
	TTYC_KF55,
	TTYC_KF56,
	TTYC_KF57,
	TTYC_KF58,
	TTYC_KF59,
	TTYC_KF6,
	TTYC_KF60,
	TTYC_KF61,
	TTYC_KF62,
	TTYC_KF63,
	TTYC_KF7,
	TTYC_KF8,
	TTYC_KF9,
	TTYC_KHOM2,
	TTYC_KHOM3,
	TTYC_KHOM4,
	TTYC_KHOM5,
	TTYC_KHOM6,
	TTYC_KHOM7,
	TTYC_KHOME,
	TTYC_KIC2,
	TTYC_KIC3,
	TTYC_KIC4,
	TTYC_KIC5,
	TTYC_KIC6,
	TTYC_KIC7,
	TTYC_KICH1,
	TTYC_KIND,
	TTYC_KLFT2,
	TTYC_KLFT3,
	TTYC_KLFT4,
	TTYC_KLFT5,
	TTYC_KLFT6,
	TTYC_KLFT7,
	TTYC_KMOUS,
	TTYC_KNP,
	TTYC_KNXT2,
	TTYC_KNXT3,
	TTYC_KNXT4,
	TTYC_KNXT5,
	TTYC_KNXT6,
	TTYC_KNXT7,
	TTYC_KPP,
	TTYC_KPRV2,
	TTYC_KPRV3,
	TTYC_KPRV4,
	TTYC_KPRV5,
	TTYC_KPRV6,
	TTYC_KPRV7,
	TTYC_KRI,
	TTYC_KRIT2,
	TTYC_KRIT3,
	TTYC_KRIT4,
	TTYC_KRIT5,
	TTYC_KRIT6,
	TTYC_KRIT7,
	TTYC_KUP2,
	TTYC_KUP3,
	TTYC_KUP4,
	TTYC_KUP5,
	TTYC_KUP6,
	TTYC_KUP7,
	TTYC_MS,
	TTYC_OL,
	TTYC_OP,
	TTYC_RECT,
	TTYC_REV,
	TTYC_RGB,
	TTYC_RI,
	TTYC_RIN,
	TTYC_RMACS,
	TTYC_RMCUP,
	TTYC_RMKX,
	TTYC_SE,
	TTYC_SETAB,
	TTYC_SETAF,
	TTYC_SETAL,
	TTYC_SETRGBB,
	TTYC_SETRGBF,
	TTYC_SETULC,
	TTYC_SGR0,
	TTYC_SITM,
	TTYC_SMACS,
	TTYC_SMCUP,
	TTYC_SMKX,
	TTYC_SMOL,
	TTYC_SMSO,
	TTYC_SMUL,
	TTYC_SMULX,
	TTYC_SMXX,
	TTYC_SS,
	TTYC_SYNC,
	TTYC_TC,
	TTYC_TSL,
	TTYC_U8,
	TTYC_VPA,
	TTYC_XT
};

/* Character classes. */
#define WHITESPACE " "

/* Mode keys. */
#define MODEKEY_EMACS 0
#define MODEKEY_VI 1

/* Modes. */
#define MODE_CURSOR 0x1
#define MODE_INSERT 0x2
#define MODE_KCURSOR 0x4
#define MODE_KKEYPAD 0x8
#define MODE_WRAP 0x10
#define MODE_MOUSE_STANDARD 0x20
#define MODE_MOUSE_BUTTON 0x40
#define MODE_CURSOR_BLINKING 0x80
#define MODE_MOUSE_UTF8 0x100
#define MODE_MOUSE_SGR 0x200
#define MODE_BRACKETPASTE 0x400
#define MODE_FOCUSON 0x800
#define MODE_MOUSE_ALL 0x1000
#define MODE_ORIGIN 0x2000
#define MODE_CRLF 0x4000
#define MODE_KEXTENDED 0x8000
#define MODE_CURSOR_VERY_VISIBLE 0x10000

#define ALL_MODES 0xffffff
#define ALL_MOUSE_MODES (MODE_MOUSE_STANDARD|MODE_MOUSE_BUTTON|MODE_MOUSE_ALL)
#define MOTION_MOUSE_MODES (MODE_MOUSE_BUTTON|MODE_MOUSE_ALL)
#define CURSOR_MODES (MODE_CURSOR|MODE_CURSOR_BLINKING|MODE_CURSOR_VERY_VISIBLE)

/* A single UTF-8 character. */
typedef u_int utf8_char;

/*
 * An expanded UTF-8 character. UTF8_SIZE must be big enough to hold combining
 * characters as well. It can't be more than 32 bytes without changes to how
 * characters are stored.
 */
#define UTF8_SIZE 21
struct utf8_data {
	u_char	data[UTF8_SIZE];

	u_char	have;
	u_char	size;

	u_char	width;	/* 0xff if invalid */
};
enum utf8_state {
	UTF8_MORE,
	UTF8_DONE,
	UTF8_ERROR
};

/* Colour flags. */
#define COLOUR_FLAG_256 0x01000000
#define COLOUR_FLAG_RGB 0x02000000

/* Special colours. */
#define COLOUR_DEFAULT(c) ((c) == 8 || (c) == 9)

/* Replacement palette. */
struct colour_palette {
	int	 fg;
	int	 bg;

	int	*palette;
	int	*default_palette;
};

/* Grid attributes. Anything above 0xff is stored in an extended cell. */
#define GRID_ATTR_BRIGHT 0x1
#define GRID_ATTR_DIM 0x2
#define GRID_ATTR_UNDERSCORE 0x4
#define GRID_ATTR_BLINK 0x8
#define GRID_ATTR_REVERSE 0x10
#define GRID_ATTR_HIDDEN 0x20
#define GRID_ATTR_ITALICS 0x40
#define GRID_ATTR_CHARSET 0x80	/* alternative character set */
#define GRID_ATTR_STRIKETHROUGH 0x100
#define GRID_ATTR_UNDERSCORE_2 0x200
#define GRID_ATTR_UNDERSCORE_3 0x400
#define GRID_ATTR_UNDERSCORE_4 0x800
#define GRID_ATTR_UNDERSCORE_5 0x1000
#define GRID_ATTR_OVERLINE 0x2000

/* All underscore attributes. */
#define GRID_ATTR_ALL_UNDERSCORE \
	(GRID_ATTR_UNDERSCORE|	 \
	 GRID_ATTR_UNDERSCORE_2| \
	 GRID_ATTR_UNDERSCORE_3| \
	 GRID_ATTR_UNDERSCORE_4| \
	 GRID_ATTR_UNDERSCORE_5)

/* Grid flags. */
#define GRID_FLAG_FG256 0x1
#define GRID_FLAG_BG256 0x2
#define GRID_FLAG_PADDING 0x4
#define GRID_FLAG_EXTENDED 0x8
#define GRID_FLAG_SELECTED 0x10
#define GRID_FLAG_NOPALETTE 0x20
#define GRID_FLAG_CLEARED 0x40

/* Grid line flags. */
#define GRID_LINE_WRAPPED 0x1
#define GRID_LINE_EXTENDED 0x2
#define GRID_LINE_DEAD 0x4

#define CELL_INSIDE 0
#define CELL_TOPBOTTOM 1
#define CELL_LEFTRIGHT 2
#define CELL_TOPLEFT 3
#define CELL_TOPRIGHT 4
#define CELL_BOTTOMLEFT 5
#define CELL_BOTTOMRIGHT 6
#define CELL_TOPJOIN 7
#define CELL_BOTTOMJOIN 8
#define CELL_LEFTJOIN 9
#define CELL_RIGHTJOIN 10
#define CELL_JOIN 11
#define CELL_OUTSIDE 12

#define CELL_BORDERS " xqlkmjwvtun~"
#define SIMPLE_BORDERS " |-+++++++++."
#define PADDED_BORDERS "             "

/* Grid cell data. */
struct grid_cell {
	struct utf8_data	data;
	u_short			attr;
	u_char			flags;
	int			fg;
	int			bg;
	int			us;
};

/* Grid extended cell entry. */
struct grid_extd_entry {
	utf8_char		data;
	u_short			attr;
	u_char			flags;
	int			fg;
	int			bg;
	int			us;
} __packed;

/* Grid cell entry. */
struct grid_cell_entry {
	u_char			flags;
	union {
		u_int		offset;
		struct {
			u_char	attr;
			u_char	fg;
			u_char	bg;
			u_char	data;
		} data;
	};
} __packed;

/* Grid line. */
struct grid_line {
	u_int			 cellused;
	u_int			 cellsize;
	struct grid_cell_entry	*celldata;

	u_int			 extdsize;
	struct grid_extd_entry	*extddata;

	int			 flags;
} __packed;

/* Entire grid of cells. */
struct grid {
	int			 flags;
#define GRID_HISTORY 0x1 /* scroll lines into history */

	u_int			 sx;
	u_int			 sy;

	u_int			 hscrolled;
	u_int			 hsize;
	u_int			 hlimit;

	struct grid_line	*linedata;
};

/* Virtual cursor in a grid. */
struct grid_reader {
	struct grid	*gd;
	u_int		 cx;
	u_int		 cy;
};

/* Style alignment. */
enum style_align {
	STYLE_ALIGN_DEFAULT,
	STYLE_ALIGN_LEFT,
	STYLE_ALIGN_CENTRE,
	STYLE_ALIGN_RIGHT,
	STYLE_ALIGN_ABSOLUTE_CENTRE
};

/* Style list. */
enum style_list {
	STYLE_LIST_OFF,
	STYLE_LIST_ON,
	STYLE_LIST_FOCUS,
	STYLE_LIST_LEFT_MARKER,
	STYLE_LIST_RIGHT_MARKER,
};

/* Style range. */
enum style_range_type {
	STYLE_RANGE_NONE,
	STYLE_RANGE_LEFT,
	STYLE_RANGE_RIGHT,
	STYLE_RANGE_WINDOW
};
struct style_range {
	enum style_range_type	 type;
	u_int			 argument;

	u_int			 start;
	u_int			 end; /* not included */

	TAILQ_ENTRY(style_range) entry;
};
TAILQ_HEAD(style_ranges, style_range);

/* Style default. */
enum style_default_type {
	STYLE_DEFAULT_BASE,
	STYLE_DEFAULT_PUSH,
	STYLE_DEFAULT_POP
};

/* Style option. */
struct style {
	struct grid_cell	gc;
	int			ignore;

	int			fill;
	enum style_align	align;
	enum style_list		list;

	enum style_range_type	range_type;
	u_int			range_argument;

	enum style_default_type	default_type;
};

/* Cursor style. */
enum screen_cursor_style {
	SCREEN_CURSOR_DEFAULT,
	SCREEN_CURSOR_BLOCK,
	SCREEN_CURSOR_UNDERLINE,
	SCREEN_CURSOR_BAR
};

/* Virtual screen. */
struct screen_sel;
struct screen_titles;
struct screen {
	char				*title;
	char				*path;
	struct screen_titles		*titles;

	struct grid			*grid;	  /* grid data */

	u_int				 cx;	  /* cursor x */
	u_int				 cy;	  /* cursor y */

	enum screen_cursor_style	 cstyle;  /* cursor style */
	char				*ccolour; /* cursor colour */

	u_int				 rupper;  /* scroll region top */
	u_int				 rlower;  /* scroll region bottom */

	int				 mode;

	u_int				 saved_cx;
	u_int				 saved_cy;
	struct grid			*saved_grid;
	struct grid_cell		 saved_cell;
	int				 saved_flags;

	bitstr_t			*tabs;
	struct screen_sel		*sel;

	struct screen_write_cline	*write_list;
};

/* Screen write context. */
typedef void (*screen_write_init_ctx_cb)(struct screen_write_ctx *,
    struct tty_ctx *);
struct screen_write_ctx {
	struct window_pane		*wp;
	struct screen			*s;

	int				 flags;
	int				 box_lines;
#define SCREEN_WRITE_SYNC 0x1
#define SCREEN_WRITE_ZWJ 0x2

	screen_write_init_ctx_cb	 init_ctx_cb;
	void				*arg;

	struct screen_write_citem	*item;
	u_int				 scrolled;
	u_int				 bg;
};

/* Screen redraw context. */
struct screen_redraw_ctx {
	struct client	*c;

	u_int		 statuslines;
	int		 statustop;

	int		 pane_status;
	int		 pane_lines;

	struct grid_cell no_pane_gc;
	int		 no_pane_gc_set;

	u_int		 sx;
	u_int		 sy;
	u_int		 ox;
	u_int		 oy;
};

/* Screen size. */
#define screen_size_x(s) ((s)->grid->sx)
#define screen_size_y(s) ((s)->grid->sy)
#define screen_hsize(s) ((s)->grid->hsize)
#define screen_hlimit(s) ((s)->grid->hlimit)

/* Menu. */
struct menu_item {
	const char	*name;
	key_code	 key;
	const char	*command;
};
struct menu {
	const char		*title;
	struct menu_item	*items;
	u_int			 count;
	u_int			 width;
};
typedef void (*menu_choice_cb)(struct menu *, u_int, key_code, void *);

/*
 * Window mode. Windows can be in several modes and this is used to call the
 * right function to handle input and output.
 */
struct window_mode_entry;
struct window_mode {
	const char	*name;
	const char	*default_format;

	struct screen	*(*init)(struct window_mode_entry *,
			     struct cmd_find_state *, struct args *);
	void		 (*free)(struct window_mode_entry *);
	void		 (*resize)(struct window_mode_entry *, u_int, u_int);
	void		 (*update)(struct window_mode_entry *);
	void		 (*key)(struct window_mode_entry *, struct client *,
			     struct session *, struct winlink *, key_code,
			     struct mouse_event *);

	const char	*(*key_table)(struct window_mode_entry *);
	void		 (*command)(struct window_mode_entry *, struct client *,
			     struct session *, struct winlink *, struct args *,
			     struct mouse_event *);
	void		 (*formats)(struct window_mode_entry *,
			     struct format_tree *);
};

/* Active window mode. */
struct window_mode_entry {
	struct window_pane		*wp;
	struct window_pane		*swp;

	const struct window_mode	*mode;
	void				*data;

	struct screen			*screen;
	u_int				 prefix;

	TAILQ_ENTRY(window_mode_entry)	 entry;
};

/* Offsets into pane buffer. */
struct window_pane_offset {
	size_t	used;
};

/* Queued pane resize. */
struct window_pane_resize {
	u_int				sx;
	u_int				sy;

	u_int				osx;
	u_int				osy;

	TAILQ_ENTRY(window_pane_resize)	entry;
};
TAILQ_HEAD(window_pane_resizes, window_pane_resize);

/* Child window structure. */
struct window_pane {
	u_int		 id;
	u_int		 active_point;

	struct window	*window;
	struct options	*options;

	struct layout_cell *layout_cell;
	struct layout_cell *saved_layout_cell;

	u_int		 sx;
	u_int		 sy;

	u_int		 xoff;
	u_int		 yoff;

	int		 flags;
#define PANE_REDRAW 0x1
#define PANE_DROP 0x2
#define PANE_FOCUSED 0x4
/* 0x8 unused */
/* 0x10 unused */
/* 0x20 unused */
#define PANE_INPUTOFF 0x40
#define PANE_CHANGED 0x80
#define PANE_EXITED 0x100
#define PANE_STATUSREADY 0x200
#define PANE_STATUSDRAWN 0x400
#define PANE_EMPTY 0x800
#define PANE_STYLECHANGED 0x1000

	int		 argc;
	char	       **argv;
	char		*shell;
	char		*cwd;

	pid_t		 pid;
	char		 tty[TTY_NAME_MAX];
	int		 status;

	int		 fd;
	struct bufferevent *event;

	struct window_pane_offset offset;
	size_t		 base_offset;

	struct window_pane_resizes resize_queue;
	struct event	 resize_timer;

	struct input_ctx *ictx;

	struct grid_cell cached_gc;
	struct grid_cell cached_active_gc;
	struct colour_palette palette;

	int		 pipe_fd;
	struct bufferevent *pipe_event;
	struct window_pane_offset pipe_offset;

	struct screen	*screen;
	struct screen	 base;

	struct screen	 status_screen;
	size_t		 status_size;

	TAILQ_HEAD(, window_mode_entry) modes;

	char		*searchstr;
	int		 searchregex;

	int		 border_gc_set;
	struct grid_cell border_gc;

	TAILQ_ENTRY(window_pane) entry;
	RB_ENTRY(window_pane) tree_entry;
};
TAILQ_HEAD(window_panes, window_pane);
RB_HEAD(window_pane_tree, window_pane);

/* Window structure. */
struct window {
	u_int		 id;
	void		*latest;

	char		*name;
	struct event	 name_event;
	struct timeval	 name_time;

	struct event	 alerts_timer;
	struct event	 offset_timer;

	struct timeval	 activity_time;

	struct window_pane *active;
	struct window_pane *last;
	struct window_panes panes;

	int		 lastlayout;
	struct layout_cell *layout_root;
	struct layout_cell *saved_layout_root;
	char		*old_layout;

	u_int		 sx;
	u_int		 sy;
	u_int		 manual_sx;
	u_int		 manual_sy;
	u_int		 xpixel;
	u_int		 ypixel;

	u_int		 new_sx;
	u_int		 new_sy;
	u_int		 new_xpixel;
	u_int		 new_ypixel;

	int		 flags;
#define WINDOW_BELL 0x1
#define WINDOW_ACTIVITY 0x2
#define WINDOW_SILENCE 0x4
#define WINDOW_ZOOMED 0x8
#define WINDOW_WASZOOMED 0x10
#define WINDOW_RESIZE 0x20
#define WINDOW_ALERTFLAGS (WINDOW_BELL|WINDOW_ACTIVITY|WINDOW_SILENCE)

	int		 alerts_queued;
	TAILQ_ENTRY(window) alerts_entry;

	struct options	*options;

	u_int		 references;
	TAILQ_HEAD(, winlink) winlinks;

	RB_ENTRY(window) entry;
};
RB_HEAD(windows, window);

/* Entry on local window list. */
struct winlink {
	int		 idx;
	struct session	*session;
	struct window	*window;

	int		 flags;
#define WINLINK_BELL 0x1
#define WINLINK_ACTIVITY 0x2
#define WINLINK_SILENCE 0x4
#define WINLINK_ALERTFLAGS (WINLINK_BELL|WINLINK_ACTIVITY|WINLINK_SILENCE)

	RB_ENTRY(winlink) entry;
	TAILQ_ENTRY(winlink) wentry;
	TAILQ_ENTRY(winlink) sentry;
};
RB_HEAD(winlinks, winlink);
TAILQ_HEAD(winlink_stack, winlink);

/* Window size option. */
#define WINDOW_SIZE_LARGEST 0
#define WINDOW_SIZE_SMALLEST 1
#define WINDOW_SIZE_MANUAL 2
#define WINDOW_SIZE_LATEST 3

/* Pane border status option. */
#define PANE_STATUS_OFF 0
#define PANE_STATUS_TOP 1
#define PANE_STATUS_BOTTOM 2

/* Pane border lines option. */
#define PANE_LINES_SINGLE 0
#define PANE_LINES_DOUBLE 1
#define PANE_LINES_HEAVY 2
#define PANE_LINES_SIMPLE 3
#define PANE_LINES_NUMBER 4

/* Popup border lines option. */
#define POPUP_LINES_SINGLE 0
#define POPUP_LINES_DOUBLE 1
#define POPUP_LINES_HEAVY 2
#define POPUP_LINES_SIMPLE 3
#define POPUP_LINES_ROUNDED 4
#define POPUP_LINES_PADDED 5
#define POPUP_LINES_NONE 6

static const struct utf8_data screen_redraw_double_borders[] = {
	{ "", 0, 0, 0 },
	{ "\342\225\221", 0, 3, 1 }, /* U+2551 */
	{ "\342\225\220", 0, 3, 1 }, /* U+2550 */
	{ "\342\225\224", 0, 3, 1 }, /* U+2554 */
	{ "\342\225\227", 0, 3, 1 }, /* U+2557 */
	{ "\342\225\232", 0, 3, 1 }, /* U+255A */
	{ "\342\225\235", 0, 3, 1 }, /* U+255D */
	{ "\342\225\246", 0, 3, 1 }, /* U+2566 */
	{ "\342\225\251", 0, 3, 1 }, /* U+2569 */
	{ "\342\225\240", 0, 3, 1 }, /* U+2560 */
	{ "\342\225\243", 0, 3, 1 }, /* U+2563 */
	{ "\342\225\254", 0, 3, 1 }, /* U+256C */
	{ "\302\267",     0, 2, 1 }  /* U+00B7 */
};

static const struct utf8_data screen_redraw_heavy_borders[] = {
	{ "", 0, 0, 0 },
	{ "\342\224\203", 0, 3, 1 }, /* U+2503 */
	{ "\342\224\201", 0, 3, 1 }, /* U+2501 */
	{ "\342\224\217", 0, 3, 1 }, /* U+250F */
	{ "\342\224\223", 0, 3, 1 }, /* U+2513 */
	{ "\342\224\227", 0, 3, 1 }, /* U+2517 */
	{ "\342\224\233", 0, 3, 1 }, /* U+251B */
	{ "\342\224\263", 0, 3, 1 }, /* U+2533 */
	{ "\342\224\273", 0, 3, 1 }, /* U+253B */
	{ "\342\224\243", 0, 3, 1 }, /* U+2523 */
	{ "\342\224\253", 0, 3, 1 }, /* U+252B */
	{ "\342\225\213", 0, 3, 1 }, /* U+254B */
	{ "\302\267",     0, 2, 1 }  /* U+00B7 */
};

static const struct utf8_data screen_redraw_rounded_borders[] = {
       { "", 0, 0, 0 },
       { "\342\224\202", 0, 3, 1 }, /* U+2502 */
       { "\342\224\200", 0, 3, 1 }, /* U+2500 */
       { "\342\225\255", 0, 3, 1 }, /* U+256D */
       { "\342\225\256", 0, 3, 1 }, /* U+256E */
       { "\342\225\260", 0, 3, 1 }, /* U+2570 */
       { "\342\225\257", 0, 3, 1 }, /* U+256F */
       { "\342\224\263", 0, 3, 1 }, /* U+2533 */
       { "\342\224\273", 0, 3, 1 }, /* U+253B */
       { "\342\224\243", 0, 3, 1 }, /* U+2523 */
       { "\342\224\253", 0, 3, 1 }, /* U+252B */
       { "\342\225\213", 0, 3, 1 }, /* U+254B */
       { "\302\267",     0, 2, 1 }  /* U+00B7 */
};

/* Layout direction. */
enum layout_type {
	LAYOUT_LEFTRIGHT,
	LAYOUT_TOPBOTTOM,
	LAYOUT_WINDOWPANE
};

/* Layout cells queue. */
TAILQ_HEAD(layout_cells, layout_cell);

/* Layout cell. */
struct layout_cell {
	enum layout_type type;

	struct layout_cell *parent;

	u_int		 sx;
	u_int		 sy;

	u_int		 xoff;
	u_int		 yoff;

	struct window_pane *wp;
	struct layout_cells cells;

	TAILQ_ENTRY(layout_cell) entry;
};

/* Environment variable. */
struct environ_entry {
	char		*name;
	char		*value;

	int		 flags;
#define ENVIRON_HIDDEN 0x1

	RB_ENTRY(environ_entry) entry;
};

/* Client session. */
struct session_group {
	const char		*name;
	TAILQ_HEAD(, session)	 sessions;

	RB_ENTRY(session_group)	 entry;
};
RB_HEAD(session_groups, session_group);

struct session {
	u_int		 id;

	char		*name;
	const char	*cwd;

	struct timeval	 creation_time;
	struct timeval	 last_attached_time;
	struct timeval	 activity_time;
	struct timeval	 last_activity_time;

	struct event	 lock_timer;

	struct winlink	*curw;
	struct winlink_stack lastw;
	struct winlinks	 windows;

	int		 statusat;
	u_int		 statuslines;

	struct options	*options;

#define SESSION_PASTING 0x1
#define SESSION_ALERTED 0x2
	int		 flags;

	u_int		 attached;

	struct termios	*tio;

	struct environ	*environ;

	int		 references;

	TAILQ_ENTRY(session) gentry;
	RB_ENTRY(session)    entry;
};
RB_HEAD(sessions, session);

/* Mouse button masks. */
#define MOUSE_MASK_BUTTONS 3
#define MOUSE_MASK_SHIFT 4
#define MOUSE_MASK_META 8
#define MOUSE_MASK_CTRL 16
#define MOUSE_MASK_DRAG 32
#define MOUSE_MASK_WHEEL 64
#define MOUSE_MASK_MODIFIERS (MOUSE_MASK_SHIFT|MOUSE_MASK_META|MOUSE_MASK_CTRL)

/* Mouse wheel states. */
#define MOUSE_WHEEL_UP 0
#define MOUSE_WHEEL_DOWN 1

/* Mouse helpers. */
#define MOUSE_BUTTONS(b) ((b) & MOUSE_MASK_BUTTONS)
#define MOUSE_WHEEL(b) ((b) & MOUSE_MASK_WHEEL)
#define MOUSE_DRAG(b) ((b) & MOUSE_MASK_DRAG)
#define MOUSE_RELEASE(b) (((b) & MOUSE_MASK_BUTTONS) == 3)

/* Mouse input. */
struct mouse_event {
	int		valid;
	int		ignore;

	key_code	key;

	int		statusat;
	u_int		statuslines;

	u_int		x;
	u_int		y;
	u_int		b;

	u_int		lx;
	u_int		ly;
	u_int		lb;

	u_int		ox;
	u_int		oy;

	int		s;
	int		w;
	int		wp;

	u_int		sgr_type;
	u_int		sgr_b;
};

/* Key event. */
struct key_event {
	key_code		key;
	struct mouse_event	m;
};

/* Terminal definition. */
struct tty_term {
	char		*name;
	struct tty	*tty;
	int		 features;

	char		 acs[UCHAR_MAX + 1][2];

	struct tty_code	*codes;

#define TERM_256COLOURS 0x1
#define TERM_NOAM 0x2
#define TERM_DECSLRM 0x4
#define TERM_DECFRA 0x8
#define TERM_RGBCOLOURS 0x10
#define TERM_VT100LIKE 0x20
	int		 flags;

	LIST_ENTRY(tty_term) entry;
};
LIST_HEAD(tty_terms, tty_term);

/* Client terminal. */
struct tty {
	struct client	*client;
	struct event	 start_timer;

	u_int		 sx;
	u_int		 sy;
	u_int		 xpixel;
	u_int		 ypixel;

	u_int		 cx;
	u_int		 cy;
	enum screen_cursor_style cstyle;
	char		*ccolour;

	int		 oflag;
	u_int		 oox;
	u_int		 ooy;
	u_int		 osx;
	u_int		 osy;

	int		 mode;

	u_int		 rlower;
	u_int		 rupper;

	u_int		 rleft;
	u_int		 rright;

	struct event	 event_in;
	struct evbuffer	*in;
	struct event	 event_out;
	struct evbuffer	*out;
	struct event	 timer;
	size_t		 discarded;

	struct termios	 tio;

	struct grid_cell cell;
	struct grid_cell last_cell;

#define TTY_NOCURSOR 0x1
#define TTY_FREEZE 0x2
#define TTY_TIMER 0x4
/* 0x8 unused */
#define TTY_STARTED 0x10
#define TTY_OPENED 0x20
/* 0x40 unused */
#define TTY_BLOCK 0x80
#define TTY_HAVEDA 0x100
#define TTY_HAVEXDA 0x200
#define TTY_SYNCING 0x400
	int		 flags;

	struct tty_term	*term;

	u_int		 mouse_last_x;
	u_int		 mouse_last_y;
	u_int		 mouse_last_b;
	int		 mouse_drag_flag;
	void		(*mouse_drag_update)(struct client *,
			    struct mouse_event *);
	void		(*mouse_drag_release)(struct client *,
			    struct mouse_event *);

	struct event	 key_timer;
	struct tty_key	*key_tree;
};

/* Terminal command context. */
typedef void (*tty_ctx_redraw_cb)(const struct tty_ctx *);
typedef int (*tty_ctx_set_client_cb)(struct tty_ctx *, struct client *);
struct tty_ctx {
	struct screen		*s;

	tty_ctx_redraw_cb	 redraw_cb;
	tty_ctx_set_client_cb	 set_client_cb;
	void			*arg;

	const struct grid_cell	*cell;
	int			 wrapped;

	u_int			 num;
	void			*ptr;

	/*
	 * Cursor and region position before the screen was updated - this is
	 * where the command should be applied; the values in the screen have
	 * already been updated.
	 */
	u_int		 ocx;
	u_int		 ocy;

	u_int		 orupper;
	u_int		 orlower;

	/* Target region (usually pane) offset and size. */
	u_int		 xoff;
	u_int		 yoff;
	u_int		 rxoff;
	u_int		 ryoff;
	u_int		 sx;
	u_int		 sy;

	/* The background colour used for clearing (erasing). */
	u_int		 bg;

	/* The default colours and palette. */
	struct grid_cell defaults;
	struct colour_palette *palette;

	/* Containing region (usually window) offset and size. */
	int		 bigger;
	u_int		 wox;
	u_int		 woy;
	u_int		 wsx;
	u_int		 wsy;
};

/* Saved message entry. */
struct message_entry {
	char				*msg;
	u_int				 msg_num;
	struct timeval			 msg_time;

	TAILQ_ENTRY(message_entry)	 entry;
};
TAILQ_HEAD(message_list, message_entry);

/* Argument type. */
enum args_type {
	ARGS_NONE,
	ARGS_STRING,
	ARGS_COMMANDS
};

/* Argument value. */
struct args_value {
	enum args_type		 type;
	union {
		char		*string;
		struct cmd_list	*cmdlist;
	};
	char			*cached;
	TAILQ_ENTRY(args_value)	 entry;
};

/* Arguments set. */
struct args_entry;
RB_HEAD(args_tree, args_entry);

/* Arguments parsing type. */
enum args_parse_type {
	ARGS_PARSE_INVALID,
	ARGS_PARSE_STRING,
	ARGS_PARSE_COMMANDS_OR_STRING,
	ARGS_PARSE_COMMANDS
};

/* Arguments parsing state. */
typedef enum args_parse_type (*args_parse_cb)(struct args *, u_int, char **);
struct args_parse {
	const char	*template;
	int		 lower;
	int		 upper;
	args_parse_cb	 cb;
};

/* Command find structures. */
enum cmd_find_type {
	CMD_FIND_PANE,
	CMD_FIND_WINDOW,
	CMD_FIND_SESSION,
};
struct cmd_find_state {
	int			 flags;
	struct cmd_find_state	*current;

	struct session		*s;
	struct winlink		*wl;
	struct window		*w;
	struct window_pane	*wp;
	int			 idx;
};

/* Command find flags. */
#define CMD_FIND_PREFER_UNATTACHED 0x1
#define CMD_FIND_QUIET 0x2
#define CMD_FIND_WINDOW_INDEX 0x4
#define CMD_FIND_DEFAULT_MARKED 0x8
#define CMD_FIND_EXACT_SESSION 0x10
#define CMD_FIND_EXACT_WINDOW 0x20
#define CMD_FIND_CANFAIL 0x40

/* List of commands. */
struct cmd_list {
	int		 references;
	u_int		 group;
	struct cmds	*list;
};

/* Command return values. */
enum cmd_retval {
	CMD_RETURN_ERROR = -1,
	CMD_RETURN_NORMAL = 0,
	CMD_RETURN_WAIT,
	CMD_RETURN_STOP
};

/* Command parse result. */
enum cmd_parse_status {
	CMD_PARSE_ERROR,
	CMD_PARSE_SUCCESS
};
struct cmd_parse_result {
	enum cmd_parse_status	 status;
	struct cmd_list		*cmdlist;
	char			*error;
};
struct cmd_parse_input {
	int			 flags;
#define CMD_PARSE_QUIET 0x1
#define CMD_PARSE_PARSEONLY 0x2
#define CMD_PARSE_NOALIAS 0x4
#define CMD_PARSE_VERBOSE 0x8
#define CMD_PARSE_ONEGROUP 0x10

	const char		*file;
	u_int			 line;

	struct cmdq_item	*item;
	struct client		*c;
	struct cmd_find_state	 fs;
};

/* Command queue flags. */
#define CMDQ_STATE_REPEAT 0x1
#define CMDQ_STATE_CONTROL 0x2
#define CMDQ_STATE_NOHOOKS 0x4

/* Command queue callback. */
typedef enum cmd_retval (*cmdq_cb) (struct cmdq_item *, void *);

/* Command definition flag. */
struct cmd_entry_flag {
	char			 flag;
	enum cmd_find_type	 type;
	int			 flags;
};

/* Command definition. */
struct cmd_entry {
	const char		*name;
	const char		*alias;

	struct args_parse	 args;
	const char		*usage;

	struct cmd_entry_flag	 source;
	struct cmd_entry_flag	 target;

#define CMD_STARTSERVER 0x1
#define CMD_READONLY 0x2
#define CMD_AFTERHOOK 0x4
#define CMD_CLIENT_CFLAG 0x8
#define CMD_CLIENT_TFLAG 0x10
#define CMD_CLIENT_CANFAIL 0x20
	int		 flags;

	enum cmd_retval	 (*exec)(struct cmd *, struct cmdq_item *);
};

/* Status line. */
#define STATUS_LINES_LIMIT 5
struct status_line_entry {
	char			*expanded;
	struct style_ranges	 ranges;
};
struct status_line {
	struct event		 timer;

	struct screen		 screen;
	struct screen		*active;
	int			 references;

	struct grid_cell	 style;
	struct status_line_entry entries[STATUS_LINES_LIMIT];
};

/* Prompt type. */
#define PROMPT_NTYPES 4
enum prompt_type {
	PROMPT_TYPE_COMMAND,
	PROMPT_TYPE_SEARCH,
	PROMPT_TYPE_TARGET,
	PROMPT_TYPE_WINDOW_TARGET,
	PROMPT_TYPE_INVALID = 0xff
};

/* File in client. */
typedef void (*client_file_cb) (struct client *, const char *, int, int,
    struct evbuffer *, void *);
struct client_file {
	struct client			*c;
	struct tmuxpeer			*peer;
	struct client_files		*tree;
	int				 references;
	int				 stream;

	char				*path;
	struct evbuffer			*buffer;
	struct bufferevent		*event;

	int				 fd;
	int				 error;
	int				 closed;

	client_file_cb			 cb;
	void				*data;

	RB_ENTRY(client_file)		 entry;
};
RB_HEAD(client_files, client_file);

/* Client window. */
struct client_window {
	u_int			 window;
	struct window_pane	*pane;

	u_int			 sx;
	u_int			 sy;

	RB_ENTRY(client_window)	 entry;
};
RB_HEAD(client_windows, client_window);

/* Visible areas not obstructed by overlays. */
#define OVERLAY_MAX_RANGES 3
struct overlay_ranges {
	u_int	px[OVERLAY_MAX_RANGES];
	u_int	nx[OVERLAY_MAX_RANGES];
};

/* Client connection. */
typedef int (*prompt_input_cb)(struct client *, void *, const char *, int);
typedef void (*prompt_free_cb)(void *);
typedef void (*overlay_check_cb)(struct client*, void *, u_int, u_int, u_int,
	    struct overlay_ranges *);
typedef struct screen *(*overlay_mode_cb)(struct client *, void *, u_int *,
	    u_int *);
typedef void (*overlay_draw_cb)(struct client *, void *,
	    struct screen_redraw_ctx *);
typedef int (*overlay_key_cb)(struct client *, void *, struct key_event *);
typedef void (*overlay_free_cb)(struct client *, void *);
typedef void (*overlay_resize_cb)(struct client *, void *);
struct client {
	const char	*name;
	struct tmuxpeer	*peer;
	struct cmdq_list *queue;

	struct client_windows windows;

	struct control_state *control_state;
	u_int		 pause_age;

	pid_t		 pid;
	int		 fd;
	int		 out_fd;
	struct event	 event;
	int		 retval;

	struct timeval	 creation_time;
	struct timeval	 activity_time;

	struct environ	*environ;
	struct format_job_tree	*jobs;

	char		*title;
	const char	*cwd;

	char		*term_name;
	int		 term_features;
	char		*term_type;
	char	       **term_caps;
	u_int		 term_ncaps;

	char		*ttyname;
	struct tty	 tty;

	size_t		 written;
	size_t		 discarded;
	size_t		 redraw;

	struct event	 repeat_timer;

	struct event	 click_timer;
	u_int		 click_button;
	struct mouse_event click_event;

	struct status_line status;

#define CLIENT_TERMINAL 0x1
#define CLIENT_LOGIN 0x2
#define CLIENT_EXIT 0x4
#define CLIENT_REDRAWWINDOW 0x8
#define CLIENT_REDRAWSTATUS 0x10
#define CLIENT_REPEAT 0x20
#define CLIENT_SUSPENDED 0x40
#define CLIENT_ATTACHED 0x80
#define CLIENT_EXITED 0x100
#define CLIENT_DEAD 0x200
#define CLIENT_REDRAWBORDERS 0x400
#define CLIENT_READONLY 0x800
#define CLIENT_NOSTARTSERVER 0x1000
#define CLIENT_CONTROL 0x2000
#define CLIENT_CONTROLCONTROL 0x4000
#define CLIENT_FOCUSED 0x8000
#define CLIENT_UTF8 0x10000
#define CLIENT_IGNORESIZE 0x20000
#define CLIENT_IDENTIFIED 0x40000
#define CLIENT_STATUSFORCE 0x80000
#define CLIENT_DOUBLECLICK 0x100000
#define CLIENT_TRIPLECLICK 0x200000
#define CLIENT_SIZECHANGED 0x400000
#define CLIENT_STATUSOFF 0x800000
#define CLIENT_REDRAWSTATUSALWAYS 0x1000000
#define CLIENT_REDRAWOVERLAY 0x2000000
#define CLIENT_CONTROL_NOOUTPUT 0x4000000
#define CLIENT_DEFAULTSOCKET 0x8000000
#define CLIENT_STARTSERVER 0x10000000
#define CLIENT_REDRAWPANES 0x20000000
#define CLIENT_NOFORK 0x40000000
#define CLIENT_ACTIVEPANE 0x80000000ULL
#define CLIENT_CONTROL_PAUSEAFTER 0x100000000ULL
#define CLIENT_CONTROL_WAITEXIT 0x200000000ULL
#define CLIENT_WINDOWSIZECHANGED 0x400000000ULL
#define CLIENT_ALLREDRAWFLAGS		\
	(CLIENT_REDRAWWINDOW|		\
	 CLIENT_REDRAWSTATUS|		\
	 CLIENT_REDRAWSTATUSALWAYS|	\
	 CLIENT_REDRAWBORDERS|		\
	 CLIENT_REDRAWOVERLAY|		\
	 CLIENT_REDRAWPANES)
#define CLIENT_UNATTACHEDFLAGS	\
	(CLIENT_DEAD|		\
	 CLIENT_SUSPENDED|	\
	 CLIENT_EXIT)
#define CLIENT_NOSIZEFLAGS	\
	(CLIENT_DEAD|		\
	 CLIENT_SUSPENDED|	\
	 CLIENT_EXIT)
	uint64_t	 flags;

	enum {
		CLIENT_EXIT_RETURN,
		CLIENT_EXIT_SHUTDOWN,
		CLIENT_EXIT_DETACH
	}		 exit_type;
	enum msgtype	 exit_msgtype;
	char		*exit_session;
	char		*exit_message;

	struct key_table *keytable;

	uint64_t	 redraw_panes;

	int		 message_ignore_keys;
	int		 message_ignore_styles;
	char		*message_string;
	struct event	 message_timer;

	char		*prompt_string;
	struct utf8_data *prompt_buffer;
	char		*prompt_last;
	size_t		 prompt_index;
	prompt_input_cb	 prompt_inputcb;
	prompt_free_cb	 prompt_freecb;
	void		*prompt_data;
	u_int		 prompt_hindex[PROMPT_NTYPES];
	enum { PROMPT_ENTRY, PROMPT_COMMAND } prompt_mode;
	struct utf8_data *prompt_saved;
#define PROMPT_SINGLE 0x1
#define PROMPT_NUMERIC 0x2
#define PROMPT_INCREMENTAL 0x4
#define PROMPT_NOFORMAT 0x8
#define PROMPT_KEY 0x10
	int		 prompt_flags;
	enum prompt_type prompt_type;

	struct session	*session;
	struct session	*last_session;

	int		 references;

	void		*pan_window;
	u_int		 pan_ox;
	u_int		 pan_oy;

	overlay_check_cb overlay_check;
	overlay_mode_cb	 overlay_mode;
	overlay_draw_cb	 overlay_draw;
	overlay_key_cb	 overlay_key;
	overlay_free_cb	 overlay_free;
	overlay_resize_cb overlay_resize;
	void		*overlay_data;
	struct event	 overlay_timer;

	struct client_files files;

	TAILQ_ENTRY(client) entry;
};
TAILQ_HEAD(clients, client);

/* Control mode subscription type. */
enum control_sub_type {
	CONTROL_SUB_SESSION,
	CONTROL_SUB_PANE,
	CONTROL_SUB_ALL_PANES,
	CONTROL_SUB_WINDOW,
	CONTROL_SUB_ALL_WINDOWS
};

/* Key binding and key table. */
struct key_binding {
	key_code		 key;
	struct cmd_list		*cmdlist;
	const char		*note;

	int			 flags;
#define KEY_BINDING_REPEAT 0x1

	RB_ENTRY(key_binding)	 entry;
};
RB_HEAD(key_bindings, key_binding);

struct key_table {
	const char		*name;
	struct key_bindings	 key_bindings;
	struct key_bindings	 default_key_bindings;

	u_int			 references;

	RB_ENTRY(key_table)	 entry;
};
RB_HEAD(key_tables, key_table);

/* Option data. */
RB_HEAD(options_array, options_array_item);
union options_value {
	char			*string;
	long long		 number;
	struct style		 style;
	struct options_array	 array;
	struct cmd_list		*cmdlist;
};

/* Option table entries. */
enum options_table_type {
	OPTIONS_TABLE_STRING,
	OPTIONS_TABLE_NUMBER,
	OPTIONS_TABLE_KEY,
	OPTIONS_TABLE_COLOUR,
	OPTIONS_TABLE_FLAG,
	OPTIONS_TABLE_CHOICE,
	OPTIONS_TABLE_COMMAND
};

#define OPTIONS_TABLE_NONE 0
#define OPTIONS_TABLE_SERVER 0x1
#define OPTIONS_TABLE_SESSION 0x2
#define OPTIONS_TABLE_WINDOW 0x4
#define OPTIONS_TABLE_PANE 0x8

#define OPTIONS_TABLE_IS_ARRAY 0x1
#define OPTIONS_TABLE_IS_HOOK 0x2
#define OPTIONS_TABLE_IS_STYLE 0x4

struct options_table_entry {
	const char		 *name;
	const char		 *alternative_name;
	enum options_table_type	  type;
	int			  scope;
	int			  flags;

	u_int			  minimum;
	u_int			  maximum;
	const char		**choices;

	const char		 *default_str;
	long long		  default_num;
	const char		**default_arr;

	const char		 *separator;
	const char		 *pattern;

	const char		 *text;
	const char		 *unit;
};

struct options_name_map {
	const char		*from;
	const char		*to;
};

/* Common command usages. */
#define CMD_TARGET_PANE_USAGE "[-t target-pane]"
#define CMD_TARGET_WINDOW_USAGE "[-t target-window]"
#define CMD_TARGET_SESSION_USAGE "[-t target-session]"
#define CMD_TARGET_CLIENT_USAGE "[-t target-client]"
#define CMD_SRCDST_PANE_USAGE "[-s src-pane] [-t dst-pane]"
#define CMD_SRCDST_WINDOW_USAGE "[-s src-window] [-t dst-window]"
#define CMD_SRCDST_SESSION_USAGE "[-s src-session] [-t dst-session]"
#define CMD_SRCDST_CLIENT_USAGE "[-s src-client] [-t dst-client]"
#define CMD_BUFFER_USAGE "[-b buffer-name]"

/* Spawn common context. */
struct spawn_context {
	struct cmdq_item	 *item;

	struct session		 *s;
	struct winlink		 *wl;
	struct client		 *tc;

	struct window_pane	 *wp0;
	struct layout_cell	 *lc;

	const char		 *name;
	char			**argv;
	int			  argc;
	struct environ		 *environ;

	int			  idx;
	const char		 *cwd;

	int			  flags;
#define SPAWN_KILL 0x1
#define SPAWN_DETACHED 0x2
#define SPAWN_RESPAWN 0x4
#define SPAWN_BEFORE 0x8
#define SPAWN_NONOTIFY 0x10
#define SPAWN_FULLSIZE 0x20
#define SPAWN_EMPTY 0x40
#define SPAWN_ZOOM 0x80
};

/* Mode tree sort order. */
struct mode_tree_sort_criteria {
	u_int	field;
	int	reversed;
};

/* tmux.c */
extern struct options	*global_options;
extern struct options	*global_s_options;
extern struct options	*global_w_options;
extern struct environ	*global_environ;
extern struct timeval	 start_time;
extern const char	*socket_path;
extern const char	*shell_command;
extern int		 ptm_fd;
extern const char	*shell_command;
int		 checkshell(const char *);
void		 setblocking(int, int);
uint64_t	 get_timer(void);
const char	*sig2name(int);
const char	*find_cwd(void);
const char	*find_home(void);
const char	*getversion(void);

/* proc.c */
struct imsg;
int	proc_send(struct tmuxpeer *, enum msgtype, int, const void *, size_t);
struct tmuxproc *proc_start(const char *);
void	proc_loop(struct tmuxproc *, int (*)(void));
void	proc_exit(struct tmuxproc *);
void	proc_set_signals(struct tmuxproc *, void(*)(int));
void	proc_clear_signals(struct tmuxproc *, int);
struct tmuxpeer *proc_add_peer(struct tmuxproc *, int,
	    void (*)(struct imsg *, void *), void *);
void	proc_remove_peer(struct tmuxpeer *);
void	proc_kill_peer(struct tmuxpeer *);
void	proc_toggle_log(struct tmuxproc *);
pid_t	proc_fork_and_daemon(int *);

/* cfg.c */
extern int cfg_finished;
extern struct client *cfg_client;
extern char **cfg_files;
extern u_int cfg_nfiles;
extern int cfg_quiet;
void	start_cfg(void);
int	load_cfg(const char *, struct client *, struct cmdq_item *, int,
	    struct cmdq_item **);
int	load_cfg_from_buffer(const void *, size_t, const char *,
	    struct client *, struct cmdq_item *, int, struct cmdq_item **);
void printflike(1, 2) cfg_add_cause(const char *, ...);
void	cfg_print_causes(struct cmdq_item *);
void	cfg_show_causes(struct session *);

/* paste.c */
struct paste_buffer;
const char	*paste_buffer_name(struct paste_buffer *);
u_int		 paste_buffer_order(struct paste_buffer *);
time_t		 paste_buffer_created(struct paste_buffer *);
const char	*paste_buffer_data(struct paste_buffer *, size_t *);
struct paste_buffer *paste_walk(struct paste_buffer *);
struct paste_buffer *paste_get_top(const char **);
struct paste_buffer *paste_get_name(const char *);
void		 paste_free(struct paste_buffer *);
void		 paste_add(const char *, char *, size_t);
int		 paste_rename(const char *, const char *, char **);
int		 paste_set(char *, size_t, const char *, char **);
void		 paste_replace(struct paste_buffer *, char *, size_t);
char		*paste_make_sample(struct paste_buffer *);

/* format.c */
#define FORMAT_STATUS 0x1
#define FORMAT_FORCE 0x2
#define FORMAT_NOJOBS 0x4
#define FORMAT_VERBOSE 0x8
#define FORMAT_NONE 0
#define FORMAT_PANE 0x80000000U
#define FORMAT_WINDOW 0x40000000U
struct format_tree;
struct format_modifier;
typedef void *(*format_cb)(struct format_tree *);
void		 format_tidy_jobs(void);
const char	*format_skip(const char *, const char *);
int		 format_true(const char *);
struct format_tree *format_create(struct client *, struct cmdq_item *, int,
		     int);
void		 format_free(struct format_tree *);
void		 format_merge(struct format_tree *, struct format_tree *);
struct window_pane *format_get_pane(struct format_tree *);
void printflike(3, 4) format_add(struct format_tree *, const char *,
		     const char *, ...);
void		 format_add_tv(struct format_tree *, const char *,
		     struct timeval *);
void		 format_add_cb(struct format_tree *, const char *, format_cb);
void		 format_log_debug(struct format_tree *, const char *);
void		 format_each(struct format_tree *, void (*)(const char *,
		     const char *, void *), void *);
char		*format_expand_time(struct format_tree *, const char *);
char		*format_expand(struct format_tree *, const char *);
char		*format_single(struct cmdq_item *, const char *,
		     struct client *, struct session *, struct winlink *,
		     struct window_pane *);
char		*format_single_from_state(struct cmdq_item *, const char *,
		    struct client *, struct cmd_find_state *);
char		*format_single_from_target(struct cmdq_item *, const char *);
struct format_tree *format_create_defaults(struct cmdq_item *, struct client *,
		     struct session *, struct winlink *, struct window_pane *);
struct format_tree *format_create_from_state(struct cmdq_item *,
		     struct client *, struct cmd_find_state *);
struct format_tree *format_create_from_target(struct cmdq_item *);
void		 format_defaults(struct format_tree *, struct client *,
		     struct session *, struct winlink *, struct window_pane *);
void		 format_defaults_window(struct format_tree *, struct window *);
void		 format_defaults_pane(struct format_tree *,
		     struct window_pane *);
void		 format_defaults_paste_buffer(struct format_tree *,
		     struct paste_buffer *);
void		 format_lost_client(struct client *);
char		*format_grid_word(struct grid *, u_int, u_int);
char		*format_grid_line(struct grid *, u_int);

/* format-draw.c */
void		 format_draw(struct screen_write_ctx *,
		     const struct grid_cell *, u_int, const char *,
		     struct style_ranges *);
u_int		 format_width(const char *);
char		*format_trim_left(const char *, u_int);
char		*format_trim_right(const char *, u_int);

/* notify.c */
void	notify_hook(struct cmdq_item *, const char *);
void	notify_client(const char *, struct client *);
void	notify_session(const char *, struct session *);
void	notify_winlink(const char *, struct winlink *);
void	notify_session_window(const char *, struct session *, struct window *);
void	notify_window(const char *, struct window *);
void	notify_pane(const char *, struct window_pane *);

/* options.c */
struct options	*options_create(struct options *);
void		 options_free(struct options *);
struct options	*options_get_parent(struct options *);
void		 options_set_parent(struct options *, struct options *);
struct options_entry *options_first(struct options *);
struct options_entry *options_next(struct options_entry *);
struct options_entry *options_empty(struct options *,
		     const struct options_table_entry *);
struct options_entry *options_default(struct options *,
		     const struct options_table_entry *);
char		*options_default_to_string(const struct options_table_entry *);
const char	*options_name(struct options_entry *);
struct options	*options_owner(struct options_entry *);
const struct options_table_entry *options_table_entry(struct options_entry *);
struct options_entry *options_get_only(struct options *, const char *);
struct options_entry *options_get(struct options *, const char *);
void		 options_array_clear(struct options_entry *);
union options_value *options_array_get(struct options_entry *, u_int);
int		 options_array_set(struct options_entry *, u_int, const char *,
		     int, char **);
int		 options_array_assign(struct options_entry *, const char *,
		     char **);
struct options_array_item *options_array_first(struct options_entry *);
struct options_array_item *options_array_next(struct options_array_item *);
u_int		 options_array_item_index(struct options_array_item *);
union options_value *options_array_item_value(struct options_array_item *);
int		 options_is_array(struct options_entry *);
int		 options_is_string(struct options_entry *);
char		*options_to_string(struct options_entry *, int, int);
char		*options_parse(const char *, int *);
struct options_entry *options_parse_get(struct options *, const char *, int *,
		     int);
char		*options_match(const char *, int *, int *);
struct options_entry *options_match_get(struct options *, const char *, int *,
		     int, int *);
const char	*options_get_string(struct options *, const char *);
long long	 options_get_number(struct options *, const char *);
struct options_entry * printflike(4, 5) options_set_string(struct options *,
		     const char *, int, const char *, ...);
struct options_entry *options_set_number(struct options *, const char *,
		     long long);
int		 options_scope_from_name(struct args *, int,
		     const char *, struct cmd_find_state *, struct options **,
		     char **);
int		 options_scope_from_flags(struct args *, int,
		     struct cmd_find_state *, struct options **, char **);
struct style	*options_string_to_style(struct options *, const char *,
		     struct format_tree *);
int		 options_from_string(struct options *,
		     const struct options_table_entry *, const char *,
		     const char *, int, char **);
int		 string_choice_from_options(
		     const struct options_table_entry *oe, const char *value,
		     char **cause);
void		 options_push_changes(const char *);
int		 options_remove_or_default(struct options_entry *, int,
		     char **);

/* options-table.c */
extern const struct options_table_entry	options_table[];
extern const struct options_name_map	options_other_names[];

/* job.c */
typedef void (*job_update_cb) (struct job *);
typedef void (*job_complete_cb) (struct job *);
typedef void (*job_free_cb) (void *);
#define JOB_NOWAIT 0x1
#define JOB_KEEPWRITE 0x2
#define JOB_PTY 0x4
struct job	*job_run(const char *, int, char **, struct environ *,
		     struct session *, const char *, job_update_cb,
		     job_complete_cb, job_free_cb, void *, int, int, int);
void		 job_free(struct job *);
int		 job_transfer(struct job *, pid_t *, char *, size_t);
void		 job_resize(struct job *, u_int, u_int);
void		 job_check_died(pid_t, int);
int		 job_get_status(struct job *);
void		*job_get_data(struct job *);
struct bufferevent *job_get_event(struct job *);
void		 job_kill_all(void);
int		 job_still_running(void);
void		 job_print_summary(struct cmdq_item *, int);

/* environ.c */
struct environ *environ_create(void);
void	environ_free(struct environ *);
struct environ_entry *environ_first(struct environ *);
struct environ_entry *environ_next(struct environ_entry *);
void	environ_copy(struct environ *, struct environ *);
struct environ_entry *environ_find(struct environ *, const char *);
void printflike(4, 5) environ_set(struct environ *, const char *, int,
	    const char *, ...);
void	environ_clear(struct environ *, const char *);
void	environ_put(struct environ *, const char *, int);
void	environ_unset(struct environ *, const char *);
void	environ_update(struct options *, struct environ *, struct environ *);
void	environ_push(struct environ *);
void printflike(2, 3) environ_log(struct environ *, const char *, ...);
struct environ *environ_for_session(struct session *, int);

/* tty.c */
void	tty_create_log(void);
int	tty_window_bigger(struct tty *);
int	tty_window_offset(struct tty *, u_int *, u_int *, u_int *, u_int *);
void	tty_update_window_offset(struct window *);
void	tty_update_client_offset(struct client *);
void	tty_raw(struct tty *, const char *);
void	tty_attributes(struct tty *, const struct grid_cell *,
	    const struct grid_cell *, struct colour_palette *);
void	tty_reset(struct tty *);
void	tty_region_off(struct tty *);
void	tty_margin_off(struct tty *);
void	tty_cursor(struct tty *, u_int, u_int);
void	tty_putcode(struct tty *, enum tty_code_code);
void	tty_putcode1(struct tty *, enum tty_code_code, int);
void	tty_putcode2(struct tty *, enum tty_code_code, int, int);
void	tty_putcode3(struct tty *, enum tty_code_code, int, int, int);
void	tty_putcode_ptr1(struct tty *, enum tty_code_code, const void *);
void	tty_putcode_ptr2(struct tty *, enum tty_code_code, const void *,
	    const void *);
void	tty_puts(struct tty *, const char *);
void	tty_putc(struct tty *, u_char);
void	tty_putn(struct tty *, const void *, size_t, u_int);
void	tty_cell(struct tty *, const struct grid_cell *,
	    const struct grid_cell *, struct colour_palette *);
int	tty_init(struct tty *, struct client *);
void	tty_resize(struct tty *);
void	tty_set_size(struct tty *, u_int, u_int, u_int, u_int);
void	tty_start_tty(struct tty *);
void	tty_send_requests(struct tty *);
void	tty_stop_tty(struct tty *);
void	tty_set_title(struct tty *, const char *);
void	tty_update_mode(struct tty *, int, struct screen *);
void	tty_draw_line(struct tty *, struct screen *, u_int, u_int, u_int,
	    u_int, u_int, const struct grid_cell *, struct colour_palette *);
void	tty_sync_start(struct tty *);
void	tty_sync_end(struct tty *);
int	tty_open(struct tty *, char **);
void	tty_close(struct tty *);
void	tty_free(struct tty *);
void	tty_update_features(struct tty *);
void	tty_set_selection(struct tty *, const char *, size_t);
void	tty_write(void (*)(struct tty *, const struct tty_ctx *),
	    struct tty_ctx *);
void	tty_cmd_alignmenttest(struct tty *, const struct tty_ctx *);
void	tty_cmd_cell(struct tty *, const struct tty_ctx *);
void	tty_cmd_cells(struct tty *, const struct tty_ctx *);
void	tty_cmd_clearendofline(struct tty *, const struct tty_ctx *);
void	tty_cmd_clearendofscreen(struct tty *, const struct tty_ctx *);
void	tty_cmd_clearline(struct tty *, const struct tty_ctx *);
void	tty_cmd_clearscreen(struct tty *, const struct tty_ctx *);
void	tty_cmd_clearstartofline(struct tty *, const struct tty_ctx *);
void	tty_cmd_clearstartofscreen(struct tty *, const struct tty_ctx *);
void	tty_cmd_deletecharacter(struct tty *, const struct tty_ctx *);
void	tty_cmd_clearcharacter(struct tty *, const struct tty_ctx *);
void	tty_cmd_deleteline(struct tty *, const struct tty_ctx *);
void	tty_cmd_erasecharacter(struct tty *, const struct tty_ctx *);
void	tty_cmd_insertcharacter(struct tty *, const struct tty_ctx *);
void	tty_cmd_insertline(struct tty *, const struct tty_ctx *);
void	tty_cmd_linefeed(struct tty *, const struct tty_ctx *);
void	tty_cmd_scrollup(struct tty *, const struct tty_ctx *);
void	tty_cmd_scrolldown(struct tty *, const struct tty_ctx *);
void	tty_cmd_reverseindex(struct tty *, const struct tty_ctx *);
void	tty_cmd_setselection(struct tty *, const struct tty_ctx *);
void	tty_cmd_rawstring(struct tty *, const struct tty_ctx *);
void	tty_cmd_syncstart(struct tty *, const struct tty_ctx *);
void	tty_default_colours(struct grid_cell *, struct window_pane *);

/* tty-term.c */
extern struct tty_terms tty_terms;
u_int		 tty_term_ncodes(void);
void		 tty_term_apply(struct tty_term *, const char *, int);
void		 tty_term_apply_overrides(struct tty_term *);
struct tty_term *tty_term_create(struct tty *, char *, char **, u_int, int *,
		     char **);
void		 tty_term_free(struct tty_term *);
int		 tty_term_read_list(const char *, int, char ***, u_int *,
		     char **);
void		 tty_term_free_list(char **, u_int);
int		 tty_term_has(struct tty_term *, enum tty_code_code);
const char	*tty_term_string(struct tty_term *, enum tty_code_code);
const char	*tty_term_string1(struct tty_term *, enum tty_code_code, int);
const char	*tty_term_string2(struct tty_term *, enum tty_code_code, int,
		     int);
const char	*tty_term_string3(struct tty_term *, enum tty_code_code, int,
		     int, int);
const char	*tty_term_ptr1(struct tty_term *, enum tty_code_code,
		     const void *);
const char	*tty_term_ptr2(struct tty_term *, enum tty_code_code,
		     const void *, const void *);
int		 tty_term_number(struct tty_term *, enum tty_code_code);
int		 tty_term_flag(struct tty_term *, enum tty_code_code);
const char	*tty_term_describe(struct tty_term *, enum tty_code_code);

/* tty-features.c */
void		 tty_add_features(int *, const char *, const char *);
const char	*tty_get_features(int);
int		 tty_apply_features(struct tty_term *, int);
void		 tty_default_features(int *, const char *, u_int);

/* tty-acs.c */
int		 tty_acs_needed(struct tty *);
const char	*tty_acs_get(struct tty *, u_char);
int		 tty_acs_reverse_get(struct tty *, const char *, size_t);

/* tty-keys.c */
void		tty_keys_build(struct tty *);
void		tty_keys_free(struct tty *);
int		tty_keys_next(struct tty *);

/* arguments.c */
void		 args_set(struct args *, u_char, struct args_value *);
struct args 	*args_create(void);
struct args	*args_parse(const struct args_parse *, struct args_value *,
		     u_int, char **);
struct args	*args_copy(struct args *, int, char **);
void		 args_to_vector(struct args *, int *, char ***);
struct args_value *args_from_vector(int, char **);
void		 args_free_value(struct args_value *);
void		 args_free_values(struct args_value *, u_int);
void		 args_free(struct args *);
char		*args_print(struct args *);
char		*args_escape(const char *);
int		 args_has(struct args *, u_char);
const char	*args_get(struct args *, u_char);
u_char		 args_first(struct args *, struct args_entry **);
u_char		 args_next(struct args_entry **);
u_int		 args_count(struct args *);
struct args_value *args_values(struct args *);
struct args_value *args_value(struct args *, u_int);
const char	*args_string(struct args *, u_int);
struct cmd_list	*args_make_commands_now(struct cmd *, struct cmdq_item *,
		     u_int, int);
struct args_command_state *args_make_commands_prepare(struct cmd *,
		     struct cmdq_item *, u_int, const char *, int, int);
struct cmd_list *args_make_commands(struct args_command_state *, int, char **,
		     char **);
void		 args_make_commands_free(struct args_command_state *);
char		*args_make_commands_get_command(struct args_command_state *);
struct args_value *args_first_value(struct args *, u_char);
struct args_value *args_next_value(struct args_value *);
long long	 args_strtonum(struct args *, u_char, long long, long long,
		     char **);
long long	 args_percentage(struct args *, u_char, long long,
		     long long, long long, char **);
long long	 args_string_percentage(const char *, long long, long long,
		     long long, char **);

/* cmd-find.c */
int		 cmd_find_target(struct cmd_find_state *, struct cmdq_item *,
		     const char *, enum cmd_find_type, int);
struct client	*cmd_find_best_client(struct session *);
struct client	*cmd_find_client(struct cmdq_item *, const char *, int);
void		 cmd_find_clear_state(struct cmd_find_state *, int);
int		 cmd_find_empty_state(struct cmd_find_state *);
int		 cmd_find_valid_state(struct cmd_find_state *);
void		 cmd_find_copy_state(struct cmd_find_state *,
		     struct cmd_find_state *);
void		 cmd_find_from_session(struct cmd_find_state *,
		     struct session *, int);
void		 cmd_find_from_winlink(struct cmd_find_state *,
		     struct winlink *, int);
int		 cmd_find_from_session_window(struct cmd_find_state *,
		     struct session *, struct window *, int);
int		 cmd_find_from_window(struct cmd_find_state *, struct window *,
		     int);
void		 cmd_find_from_winlink_pane(struct cmd_find_state *,
		     struct winlink *, struct window_pane *, int);
int		 cmd_find_from_pane(struct cmd_find_state *,
		     struct window_pane *, int);
int		 cmd_find_from_client(struct cmd_find_state *, struct client *,
		     int);
int		 cmd_find_from_mouse(struct cmd_find_state *,
		     struct mouse_event *, int);
int		 cmd_find_from_nothing(struct cmd_find_state *, int);

/* cmd.c */
extern const struct cmd_entry *cmd_table[];
void printflike(3, 4) cmd_log_argv(int, char **, const char *, ...);
void		 cmd_prepend_argv(int *, char ***, const char *);
void		 cmd_append_argv(int *, char ***, const char *);
int		 cmd_pack_argv(int, char **, char *, size_t);
int		 cmd_unpack_argv(char *, size_t, int, char ***);
char	       **cmd_copy_argv(int, char **);
void		 cmd_free_argv(int, char **);
char		*cmd_stringify_argv(int, char **);
char		*cmd_get_alias(const char *);
const struct cmd_entry *cmd_get_entry(struct cmd *);
struct args	*cmd_get_args(struct cmd *);
u_int		 cmd_get_group(struct cmd *);
void		 cmd_get_source(struct cmd *, const char **, u_int *);
struct cmd	*cmd_parse(struct args_value *, u_int, const char *, u_int,
		     char **);
struct cmd	*cmd_copy(struct cmd *, int, char **);
void		 cmd_free(struct cmd *);
char		*cmd_print(struct cmd *);
struct cmd_list	*cmd_list_new(void);
struct cmd_list	*cmd_list_copy(struct cmd_list *, int, char **);
void		 cmd_list_append(struct cmd_list *, struct cmd *);
void		 cmd_list_append_all(struct cmd_list *, struct cmd_list *);
void		 cmd_list_move(struct cmd_list *, struct cmd_list *);
void		 cmd_list_free(struct cmd_list *);
char		*cmd_list_print(struct cmd_list *, int);
struct cmd	*cmd_list_first(struct cmd_list *);
struct cmd	*cmd_list_next(struct cmd *);
int		 cmd_list_all_have(struct cmd_list *, int);
int		 cmd_list_any_have(struct cmd_list *, int);
int		 cmd_mouse_at(struct window_pane *, struct mouse_event *,
		     u_int *, u_int *, int);
struct winlink	*cmd_mouse_window(struct mouse_event *, struct session **);
struct window_pane *cmd_mouse_pane(struct mouse_event *, struct session **,
		     struct winlink **);
char		*cmd_template_replace(const char *, const char *, int);

/* cmd-attach-session.c */
enum cmd_retval	 cmd_attach_session(struct cmdq_item *, const char *, int, int,
		     int, const char *, int, const char *);

/* cmd-parse.c */
void		 cmd_parse_empty(struct cmd_parse_input *);
struct cmd_parse_result *cmd_parse_from_file(FILE *, struct cmd_parse_input *);
struct cmd_parse_result *cmd_parse_from_string(const char *,
		     struct cmd_parse_input *);
enum cmd_parse_status cmd_parse_and_insert(const char *,
		     struct cmd_parse_input *, struct cmdq_item *,
		     struct cmdq_state *, char **);
enum cmd_parse_status cmd_parse_and_append(const char *,
		     struct cmd_parse_input *, struct client *,
		     struct cmdq_state *, char **);
struct cmd_parse_result *cmd_parse_from_buffer(const void *, size_t,
		     struct cmd_parse_input *);
struct cmd_parse_result *cmd_parse_from_arguments(struct args_value *, u_int,
		     struct cmd_parse_input *);

/* cmd-queue.c */
struct cmdq_state *cmdq_new_state(struct cmd_find_state *, struct key_event *,
		     int);
struct cmdq_state *cmdq_link_state(struct cmdq_state *);
struct cmdq_state *cmdq_copy_state(struct cmdq_state *);
void		  cmdq_free_state(struct cmdq_state *);
void printflike(3, 4) cmdq_add_format(struct cmdq_state *, const char *,
		     const char *, ...);
void		  cmdq_add_formats(struct cmdq_state *, struct format_tree *);
void		  cmdq_merge_formats(struct cmdq_item *, struct format_tree *);
struct cmdq_list *cmdq_new(void);
void cmdq_free(struct cmdq_list *);
const char	 *cmdq_get_name(struct cmdq_item *);
struct client	 *cmdq_get_client(struct cmdq_item *);
struct client	 *cmdq_get_target_client(struct cmdq_item *);
struct cmdq_state *cmdq_get_state(struct cmdq_item *);
struct cmd_find_state *cmdq_get_target(struct cmdq_item *);
struct cmd_find_state *cmdq_get_source(struct cmdq_item *);
struct key_event *cmdq_get_event(struct cmdq_item *);
struct cmd_find_state *cmdq_get_current(struct cmdq_item *);
int		  cmdq_get_flags(struct cmdq_item *);
struct cmdq_item *cmdq_get_command(struct cmd_list *, struct cmdq_state *);
#define cmdq_get_callback(cb, data) cmdq_get_callback1(#cb, cb, data)
struct cmdq_item *cmdq_get_callback1(const char *, cmdq_cb, void *);
struct cmdq_item *cmdq_get_error(const char *);
struct cmdq_item *cmdq_insert_after(struct cmdq_item *, struct cmdq_item *);
struct cmdq_item *cmdq_append(struct client *, struct cmdq_item *);
void printflike(4, 5) cmdq_insert_hook(struct session *, struct cmdq_item *,
		     struct cmd_find_state *, const char *, ...);
void		 cmdq_continue(struct cmdq_item *);
u_int		 cmdq_next(struct client *);
struct cmdq_item *cmdq_running(struct client *);
void		 cmdq_guard(struct cmdq_item *, const char *, int);
void printflike(2, 3) cmdq_print(struct cmdq_item *, const char *, ...);
void printflike(2, 3) cmdq_error(struct cmdq_item *, const char *, ...);

/* cmd-wait-for.c */
void	cmd_wait_for_flush(void);

/* client.c */
int	client_main(struct event_base *, int, char **, uint64_t, int);

/* key-bindings.c */
struct key_table *key_bindings_get_table(const char *, int);
struct key_table *key_bindings_first_table(void);
struct key_table *key_bindings_next_table(struct key_table *);
void	 key_bindings_unref_table(struct key_table *);
struct key_binding *key_bindings_get(struct key_table *, key_code);
struct key_binding *key_bindings_get_default(struct key_table *, key_code);
struct key_binding *key_bindings_first(struct key_table *);
struct key_binding *key_bindings_next(struct key_table *, struct key_binding *);
void	 key_bindings_add(const char *, key_code, const char *, int,
	     struct cmd_list *);
void	 key_bindings_remove(const char *, key_code);
void	 key_bindings_reset(const char *, key_code);
void	 key_bindings_remove_table(const char *);
void	 key_bindings_reset_table(const char *);
void	 key_bindings_init(void);
struct cmdq_item *key_bindings_dispatch(struct key_binding *,
	     struct cmdq_item *, struct client *, struct key_event *,
	     struct cmd_find_state *);

/* key-string.c */
key_code	 key_string_lookup_string(const char *);
const char	*key_string_lookup_key(key_code, int);

/* alerts.c */
void	alerts_reset_all(void);
void	alerts_queue(struct window *, int);
void	alerts_check_session(struct session *);

/* file.c */
int	 file_cmp(struct client_file *, struct client_file *);
RB_PROTOTYPE(client_files, client_file, entry, file_cmp);
struct client_file *file_create_with_peer(struct tmuxpeer *,
	    struct client_files *, int, client_file_cb, void *);
struct client_file *file_create_with_client(struct client *, int,
	    client_file_cb, void *);
void	 file_free(struct client_file *);
void	 file_fire_done(struct client_file *);
void	 file_fire_read(struct client_file *);
int	 file_can_print(struct client *);
void printflike(2, 3) file_print(struct client *, const char *, ...);
void printflike(2, 0) file_vprint(struct client *, const char *, va_list);
void	 file_print_buffer(struct client *, void *, size_t);
void printflike(2, 3) file_error(struct client *, const char *, ...);
void	 file_write(struct client *, const char *, int, const void *, size_t,
	     client_file_cb, void *);
void	 file_read(struct client *, const char *, client_file_cb, void *);
void	 file_push(struct client_file *);
int	 file_write_left(struct client_files *);
void	 file_write_open(struct client_files *, struct tmuxpeer *,
	     struct imsg *, int, int, client_file_cb, void *);
void	 file_write_data(struct client_files *, struct imsg *);
void	 file_write_close(struct client_files *, struct imsg *);
void	 file_read_open(struct client_files *, struct tmuxpeer *, struct imsg *,
	     int, int, client_file_cb, void *);
void	 file_write_ready(struct client_files *, struct imsg *);
void	 file_read_data(struct client_files *, struct imsg *);
void	 file_read_done(struct client_files *, struct imsg *);

/* server.c */
extern struct tmuxproc *server_proc;
extern struct clients clients;
extern struct cmd_find_state marked_pane;
extern struct message_list message_log;
void	 server_set_marked(struct session *, struct winlink *,
	     struct window_pane *);
void	 server_clear_marked(void);
int	 server_is_marked(struct session *, struct winlink *,
	     struct window_pane *);
int	 server_check_marked(void);
int	 server_start(struct tmuxproc *, int, struct event_base *, int, char *);
void	 server_update_socket(void);
void	 server_add_accept(int);
void printflike(1, 2) server_add_message(const char *, ...);

/* server-client.c */
RB_PROTOTYPE(client_windows, client_window, entry, server_client_window_cmp);
u_int	 server_client_how_many(void);
void	 server_client_set_overlay(struct client *, u_int, overlay_check_cb,
	     overlay_mode_cb, overlay_draw_cb, overlay_key_cb,
	     overlay_free_cb, overlay_resize_cb, void *);
void	 server_client_clear_overlay(struct client *);
void	 server_client_overlay_range(u_int, u_int, u_int, u_int, u_int, u_int,
	     u_int, struct overlay_ranges *);
void	 server_client_set_key_table(struct client *, const char *);
const char *server_client_get_key_table(struct client *);
int	 server_client_check_nested(struct client *);
int	 server_client_handle_key(struct client *, struct key_event *);
struct client *server_client_create(int);
int	 server_client_open(struct client *, char **);
void	 server_client_unref(struct client *);
void	 server_client_set_session(struct client *, struct session *);
void	 server_client_lost(struct client *);
void	 server_client_suspend(struct client *);
void	 server_client_detach(struct client *, enum msgtype);
void	 server_client_exec(struct client *, const char *);
void	 server_client_loop(void);
void	 server_client_push_stdout(struct client *);
void	 server_client_push_stderr(struct client *);
const char *server_client_get_cwd(struct client *, struct session *);
void	 server_client_set_flags(struct client *, const char *);
const char *server_client_get_flags(struct client *);
struct client_window *server_client_get_client_window(struct client *, u_int);
struct client_window *server_client_add_client_window(struct client *, u_int);
struct window_pane *server_client_get_pane(struct client *);
void	 server_client_set_pane(struct client *, struct window_pane *);
void	 server_client_remove_pane(struct window_pane *);

/* server-fn.c */
void	 server_redraw_client(struct client *);
void	 server_status_client(struct client *);
void	 server_redraw_session(struct session *);
void	 server_redraw_session_group(struct session *);
void	 server_status_session(struct session *);
void	 server_status_session_group(struct session *);
void	 server_redraw_window(struct window *);
void	 server_redraw_window_borders(struct window *);
void	 server_status_window(struct window *);
void	 server_lock(void);
void	 server_lock_session(struct session *);
void	 server_lock_client(struct client *);
void	 server_kill_pane(struct window_pane *);
void	 server_kill_window(struct window *, int);
void	 server_renumber_session(struct session *);
void	 server_renumber_all(void);
int	 server_link_window(struct session *,
	     struct winlink *, struct session *, int, int, int, char **);
void	 server_unlink_window(struct session *, struct winlink *);
void	 server_destroy_pane(struct window_pane *, int);
void	 server_destroy_session(struct session *);
void	 server_check_unattached(void);
void	 server_unzoom_window(struct window *);

/* status.c */
extern char	**status_prompt_hlist[];
extern u_int	  status_prompt_hsize[];
void	 status_timer_start(struct client *);
void	 status_timer_start_all(void);
void	 status_update_cache(struct session *);
int	 status_at_line(struct client *);
u_int	 status_line_size(struct client *);
struct style_range *status_get_range(struct client *, u_int, u_int);
void	 status_init(struct client *);
void	 status_free(struct client *);
int	 status_redraw(struct client *);
void printflike(5, 6) status_message_set(struct client *, int, int, int,
	     const char *, ...);
void	 status_message_clear(struct client *);
int	 status_message_redraw(struct client *);
void	 status_prompt_set(struct client *, struct cmd_find_state *,
	     const char *, const char *, prompt_input_cb, prompt_free_cb,
	     void *, int, enum prompt_type);
void	 status_prompt_clear(struct client *);
int	 status_prompt_redraw(struct client *);
int	 status_prompt_key(struct client *, key_code);
void	 status_prompt_update(struct client *, const char *, const char *);
void	 status_prompt_load_history(void);
void	 status_prompt_save_history(void);
const char *status_prompt_type_string(u_int);
enum prompt_type status_prompt_type(const char *type);

/* resize.c */
void	 resize_window(struct window *, u_int, u_int, int, int);
void	 default_window_size(struct client *, struct session *, struct window *,
	     u_int *, u_int *, u_int *, u_int *, int);
void	 recalculate_size(struct window *, int);
void	 recalculate_sizes(void);
void	 recalculate_sizes_now(int);

/* input.c */
struct input_ctx *input_init(struct window_pane *, struct bufferevent *,
	     struct colour_palette *);
void	 input_free(struct input_ctx *);
void	 input_reset(struct input_ctx *, int);
struct evbuffer *input_pending(struct input_ctx *);
void	 input_parse_pane(struct window_pane *);
void	 input_parse_buffer(struct window_pane *, u_char *, size_t);
void	 input_parse_screen(struct input_ctx *, struct screen *,
	     screen_write_init_ctx_cb, void *, u_char *, size_t);

/* input-key.c */
void	 input_key_build(void);
int	 input_key_pane(struct window_pane *, key_code, struct mouse_event *);
int	 input_key(struct screen *, struct bufferevent *, key_code);
int	 input_key_get_mouse(struct screen *, struct mouse_event *, u_int,
	     u_int, const char **, size_t *);

/* colour.c */
int	 colour_find_rgb(u_char, u_char, u_char);
int	 colour_join_rgb(u_char, u_char, u_char);
void	 colour_split_rgb(int, u_char *, u_char *, u_char *);
const char *colour_tostring(int);
int	 colour_fromstring(const char *s);
int	 colour_256toRGB(int);
int	 colour_256to16(int);
int	 colour_byname(const char *);
void	 colour_palette_init(struct colour_palette *);
void	 colour_palette_clear(struct colour_palette *);
void	 colour_palette_free(struct colour_palette *);
int	 colour_palette_get(struct colour_palette *, int);
int	 colour_palette_set(struct colour_palette *, int, int);
void	 colour_palette_from_option(struct colour_palette *, struct options *);

/* attributes.c */
const char *attributes_tostring(int);
int	 attributes_fromstring(const char *);

/* grid.c */
extern const struct grid_cell grid_default_cell;
void	 grid_empty_line(struct grid *, u_int, u_int);
int	 grid_cells_equal(const struct grid_cell *, const struct grid_cell *);
int	 grid_cells_look_equal(const struct grid_cell *,
	     const struct grid_cell *);
struct grid *grid_create(u_int, u_int, u_int);
void	 grid_destroy(struct grid *);
int	 grid_compare(struct grid *, struct grid *);
void	 grid_collect_history(struct grid *);
void	 grid_remove_history(struct grid *, u_int );
void	 grid_scroll_history(struct grid *, u_int);
void	 grid_scroll_history_region(struct grid *, u_int, u_int, u_int);
void	 grid_clear_history(struct grid *);
const struct grid_line *grid_peek_line(struct grid *, u_int);
void	 grid_get_cell(struct grid *, u_int, u_int, struct grid_cell *);
void	 grid_set_cell(struct grid *, u_int, u_int, const struct grid_cell *);
void	 grid_set_padding(struct grid *, u_int, u_int);
void	 grid_set_cells(struct grid *, u_int, u_int, const struct grid_cell *,
	     const char *, size_t);
struct grid_line *grid_get_line(struct grid *, u_int);
void	 grid_adjust_lines(struct grid *, u_int);
void	 grid_clear(struct grid *, u_int, u_int, u_int, u_int, u_int);
void	 grid_clear_lines(struct grid *, u_int, u_int, u_int);
void	 grid_move_lines(struct grid *, u_int, u_int, u_int, u_int);
void	 grid_move_cells(struct grid *, u_int, u_int, u_int, u_int, u_int);
char	*grid_string_cells(struct grid *, u_int, u_int, u_int,
	     struct grid_cell **, int, int, int);
void	 grid_duplicate_lines(struct grid *, u_int, struct grid *, u_int,
	     u_int);
void	 grid_reflow(struct grid *, u_int);
void	 grid_wrap_position(struct grid *, u_int, u_int, u_int *, u_int *);
void	 grid_unwrap_position(struct grid *, u_int *, u_int *, u_int, u_int);
u_int	 grid_line_length(struct grid *, u_int);

/* grid-reader.c */
void	 grid_reader_start(struct grid_reader *, struct grid *, u_int, u_int);
void	 grid_reader_get_cursor(struct grid_reader *, u_int *, u_int *);
u_int	 grid_reader_line_length(struct grid_reader *);
int	 grid_reader_in_set(struct grid_reader *, const char *);
void	 grid_reader_cursor_right(struct grid_reader *, int, int);
void	 grid_reader_cursor_left(struct grid_reader *, int);
void	 grid_reader_cursor_down(struct grid_reader *);
void	 grid_reader_cursor_up(struct grid_reader *);
void	 grid_reader_cursor_start_of_line(struct grid_reader *, int);
void	 grid_reader_cursor_end_of_line(struct grid_reader *, int, int);
void	 grid_reader_cursor_next_word(struct grid_reader *, const char *);
void	 grid_reader_cursor_next_word_end(struct grid_reader *, const char *);
void	 grid_reader_cursor_previous_word(struct grid_reader *, const char *,
	     int, int);
int	 grid_reader_cursor_jump(struct grid_reader *,
	     const struct utf8_data *);
int	 grid_reader_cursor_jump_back(struct grid_reader *,
	     const struct utf8_data *);
void	 grid_reader_cursor_back_to_indentation(struct grid_reader *);

/* grid-view.c */
void	 grid_view_get_cell(struct grid *, u_int, u_int, struct grid_cell *);
void	 grid_view_set_cell(struct grid *, u_int, u_int,
	     const struct grid_cell *);
void	 grid_view_set_padding(struct grid *, u_int, u_int);
void	 grid_view_set_cells(struct grid *, u_int, u_int,
	     const struct grid_cell *, const char *, size_t);
void	 grid_view_clear_history(struct grid *, u_int);
void	 grid_view_clear(struct grid *, u_int, u_int, u_int, u_int, u_int);
void	 grid_view_scroll_region_up(struct grid *, u_int, u_int, u_int);
void	 grid_view_scroll_region_down(struct grid *, u_int, u_int, u_int);
void	 grid_view_insert_lines(struct grid *, u_int, u_int, u_int);
void	 grid_view_insert_lines_region(struct grid *, u_int, u_int, u_int,
	     u_int);
void	 grid_view_delete_lines(struct grid *, u_int, u_int, u_int);
void	 grid_view_delete_lines_region(struct grid *, u_int, u_int, u_int,
	     u_int);
void	 grid_view_insert_cells(struct grid *, u_int, u_int, u_int, u_int);
void	 grid_view_delete_cells(struct grid *, u_int, u_int, u_int, u_int);
char	*grid_view_string_cells(struct grid *, u_int, u_int, u_int);

/* screen-write.c */
void	 screen_write_make_list(struct screen *);
void	 screen_write_free_list(struct screen *);
void	 screen_write_start_pane(struct screen_write_ctx *,
	     struct window_pane *, struct screen *);
void	 screen_write_start(struct screen_write_ctx *, struct screen *);
void	 screen_write_start_callback(struct screen_write_ctx *, struct screen *,
	     screen_write_init_ctx_cb, void *);
void	 screen_write_stop(struct screen_write_ctx *);
void	 screen_write_reset(struct screen_write_ctx *);
size_t printflike(1, 2) screen_write_strlen(const char *, ...);
int printflike(7, 8) screen_write_text(struct screen_write_ctx *, u_int, u_int,
	     u_int, int, const struct grid_cell *, const char *, ...);
void printflike(3, 4) screen_write_puts(struct screen_write_ctx *,
	     const struct grid_cell *, const char *, ...);
void printflike(4, 5) screen_write_nputs(struct screen_write_ctx *,
	     ssize_t, const struct grid_cell *, const char *, ...);
void printflike(4, 0) screen_write_vnputs(struct screen_write_ctx *, ssize_t,
	     const struct grid_cell *, const char *, va_list);
void	 screen_write_putc(struct screen_write_ctx *, const struct grid_cell *,
	     u_char);
void	 screen_write_fast_copy(struct screen_write_ctx *, struct screen *,
	     u_int, u_int, u_int, u_int);
void	 screen_write_hline(struct screen_write_ctx *, u_int, int, int);
void	 screen_write_vline(struct screen_write_ctx *, u_int, int, int);
void	 screen_write_menu(struct screen_write_ctx *, struct menu *, int,
	     const struct grid_cell *);
void	 screen_write_box(struct screen_write_ctx *, u_int, u_int,
<<<<<<< HEAD
	    struct grid_cell *gc);
=======
	     const struct grid_cell *gc);
>>>>>>> fb23df67
void	 screen_write_preview(struct screen_write_ctx *, struct screen *, u_int,
	     u_int);
void	 screen_write_backspace(struct screen_write_ctx *);
void	 screen_write_mode_set(struct screen_write_ctx *, int);
void	 screen_write_mode_clear(struct screen_write_ctx *, int);
void	 screen_write_cursorup(struct screen_write_ctx *, u_int);
void	 screen_write_cursordown(struct screen_write_ctx *, u_int);
void	 screen_write_cursorright(struct screen_write_ctx *, u_int);
void	 screen_write_cursorleft(struct screen_write_ctx *, u_int);
void	 screen_write_alignmenttest(struct screen_write_ctx *);
void	 screen_write_insertcharacter(struct screen_write_ctx *, u_int, u_int);
void	 screen_write_deletecharacter(struct screen_write_ctx *, u_int, u_int);
void	 screen_write_clearcharacter(struct screen_write_ctx *, u_int, u_int);
void	 screen_write_insertline(struct screen_write_ctx *, u_int, u_int);
void	 screen_write_deleteline(struct screen_write_ctx *, u_int, u_int);
void	 screen_write_clearline(struct screen_write_ctx *, u_int);
void	 screen_write_clearendofline(struct screen_write_ctx *, u_int);
void	 screen_write_clearstartofline(struct screen_write_ctx *, u_int);
void	 screen_write_cursormove(struct screen_write_ctx *, int, int, int);
void	 screen_write_reverseindex(struct screen_write_ctx *, u_int);
void	 screen_write_scrollregion(struct screen_write_ctx *, u_int, u_int);
void	 screen_write_linefeed(struct screen_write_ctx *, int, u_int);
void	 screen_write_scrollup(struct screen_write_ctx *, u_int, u_int);
void	 screen_write_scrolldown(struct screen_write_ctx *, u_int, u_int);
void	 screen_write_carriagereturn(struct screen_write_ctx *);
void	 screen_write_clearendofscreen(struct screen_write_ctx *, u_int);
void	 screen_write_clearstartofscreen(struct screen_write_ctx *, u_int);
void	 screen_write_clearscreen(struct screen_write_ctx *, u_int);
void	 screen_write_clearhistory(struct screen_write_ctx *);
void	 screen_write_fullredraw(struct screen_write_ctx *);
void	 screen_write_collect_end(struct screen_write_ctx *);
void	 screen_write_collect_add(struct screen_write_ctx *,
	     const struct grid_cell *);
void	 screen_write_cell(struct screen_write_ctx *, const struct grid_cell *);
void	 screen_write_setselection(struct screen_write_ctx *, u_char *, u_int);
void	 screen_write_rawstring(struct screen_write_ctx *, u_char *, u_int);
void	 screen_write_alternateon(struct screen_write_ctx *,
	     struct grid_cell *, int);
void	 screen_write_alternateoff(struct screen_write_ctx *,
	     struct grid_cell *, int);

/* screen-redraw.c */
void	 screen_redraw_screen(struct client *);
void	 screen_redraw_pane(struct client *, struct window_pane *);

/* screen.c */
void	 screen_init(struct screen *, u_int, u_int, u_int);
void	 screen_reinit(struct screen *);
void	 screen_free(struct screen *);
void	 screen_reset_tabs(struct screen *);
void	 screen_set_cursor_style(struct screen *, u_int);
void	 screen_set_cursor_colour(struct screen *, const char *);
int	 screen_set_title(struct screen *, const char *);
void	 screen_set_path(struct screen *, const char *);
void	 screen_push_title(struct screen *);
void	 screen_pop_title(struct screen *);
void	 screen_resize(struct screen *, u_int, u_int, int);
void	 screen_resize_cursor(struct screen *, u_int, u_int, int, int, int);
void	 screen_set_selection(struct screen *, u_int, u_int, u_int, u_int,
	     u_int, int, struct grid_cell *);
void	 screen_clear_selection(struct screen *);
void	 screen_hide_selection(struct screen *);
int	 screen_check_selection(struct screen *, u_int, u_int);
void	 screen_select_cell(struct screen *, struct grid_cell *,
	     const struct grid_cell *);
void	 screen_alternate_on(struct screen *, struct grid_cell *, int);
void	 screen_alternate_off(struct screen *, struct grid_cell *, int);
const char *screen_mode_to_string(int);

/* window.c */
extern struct windows windows;
extern struct window_pane_tree all_window_panes;
int		 window_cmp(struct window *, struct window *);
RB_PROTOTYPE(windows, window, entry, window_cmp);
int		 winlink_cmp(struct winlink *, struct winlink *);
RB_PROTOTYPE(winlinks, winlink, entry, winlink_cmp);
int		 window_pane_cmp(struct window_pane *, struct window_pane *);
RB_PROTOTYPE(window_pane_tree, window_pane, tree_entry, window_pane_cmp);
struct winlink	*winlink_find_by_index(struct winlinks *, int);
struct winlink	*winlink_find_by_window(struct winlinks *, struct window *);
struct winlink	*winlink_find_by_window_id(struct winlinks *, u_int);
u_int		 winlink_count(struct winlinks *);
struct winlink	*winlink_add(struct winlinks *, int);
void		 winlink_set_window(struct winlink *, struct window *);
void		 winlink_remove(struct winlinks *, struct winlink *);
struct winlink	*winlink_next(struct winlink *);
struct winlink	*winlink_previous(struct winlink *);
struct winlink	*winlink_next_by_number(struct winlink *, struct session *,
		     int);
struct winlink	*winlink_previous_by_number(struct winlink *, struct session *,
		     int);
void		 winlink_stack_push(struct winlink_stack *, struct winlink *);
void		 winlink_stack_remove(struct winlink_stack *, struct winlink *);
struct window	*window_find_by_id_str(const char *);
struct window	*window_find_by_id(u_int);
void		 window_update_activity(struct window *);
struct window	*window_create(u_int, u_int, u_int, u_int);
void		 window_pane_set_event(struct window_pane *);
struct window_pane *window_get_active_at(struct window *, u_int, u_int);
struct window_pane *window_find_string(struct window *, const char *);
int		 window_has_pane(struct window *, struct window_pane *);
int		 window_set_active_pane(struct window *, struct window_pane *,
		     int);
void		 window_update_focus(struct window *);
void		 window_pane_update_focus(struct window_pane *);
void		 window_redraw_active_switch(struct window *,
		     struct window_pane *);
struct window_pane *window_add_pane(struct window *, struct window_pane *,
		     u_int, int);
void		 window_resize(struct window *, u_int, u_int, int, int);
void		 window_pane_send_resize(struct window_pane *, u_int, u_int);
int		 window_zoom(struct window_pane *);
int		 window_unzoom(struct window *);
int		 window_push_zoom(struct window *, int, int);
int		 window_pop_zoom(struct window *);
void		 window_lost_pane(struct window *, struct window_pane *);
void		 window_remove_pane(struct window *, struct window_pane *);
struct window_pane *window_pane_at_index(struct window *, u_int);
struct window_pane *window_pane_next_by_number(struct window *,
			struct window_pane *, u_int);
struct window_pane *window_pane_previous_by_number(struct window *,
			struct window_pane *, u_int);
int		 window_pane_index(struct window_pane *, u_int *);
u_int		 window_count_panes(struct window *);
void		 window_destroy_panes(struct window *);
struct window_pane *window_pane_find_by_id_str(const char *);
struct window_pane *window_pane_find_by_id(u_int);
int		 window_pane_destroy_ready(struct window_pane *);
void		 window_pane_resize(struct window_pane *, u_int, u_int);
int		 window_pane_set_mode(struct window_pane *,
		     struct window_pane *, const struct window_mode *,
		     struct cmd_find_state *, struct args *);
void		 window_pane_reset_mode(struct window_pane *);
void		 window_pane_reset_mode_all(struct window_pane *);
int		 window_pane_key(struct window_pane *, struct client *,
		     struct session *, struct winlink *, key_code,
		     struct mouse_event *);
int		 window_pane_visible(struct window_pane *);
u_int		 window_pane_search(struct window_pane *, const char *, int,
		     int);
const char	*window_printable_flags(struct winlink *, int);
struct window_pane *window_pane_find_up(struct window_pane *);
struct window_pane *window_pane_find_down(struct window_pane *);
struct window_pane *window_pane_find_left(struct window_pane *);
struct window_pane *window_pane_find_right(struct window_pane *);
void		 window_set_name(struct window *, const char *);
void		 window_add_ref(struct window *, const char *);
void		 window_remove_ref(struct window *, const char *);
void		 winlink_clear_flags(struct winlink *);
int		 winlink_shuffle_up(struct session *, struct winlink *, int);
int		 window_pane_start_input(struct window_pane *,
		     struct cmdq_item *, char **);
void		*window_pane_get_new_data(struct window_pane *,
		     struct window_pane_offset *, size_t *);
void		 window_pane_update_used_data(struct window_pane *,
		     struct window_pane_offset *, size_t);

/* layout.c */
u_int		 layout_count_cells(struct layout_cell *);
struct layout_cell *layout_create_cell(struct layout_cell *);
void		 layout_free_cell(struct layout_cell *);
void		 layout_print_cell(struct layout_cell *, const char *, u_int);
void		 layout_destroy_cell(struct window *, struct layout_cell *,
		     struct layout_cell **);
void		 layout_resize_layout(struct window *, struct layout_cell *,
		     enum layout_type, int, int);
struct layout_cell *layout_search_by_border(struct layout_cell *, u_int, u_int);
void		 layout_set_size(struct layout_cell *, u_int, u_int, u_int,
		     u_int);
void		 layout_make_leaf(struct layout_cell *, struct window_pane *);
void		 layout_make_node(struct layout_cell *, enum layout_type);
void		 layout_fix_offsets(struct window *);
void		 layout_fix_panes(struct window *, struct window_pane *);
void		 layout_resize_adjust(struct window *, struct layout_cell *,
		     enum layout_type, int);
void		 layout_init(struct window *, struct window_pane *);
void		 layout_free(struct window *);
void		 layout_resize(struct window *, u_int, u_int);
void		 layout_resize_pane(struct window_pane *, enum layout_type,
		     int, int);
void		 layout_resize_pane_to(struct window_pane *, enum layout_type,
		     u_int);
void		 layout_assign_pane(struct layout_cell *, struct window_pane *,
		     int);
struct layout_cell *layout_split_pane(struct window_pane *, enum layout_type,
		     int, int);
void		 layout_close_pane(struct window_pane *);
int		 layout_spread_cell(struct window *, struct layout_cell *);
void		 layout_spread_out(struct window_pane *);

/* layout-custom.c */
char		*layout_dump(struct layout_cell *);
int		 layout_parse(struct window *, const char *);

/* layout-set.c */
int		 layout_set_lookup(const char *);
u_int		 layout_set_select(struct window *, u_int);
u_int		 layout_set_next(struct window *);
u_int		 layout_set_previous(struct window *);

/* mode-tree.c */
typedef void (*mode_tree_build_cb)(void *, struct mode_tree_sort_criteria *,
				   uint64_t *, const char *);
typedef void (*mode_tree_draw_cb)(void *, void *, struct screen_write_ctx *,
	     u_int, u_int);
typedef int (*mode_tree_search_cb)(void *, void *, const char *);
typedef void (*mode_tree_menu_cb)(void *, struct client *, key_code);
typedef u_int (*mode_tree_height_cb)(void *, u_int);
typedef key_code (*mode_tree_key_cb)(void *, void *, u_int);
typedef void (*mode_tree_each_cb)(void *, void *, struct client *, key_code);
u_int	 mode_tree_count_tagged(struct mode_tree_data *);
void	*mode_tree_get_current(struct mode_tree_data *);
const char *mode_tree_get_current_name(struct mode_tree_data *);
void	 mode_tree_expand_current(struct mode_tree_data *);
void	 mode_tree_collapse_current(struct mode_tree_data *);
void	 mode_tree_expand(struct mode_tree_data *, uint64_t);
int	 mode_tree_set_current(struct mode_tree_data *, uint64_t);
void	 mode_tree_each_tagged(struct mode_tree_data *, mode_tree_each_cb,
	     struct client *, key_code, int);
void	 mode_tree_up(struct mode_tree_data *, int);
void	 mode_tree_down(struct mode_tree_data *, int);
struct mode_tree_data *mode_tree_start(struct window_pane *, struct args *,
	     mode_tree_build_cb, mode_tree_draw_cb, mode_tree_search_cb,
	     mode_tree_menu_cb, mode_tree_height_cb, mode_tree_key_cb, void *,
	     const struct menu_item *, const char **, u_int, struct screen **);
void	 mode_tree_zoom(struct mode_tree_data *, struct args *);
void	 mode_tree_build(struct mode_tree_data *);
void	 mode_tree_free(struct mode_tree_data *);
void	 mode_tree_resize(struct mode_tree_data *, u_int, u_int);
struct mode_tree_item *mode_tree_add(struct mode_tree_data *,
	     struct mode_tree_item *, void *, uint64_t, const char *,
	     const char *, int);
void	 mode_tree_draw_as_parent(struct mode_tree_item *);
void	 mode_tree_no_tag(struct mode_tree_item *);
void	 mode_tree_remove(struct mode_tree_data *, struct mode_tree_item *);
void	 mode_tree_draw(struct mode_tree_data *);
int	 mode_tree_key(struct mode_tree_data *, struct client *, key_code *,
	     struct mouse_event *, u_int *, u_int *);
void	 mode_tree_run_command(struct client *, struct cmd_find_state *,
	     const char *, const char *);

/* window-buffer.c */
extern const struct window_mode window_buffer_mode;

/* window-tree.c */
extern const struct window_mode window_tree_mode;

/* window-clock.c */
extern const struct window_mode window_clock_mode;
extern const char window_clock_table[14][5][5];

/* window-client.c */
extern const struct window_mode window_client_mode;

/* window-copy.c */
extern const struct window_mode window_copy_mode;
extern const struct window_mode window_view_mode;
void printflike(2, 3) window_copy_add(struct window_pane *, const char *, ...);
void printflike(2, 0) window_copy_vadd(struct window_pane *, const char *,
		     va_list);
void		 window_copy_pageup(struct window_pane *, int);
void		 window_copy_start_drag(struct client *, struct mouse_event *);
char		*window_copy_get_word(struct window_pane *, u_int, u_int);
char		*window_copy_get_line(struct window_pane *, u_int);

/* window-option.c */
extern const struct window_mode window_customize_mode;

/* names.c */
void	 check_window_name(struct window *);
char	*default_window_name(struct window *);
char	*parse_window_name(const char *);

/* control.c */
void	control_discard(struct client *);
void	control_start(struct client *);
void	control_stop(struct client *);
void	control_set_pane_on(struct client *, struct window_pane *);
void	control_set_pane_off(struct client *, struct window_pane *);
void	control_continue_pane(struct client *, struct window_pane *);
void	control_pause_pane(struct client *, struct window_pane *);
struct window_pane_offset *control_pane_offset(struct client *,
	   struct window_pane *, int *);
void	control_reset_offsets(struct client *);
void printflike(2, 3) control_write(struct client *, const char *, ...);
void	control_write_output(struct client *, struct window_pane *);
int	control_all_done(struct client *);
void	control_add_sub(struct client *, const char *, enum control_sub_type,
    	   int, const char *);
void	control_remove_sub(struct client *, const char *);

/* control-notify.c */
void	control_notify_input(struct client *, struct window_pane *,
	    const u_char *, size_t);
void	control_notify_pane_mode_changed(int);
void	control_notify_window_layout_changed(struct window *);
void	control_notify_window_pane_changed(struct window *);
void	control_notify_window_unlinked(struct session *, struct window *);
void	control_notify_window_linked(struct session *, struct window *);
void	control_notify_window_renamed(struct window *);
void	control_notify_client_session_changed(struct client *);
void	control_notify_client_detached(struct client *);
void	control_notify_session_renamed(struct session *);
void	control_notify_session_created(struct session *);
void	control_notify_session_closed(struct session *);
void	control_notify_session_window_changed(struct session *);

/* session.c */
extern struct sessions sessions;
int	session_cmp(struct session *, struct session *);
RB_PROTOTYPE(sessions, session, entry, session_cmp);
int		 session_alive(struct session *);
struct session	*session_find(const char *);
struct session	*session_find_by_id_str(const char *);
struct session	*session_find_by_id(u_int);
struct session	*session_create(const char *, const char *, const char *,
		     struct environ *, struct options *, struct termios *);
void		 session_destroy(struct session *, int,	 const char *);
void		 session_add_ref(struct session *, const char *);
void		 session_remove_ref(struct session *, const char *);
char		*session_check_name(const char *);
void		 session_update_activity(struct session *, struct timeval *);
struct session	*session_next_session(struct session *);
struct session	*session_previous_session(struct session *);
struct winlink	*session_new(struct session *, const char *, int, char **,
		     const char *, const char *, int, char **);
struct winlink	*session_attach(struct session *, struct window *, int,
		     char **);
int		 session_detach(struct session *, struct winlink *);
int		 session_has(struct session *, struct window *);
int		 session_is_linked(struct session *, struct window *);
int		 session_next(struct session *, int);
int		 session_previous(struct session *, int);
int		 session_select(struct session *, int);
int		 session_last(struct session *);
int		 session_set_current(struct session *, struct winlink *);
struct session_group *session_group_contains(struct session *);
struct session_group *session_group_find(const char *);
struct session_group *session_group_new(const char *);
void		 session_group_add(struct session_group *, struct session *);
void		 session_group_synchronize_to(struct session *);
void		 session_group_synchronize_from(struct session *);
u_int		 session_group_count(struct session_group *);
u_int		 session_group_attached_count(struct session_group *);
void		 session_renumber_windows(struct session *);

/* utf8.c */
utf8_char	 utf8_build_one(u_char);
enum utf8_state	 utf8_from_data(const struct utf8_data *, utf8_char *);
void		 utf8_to_data(utf8_char, struct utf8_data *);
void		 utf8_set(struct utf8_data *, u_char);
void		 utf8_copy(struct utf8_data *, const struct utf8_data *);
enum utf8_state	 utf8_open(struct utf8_data *, u_char);
enum utf8_state	 utf8_append(struct utf8_data *, u_char);
int		 utf8_isvalid(const char *);
int		 utf8_strvis(char *, const char *, size_t, int);
int		 utf8_stravis(char **, const char *, int);
int		 utf8_stravisx(char **, const char *, size_t, int);
char		*utf8_sanitize(const char *);
size_t		 utf8_strlen(const struct utf8_data *);
u_int		 utf8_strwidth(const struct utf8_data *, ssize_t);
struct utf8_data *utf8_fromcstr(const char *);
char		*utf8_tocstr(struct utf8_data *);
u_int		 utf8_cstrwidth(const char *);
char		*utf8_padcstr(const char *, u_int);
char		*utf8_rpadcstr(const char *, u_int);
int		 utf8_cstrhas(const char *, const struct utf8_data *);

/* osdep-*.c */
char		*osdep_get_name(int, char *);
char		*osdep_get_cwd(int);
struct event_base *osdep_event_init(void);

/* log.c */
void	log_add_level(void);
int	log_get_level(void);
void	log_open(const char *);
void	log_toggle(const char *);
void	log_close(void);
void printflike(1, 2) log_debug(const char *, ...);
__dead void printflike(1, 2) fatal(const char *, ...);
__dead void printflike(1, 2) fatalx(const char *, ...);

/* menu.c */
#define MENU_NOMOUSE 0x1
#define MENU_TAB 0x2
#define MENU_STAYOPEN 0x4
struct menu	*menu_create(const char *);
void		 menu_add_items(struct menu *, const struct menu_item *,
		    struct cmdq_item *, struct client *,
		    struct cmd_find_state *);
void		 menu_add_item(struct menu *, const struct menu_item *,
		    struct cmdq_item *, struct client *,
		    struct cmd_find_state *);
void		 menu_free(struct menu *);
struct menu_data *menu_prepare(struct menu *, int, struct cmdq_item *, u_int,
		    u_int, struct client *, struct cmd_find_state *,
		    menu_choice_cb, void *);
int		 menu_display(struct menu *, int, struct cmdq_item *, u_int,
		    u_int, struct client *, struct cmd_find_state *,
		    menu_choice_cb, void *);
struct screen	*menu_mode_cb(struct client *, void *, u_int *, u_int *);
void		 menu_check_cb(struct client *, void *, u_int, u_int, u_int,
		    struct overlay_ranges *);
void		 menu_draw_cb(struct client *, void *,
		    struct screen_redraw_ctx *);
void		 menu_free_cb(struct client *, void *);
int		 menu_key_cb(struct client *, void *, struct key_event *);

/* popup.c */
#define POPUP_CLOSEEXIT 0x1
#define POPUP_CLOSEEXITZERO 0x2
#define POPUP_INTERNAL 0x8
typedef void (*popup_close_cb)(int, void *);
typedef void (*popup_finish_edit_cb)(char *, size_t, void *);
int		 popup_display(int, int, struct cmdq_item *, u_int, u_int, u_int,
		    u_int, struct environ *, const char *, int, char **,
		    const char *, struct client *, struct session *,
		    popup_close_cb, void *);
int		 popup_editor(struct client *, const char *, size_t,
		    popup_finish_edit_cb, void *);

/* style.c */
int		 style_parse(struct style *,const struct grid_cell *,
		     const char *);
const char	*style_tostring(struct style *);
void		 style_add(struct grid_cell *, struct options *,
		     const char *, struct format_tree *);
void		 style_apply(struct grid_cell *, struct options *,
		     const char *, struct format_tree *);
void		 style_set(struct style *, const struct grid_cell *);
void		 style_copy(struct style *, struct style *);

/* spawn.c */
struct winlink	*spawn_window(struct spawn_context *, char **);
struct window_pane *spawn_pane(struct spawn_context *, char **);

/* regsub.c */
char		*regsub(const char *, const char *, const char *, int);

#endif /* TMUX_H */<|MERGE_RESOLUTION|>--- conflicted
+++ resolved
@@ -2780,11 +2780,7 @@
 void	 screen_write_menu(struct screen_write_ctx *, struct menu *, int,
 	     const struct grid_cell *);
 void	 screen_write_box(struct screen_write_ctx *, u_int, u_int,
-<<<<<<< HEAD
-	    struct grid_cell *gc);
-=======
 	     const struct grid_cell *gc);
->>>>>>> fb23df67
 void	 screen_write_preview(struct screen_write_ctx *, struct screen *, u_int,
 	     u_int);
 void	 screen_write_backspace(struct screen_write_ctx *);
