--- conflicted
+++ resolved
@@ -3156,13 +3156,9 @@
 typedef void (*popup_finish_edit_cb)(char *, size_t, void *);
 int		 popup_display(int, int, struct cmdq_item *, u_int, u_int,
 		    u_int, u_int, struct environ *, const char *, int, char **,
-<<<<<<< HEAD
-		    const char *, struct client *, struct session *,
-		    const char *, const char *, popup_close_cb, void *);
-=======
 		    const char *, const char *, struct client *,
-		    struct session *, popup_close_cb, void *);
->>>>>>> 1bf2f811
+		    struct session *, const char *, const char *,
+		    popup_close_cb, void *);
 int		 popup_editor(struct client *, const char *, size_t,
 		    popup_finish_edit_cb, void *);
 
