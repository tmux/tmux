--- conflicted
+++ resolved
@@ -872,10 +872,7 @@
 };
 TAILQ_HEAD(style_ranges, style_range);
 
-<<<<<<< HEAD
-=======
 /* Default style width and pad. */
->>>>>>> be594ff8
 #define STYLE_WIDTH_DEFAULT -1
 #define STYLE_PAD_DEFAULT -1
 
@@ -1311,16 +1308,9 @@
 #define PANE_SCROLLBARS_RIGHT 0
 #define PANE_SCROLLBARS_LEFT 1
 
-<<<<<<< HEAD
-/* Pane scrollbars width and padding. */
-#define PANE_SCROLLBARS_DEFAULT_PADDING 0
-#define PANE_SCROLLBARS_DEFAULT_WIDTH 1
-
-=======
 /* Pane scrollbars width, padding and fill character. */
 #define PANE_SCROLLBARS_DEFAULT_PADDING 0
 #define PANE_SCROLLBARS_DEFAULT_WIDTH 1
->>>>>>> be594ff8
 #define PANE_SCROLLBARS_CHARACTER ' '
 
 /* True if screen in alternate screen. */
