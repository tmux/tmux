--- conflicted
+++ resolved
@@ -1450,9 +1450,7 @@
 
 	u_int			 num;
 	void			*ptr;
-<<<<<<< HEAD
 	int			 more;
-=======
 	void			*ptr2;
 
 	/*
@@ -1461,7 +1459,6 @@
 	 * "all").
 	 */
 	int			 allow_invisible_panes;
->>>>>>> f7b30ed3
 
 	/*
 	 * Cursor and region position before the screen was updated - this is
@@ -2923,17 +2920,12 @@
 void	 screen_write_collect_add(struct screen_write_ctx *,
 	     const struct grid_cell *);
 void	 screen_write_cell(struct screen_write_ctx *, const struct grid_cell *);
-<<<<<<< HEAD
-void	 screen_write_setselection(struct screen_write_ctx *, u_char *, u_int);
-void	 screen_write_rawstring(struct screen_write_ctx *, u_char *, u_int);
-void	 screen_write_sixelimage(struct screen_write_ctx *,
-	     struct sixel_image *, u_int);
-=======
 void	 screen_write_setselection(struct screen_write_ctx *, const char *,
 	     u_char *, u_int);
 void	 screen_write_rawstring(struct screen_write_ctx *, u_char *, u_int,
 	     int);
->>>>>>> f7b30ed3
+void	 screen_write_sixelimage(struct screen_write_ctx *,
+	     struct sixel_image *, u_int);
 void	 screen_write_alternateon(struct screen_write_ctx *,
 	     struct grid_cell *, int);
 void	 screen_write_alternateoff(struct screen_write_ctx *,
@@ -3346,7 +3338,6 @@
 /* regsub.c */
 char		*regsub(const char *, const char *, const char *, int);
 
-<<<<<<< HEAD
 /* image.c */
 int		 image_free_all(struct screen *);
 void		 image_store(struct screen *, struct sixel_image *);
@@ -3364,7 +3355,7 @@
 char		*sixel_print(struct sixel_image *, struct sixel_image *,
 		     size_t *);
 struct screen	*sixel_to_screen(struct sixel_image *);
-=======
+
 /* server-acl.c */
 void			 server_acl_init(void);
 struct server_acl_user	*server_acl_user_find(uid_t);
@@ -3384,6 +3375,5 @@
 struct hyperlinks	*hyperlinks_init(void);
 void			 hyperlinks_reset(struct hyperlinks *);
 void			 hyperlinks_free(struct hyperlinks *);
->>>>>>> f7b30ed3
 
 #endif /* TMUX_H */