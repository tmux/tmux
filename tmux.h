--- conflicted
+++ resolved
@@ -2896,11 +2896,7 @@
 void	 screen_write_fast_copy(struct screen_write_ctx *, struct screen *,
 	     u_int, u_int, u_int, u_int);
 void	 screen_write_hline(struct screen_write_ctx *, u_int, int, int,
-<<<<<<< HEAD
-             enum box_lines, const struct grid_cell *);
-=======
 	     enum box_lines, const struct grid_cell *);
->>>>>>> 4c60afde
 void	 screen_write_vline(struct screen_write_ctx *, u_int, int, int);
 void	 screen_write_menu(struct screen_write_ctx *, struct menu *, int,
 	     enum box_lines, const struct grid_cell *, const struct grid_cell *,
