--- conflicted
+++ resolved
@@ -780,10 +780,7 @@
 	u_int				 cy;	  /* cursor y */
 
 	enum screen_cursor_style	 cstyle;  /* cursor style */
-<<<<<<< HEAD
 	enum screen_cursor_style	 default_cstyle;
-=======
->>>>>>> 7d330c19
 	int				 ccolour; /* cursor colour */
 	int				 default_ccolour;
 
@@ -2801,12 +2798,8 @@
 void	 screen_free(struct screen *);
 void	 screen_reset_tabs(struct screen *);
 void	 screen_set_cursor_style(struct screen *, u_int);
-<<<<<<< HEAD
 void	 screen_set_cursor_style_mode(u_int, enum screen_cursor_style *, int *);
-void	 screen_set_cursor_colour(struct screen *, const char *);
-=======
 void	 screen_set_cursor_colour(struct screen *, int);
->>>>>>> 7d330c19
 int	 screen_set_title(struct screen *, const char *);
 void	 screen_set_path(struct screen *, const char *);
 void	 screen_push_title(struct screen *);
