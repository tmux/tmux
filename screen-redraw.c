--- conflicted
+++ resolved
@@ -973,12 +973,7 @@
 	u_int		 sb = ctx->pane_scrollbars, total_height, sb_h = wp->sy;
 	u_int		 sb_pos = ctx->pane_scrollbars_pos, slider_h, slider_y;
 	u_int		 sb_w = PANE_SCROLLBARS_WIDTH, cm_y, cm_size;
-<<<<<<< HEAD
-	int		 sb_x, sb_y = (int)(wp->yoff - ctx->oy); /* sb top*/
-=======
 	int		 sb_x, sb_y = (int)(wp->yoff - ctx->oy); /* sb top */
->>>>>>> 561441fa
-
 	if (window_pane_mode(wp) == WINDOW_PANE_NO_MODE) {
 		if (sb == PANE_SCROLLBARS_MODAL)
 			return;
@@ -1008,13 +1003,8 @@
 	if (slider_y >= sb_h)
 		slider_y = sb_h - 1;
 
-<<<<<<< HEAD
-	screen_redraw_draw_scrollbar(ctx, wp, sb_pos, sb_x, sb_y, sb_h, slider_h,
-	    slider_y);
-=======
 	screen_redraw_draw_scrollbar(ctx, wp, sb_pos, sb_x, sb_y, sb_h,
 	    slider_h, slider_y);
->>>>>>> 561441fa
 }
 
 static void
@@ -1026,23 +1016,11 @@
 	struct window		*w = wp->window;
 	struct tty		*tty = &c->tty;
 	struct grid_cell	 gc;
-<<<<<<< HEAD
-	u_int			 i, j;
-	u_int			 sb_w = PANE_SCROLLBARS_WIDTH;
-	u_int			 pad_col = 0;
-	int			 fg, bg;
-	int			 px, py;
-	int			 sb_pad = PANE_SCROLLBARS_PADDING;
-	int			 xoff = wp->xoff, yoff = wp->yoff; /* pane */
-	int			 ox = ctx->ox, oy = ctx->oy; /* screen offset */
-	int			 sx = ctx->sx, sy = ctx->sy; /* screen size */
-=======
 	u_int			 i, j, sb_w = PANE_SCROLLBARS_WIDTH;
 	u_int			 pad_col = 0;
 	int			 fg, bg, px, py, ox = ctx->ox, oy = ctx->oy;
 	int                      sb_pad = PANE_SCROLLBARS_PADDING, sx = ctx->sx;
 	int			 sy = ctx->sy, xoff = wp->xoff, yoff = wp->yoff;
->>>>>>> 561441fa
 
 	/* Set up default colour. */
 	style_apply(&gc, w->options, "pane-scrollbars-style", NULL);
