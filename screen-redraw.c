/* $OpenBSD$ */

/*
 * Copyright (c) 2007 Nicholas Marriott <nicholas.marriott@gmail.com>
 *
 * Permission to use, copy, modify, and distribute this software for any
 * purpose with or without fee is hereby granted, provided that the above
 * copyright notice and this permission notice appear in all copies.
 *
 * THE SOFTWARE IS PROVIDED "AS IS" AND THE AUTHOR DISCLAIMS ALL WARRANTIES
 * WITH REGARD TO THIS SOFTWARE INCLUDING ALL IMPLIED WARRANTIES OF
 * MERCHANTABILITY AND FITNESS. IN NO EVENT SHALL THE AUTHOR BE LIABLE FOR
 * ANY SPECIAL, DIRECT, INDIRECT, OR CONSEQUENTIAL DAMAGES OR ANY DAMAGES
 * WHATSOEVER RESULTING FROM LOSS OF MIND, USE, DATA OR PROFITS, WHETHER
 * IN AN ACTION OF CONTRACT, NEGLIGENCE OR OTHER TORTIOUS ACTION, ARISING
 * OUT OF OR IN CONNECTION WITH THE USE OR PERFORMANCE OF THIS SOFTWARE.
 */

#include <sys/types.h>

#include <stdlib.h>
#include <string.h>

#include "tmux.h"

static void	screen_redraw_draw_borders(struct screen_redraw_ctx *);
static void	screen_redraw_draw_panes(struct screen_redraw_ctx *);
static void	screen_redraw_draw_status(struct screen_redraw_ctx *);
static void	screen_redraw_draw_pane(struct screen_redraw_ctx *,
		    struct window_pane *);
static void	screen_redraw_set_context(struct client *,
		    struct screen_redraw_ctx *);
static void	screen_redraw_draw_pane_scrollbars(struct screen_redraw_ctx *);
static void	screen_redraw_draw_scrollbar(struct screen_redraw_ctx *,
		    struct window_pane *, int, int, int, u_int, u_int, u_int);
static void	screen_redraw_draw_pane_scrollbar(struct screen_redraw_ctx *,
		    struct window_pane *);


#define START_ISOLATE "\342\201\246"
#define END_ISOLATE   "\342\201\251"

/* Border in relation to a pane. */
enum screen_redraw_border_type {
	SCREEN_REDRAW_OUTSIDE,
	SCREEN_REDRAW_INSIDE,
	SCREEN_REDRAW_BORDER_LEFT,
	SCREEN_REDRAW_BORDER_RIGHT,
	SCREEN_REDRAW_BORDER_TOP,
	SCREEN_REDRAW_BORDER_BOTTOM
};
#define BORDER_MARKERS "  +,.-"

/* Get cell border character. */
static void
screen_redraw_border_set(struct window *w, struct window_pane *wp,
    enum pane_lines pane_lines, int cell_type, struct grid_cell *gc)
{
	u_int	idx;

	if (cell_type == CELL_OUTSIDE && w->fill_character != NULL) {
		utf8_copy(&gc->data, &w->fill_character[0]);
		return;
	}

	switch (pane_lines) {
	case PANE_LINES_NUMBER:
		if (cell_type == CELL_OUTSIDE) {
			gc->attr |= GRID_ATTR_CHARSET;
			utf8_set(&gc->data, CELL_BORDERS[CELL_OUTSIDE]);
			break;
		}
		gc->attr &= ~GRID_ATTR_CHARSET;
		if (wp != NULL && window_pane_index(wp, &idx) == 0)
			utf8_set(&gc->data, '0' + (idx % 10));
		else
			utf8_set(&gc->data, '*');
		break;
	case PANE_LINES_DOUBLE:
		gc->attr &= ~GRID_ATTR_CHARSET;
		utf8_copy(&gc->data, tty_acs_double_borders(cell_type));
		break;
	case PANE_LINES_HEAVY:
		gc->attr &= ~GRID_ATTR_CHARSET;
		utf8_copy(&gc->data, tty_acs_heavy_borders(cell_type));
		break;
	case PANE_LINES_SIMPLE:
		gc->attr &= ~GRID_ATTR_CHARSET;
		utf8_set(&gc->data, SIMPLE_BORDERS[cell_type]);
		break;
	default:
		gc->attr |= GRID_ATTR_CHARSET;
		utf8_set(&gc->data, CELL_BORDERS[cell_type]);
		break;
	}
}

/* Return if window has only two panes. */
static int
screen_redraw_two_panes(struct window *w, int direction)
{
	struct window_pane	*wp;

	wp = TAILQ_NEXT(TAILQ_FIRST(&w->panes), entry);
	if (wp == NULL)
		return (0); /* one pane */
	if (TAILQ_NEXT(wp, entry) != NULL)
		return (0); /* more than two panes */
	if (direction == 0 && wp->xoff == 0)
		return (0);
	if (direction == 1 && wp->yoff == 0)
		return (0);
	return (1);
}

/* Check if cell is on the border of a pane. */
static enum screen_redraw_border_type
screen_redraw_pane_border(struct screen_redraw_ctx *ctx, struct window_pane *wp,
    u_int px, u_int py)
{
	struct options	*oo = wp->window->options;
	u_int		 ex = wp->xoff + wp->sx, ey = wp->yoff + wp->sy;
	int		 hsplit = 0, vsplit = 0, pane_status = ctx->pane_status;
	int		 pane_scrollbars = ctx->pane_scrollbars, sb_w = 0;
	int		 sb_pos = ctx->pane_scrollbars_pos;

	/* Inside pane. */
	if (px >= wp->xoff && px < ex && py >= wp->yoff && py < ey)
		return (SCREEN_REDRAW_INSIDE);

	/* Get pane indicator. */
	switch (options_get_number(oo, "pane-border-indicators")) {
	case PANE_BORDER_COLOUR:
	case PANE_BORDER_BOTH:
		hsplit = screen_redraw_two_panes(wp->window, 0);
		vsplit = screen_redraw_two_panes(wp->window, 1);
		break;
	}

	/* Are scrollbars enabled? */
	if (pane_scrollbars == PANE_SCROLLBARS_ALWAYS ||
	    (pane_scrollbars == PANE_SCROLLBARS_MODAL &&
	     window_pane_mode(wp) != WINDOW_PANE_NO_MODE))
		sb_w = PANE_SCROLLBARS_WIDTH;

	/*
	 * Left/right borders. The wp->sy / 2 test is to colour only half the
	 * active window's border when there are two panes.
	 */
	if ((wp->yoff == 0 || py >= wp->yoff - 1) && py <= ey) {
		if (sb_pos == PANE_SCROLLBARS_LEFT) {
			if (wp->xoff - sb_w == 0 && px == wp->sx + sb_w)
				if (!hsplit || (hsplit && py <= wp->sy / 2))
					return (SCREEN_REDRAW_BORDER_RIGHT);
			if (wp->xoff - sb_w != 0 && px == wp->xoff - sb_w - 1)
				if (!hsplit || (hsplit && py > wp->sy / 2))
					return (SCREEN_REDRAW_BORDER_LEFT);
		} else { /* sb_pos == PANE_SCROLLBARS_RIGHT */
			if (wp->xoff == 0 && px == wp->sx + sb_w)
				if (!hsplit || (hsplit && py <= wp->sy / 2))
					return (SCREEN_REDRAW_BORDER_RIGHT);
			if (wp->xoff != 0 && px == wp->xoff - 1)
				if (!hsplit || (hsplit && py > wp->sy / 2))
					return (SCREEN_REDRAW_BORDER_LEFT);
		}
	}

	/* Top/bottom borders. */
	if (vsplit && pane_status == PANE_STATUS_OFF && sb_w == 0) {
		if (wp->yoff == 0 && py == wp->sy && px <= wp->sx / 2)
			return (SCREEN_REDRAW_BORDER_BOTTOM);
		if (wp->yoff != 0 && py == wp->yoff - 1 && px > wp->sx / 2)
			return (SCREEN_REDRAW_BORDER_TOP);
	} else {
		if (sb_pos == PANE_SCROLLBARS_LEFT) {
			if ((wp->xoff - sb_w == 0 || px >= wp->xoff - sb_w) &&
			    (px <= ex || (sb_w != 0 && px - 1 == ex))) {
				if (wp->yoff != 0 && py == wp->yoff - 1)
					return (SCREEN_REDRAW_BORDER_TOP);
				if (py == ey)
					return (SCREEN_REDRAW_BORDER_BOTTOM);
			}
		} else { /* sb_pos == PANE_SCROLLBARS_RIGHT */
			if ((wp->xoff == 0 || px >= wp->xoff) &&
			    (px <= ex || (sb_w != 0 && px - 1 == ex))) {
				if (wp->yoff != 0 && py == wp->yoff - 1)
					return (SCREEN_REDRAW_BORDER_TOP);
				if (py == ey)
					return (SCREEN_REDRAW_BORDER_BOTTOM);
			}
		}
	}

	/* Outside pane. */
	return (SCREEN_REDRAW_OUTSIDE);
}

/* Check if a cell is on a border. */
static int
screen_redraw_cell_border(struct screen_redraw_ctx *ctx, u_int px, u_int py)
{
	struct client		*c = ctx->c;
	struct window		*w = c->session->curw->window;
	struct window_pane	*wp;
	u_int			 sy = w->sy;

	if (ctx->pane_status == PANE_STATUS_BOTTOM)
		sy--;

	/* Outside the window? */
	if (px > w->sx || py > sy)
		return (0);

	/* On the window border? */
	if (px == w->sx || py == sy)
		return (1);

	/* Check all the panes. */
	TAILQ_FOREACH(wp, &w->panes, entry) {
		if (!window_pane_visible(wp))
			continue;
		switch (screen_redraw_pane_border(ctx, wp, px, py)) {
		case SCREEN_REDRAW_INSIDE:
			return (0);
		case SCREEN_REDRAW_OUTSIDE:
			break;
		default:
			return (1);
		}
	}

	return (0);
}

/* Work out type of border cell from surrounding cells. */
static int
screen_redraw_type_of_cell(struct screen_redraw_ctx *ctx, u_int px, u_int py)
{
	struct client	*c = ctx->c;
	int		 pane_status = ctx->pane_status;
	struct window	*w = c->session->curw->window;
	u_int		 sx = w->sx, sy = w->sy;
	int		 borders = 0;

	if (pane_status == PANE_STATUS_BOTTOM)
		sy--;

	/* Is this outside the window? */
	if (px > sx || py > sy)
		return (CELL_OUTSIDE);

	/*
	 * Construct a bitmask of whether the cells to the left (bit 8), right,
	 * top, and bottom (bit 1) of this cell are borders.
	 *
	 * bits 8 4 2 1:     2
	 *		   8 + 4
	 *		     1
	 */
	if (px == 0 || screen_redraw_cell_border(ctx, px - 1, py))
		borders |= 8;
	if (px <= sx && screen_redraw_cell_border(ctx, px + 1, py))
		borders |= 4;
	if (pane_status == PANE_STATUS_TOP) {
		if (py != 0 &&
		    screen_redraw_cell_border(ctx, px, py - 1))
			borders |= 2;
		if (screen_redraw_cell_border(ctx, px, py + 1))
			borders |= 1;
	} else if (pane_status == PANE_STATUS_BOTTOM) {
		if (py == 0 ||
		    screen_redraw_cell_border(ctx, px, py - 1))
			borders |= 2;
		if (py != sy &&
		    screen_redraw_cell_border(ctx, px, py + 1))
			borders |= 1;
	} else {
		if (py == 0 ||
		    screen_redraw_cell_border(ctx, px, py - 1))
			borders |= 2;
		if (screen_redraw_cell_border(ctx, px, py + 1))
			borders |= 1;
	}

	/*
	 * Figure out what kind of border this cell is. Only one bit set
	 * doesn't make sense (can't have a border cell with no others
	 * connected).
	 */
	switch (borders) {
	case 15:	/* 1111, left right top bottom */
		return (CELL_JOIN);
	case 14:	/* 1110, left right top */
		return (CELL_BOTTOMJOIN);
	case 13:	/* 1101, left right bottom */
		return (CELL_TOPJOIN);
	case 12:	/* 1100, left right */
		return (CELL_LEFTRIGHT);
	case 11:	/* 1011, left top bottom */
		return (CELL_RIGHTJOIN);
	case 10:	/* 1010, left top */
		return (CELL_BOTTOMRIGHT);
	case 9:		/* 1001, left bottom */
		return (CELL_TOPRIGHT);
	case 7:		/* 0111, right top bottom */
		return (CELL_LEFTJOIN);
	case 6:		/* 0110, right top */
		return (CELL_BOTTOMLEFT);
	case 5:		/* 0101, right bottom */
		return (CELL_TOPLEFT);
	case 3:		/* 0011, top bottom */
		return (CELL_TOPBOTTOM);
	}
	return (CELL_OUTSIDE);
}

/* Check if cell inside a pane. */
static int
screen_redraw_check_cell(struct screen_redraw_ctx *ctx, u_int px, u_int py,
    struct window_pane **wpp)
{
	struct client		*c = ctx->c;
	struct window		*w = c->session->curw->window;
	struct window_pane	*wp, *active;
	int			 pane_status = ctx->pane_status;
	u_int			 sx = w->sx, sy = w->sy;
	int			 border, pane_scrollbars = ctx->pane_scrollbars;
	u_int			 right, line;
	int			 sb_pos = ctx->pane_scrollbars_pos;
	int			 sb_w = PANE_SCROLLBARS_WIDTH;

	*wpp = NULL;

	if (px > sx || py > sy)
		return (CELL_OUTSIDE);
	if (px == sx || py == sy) /* window border */
		return (screen_redraw_type_of_cell(ctx, px, py));

	if (pane_status != PANE_STATUS_OFF) {
		active = wp = server_client_get_pane(c);
		do {
			if (!window_pane_visible(wp))
				goto next1;

			if (pane_status == PANE_STATUS_TOP)
				line = wp->yoff - 1;
			else
				line = wp->yoff + sy;
			right = wp->xoff + 2 + wp->status_size - 1;

			if (py == line && px >= wp->xoff + 2 && px <= right)
				return (CELL_INSIDE);

		next1:
			wp = TAILQ_NEXT(wp, entry);
			if (wp == NULL)
				wp = TAILQ_FIRST(&w->panes);
		} while (wp != active);
	}

	active = wp = server_client_get_pane(c);
	do {
		if (!window_pane_visible(wp))
			goto next2;
		*wpp = wp;

		/* Check if CELL_SCROLLBAR */
		if (pane_scrollbars == PANE_SCROLLBARS_ALWAYS ||
		    (pane_scrollbars == PANE_SCROLLBARS_MODAL &&
		     window_pane_mode(wp) != WINDOW_PANE_NO_MODE)) {

			if (pane_status == PANE_STATUS_TOP)
				line = wp->yoff - 1;
			else
				line = wp->yoff + wp->sy;

			/*
			 * Check if py could lie within a scrollbar. If the
			 * pane is at the top then py == 0 to sy; if the pane
			 * is not at the top, then yoff to yoff + sy.
			 */
			if ((pane_status && py != line) ||
			    (wp->yoff == 0 && py < wp->sy) ||
			     (py >= wp->yoff && py < wp->yoff + wp->sy)) {
				/* Check if px lies within a scrollbar. */
				if ((sb_pos == PANE_SCROLLBARS_RIGHT &&
				     (px >= wp->xoff + wp->sx &&
				      px < wp->xoff + wp->sx + sb_w)) ||
				    (sb_pos == PANE_SCROLLBARS_LEFT &&
				     (px >= wp->xoff - sb_w &&
				      px < wp->xoff)))
					return (CELL_SCROLLBAR);
			}
		}

		/*
		 * If definitely inside, return. If not on border, skip.
		 * Otherwise work out the cell.
		 */
		border = screen_redraw_pane_border(ctx, wp, px, py);
		if (border == SCREEN_REDRAW_INSIDE)
			return (CELL_INSIDE);
		if (border == SCREEN_REDRAW_OUTSIDE)
			goto next2;
		return (screen_redraw_type_of_cell(ctx, px, py));

	next2:
		wp = TAILQ_NEXT(wp, entry);
		if (wp == NULL)
			wp = TAILQ_FIRST(&w->panes);
	} while (wp != active);

	return (CELL_OUTSIDE);
}

/* Check if the border of a particular pane. */
static int
screen_redraw_check_is(struct screen_redraw_ctx *ctx, u_int px, u_int py,
    struct window_pane *wp)
{
	enum screen_redraw_border_type	border;

	border = screen_redraw_pane_border(ctx, wp, px, py);
	if (border != SCREEN_REDRAW_INSIDE && border != SCREEN_REDRAW_OUTSIDE)
		return (1);
	return (0);
}

/* Update pane status. */
static int
screen_redraw_make_pane_status(struct client *c, struct window_pane *wp,
    struct screen_redraw_ctx *rctx, enum pane_lines pane_lines)
{
	struct window		*w = wp->window;
	struct grid_cell	 gc;
	const char		*fmt;
	struct format_tree	*ft;
	char			*expanded;
	int			 pane_status = rctx->pane_status;
	u_int			 width, i, cell_type, px, py;
	struct screen_write_ctx	 ctx;
	struct screen		 old;

	ft = format_create(c, NULL, FORMAT_PANE|wp->id, FORMAT_STATUS);
	format_defaults(ft, c, c->session, c->session->curw, wp);

	if (wp == server_client_get_pane(c))
		style_apply(&gc, w->options, "pane-active-border-style", ft);
	else
		style_apply(&gc, w->options, "pane-border-style", ft);
	fmt = options_get_string(wp->options, "pane-border-format");

	expanded = format_expand_time(ft, fmt);
	if (wp->sx < 4)
		wp->status_size = width = 0;
	else
		wp->status_size = width = wp->sx - 4;

	memcpy(&old, &wp->status_screen, sizeof old);
	screen_init(&wp->status_screen, width, 1, 0);
	wp->status_screen.mode = 0;

	screen_write_start(&ctx, &wp->status_screen);

	for (i = 0; i < width; i++) {
		px = wp->xoff + 2 + i;
		if (pane_status == PANE_STATUS_TOP)
			py = wp->yoff - 1;
		else
			py = wp->yoff + wp->sy;
		cell_type = screen_redraw_type_of_cell(rctx, px, py);
		screen_redraw_border_set(w, wp, pane_lines, cell_type, &gc);
		screen_write_cell(&ctx, &gc);
	}
	gc.attr &= ~GRID_ATTR_CHARSET;

	screen_write_cursormove(&ctx, 0, 0, 0);
	format_draw(&ctx, &gc, width, expanded, NULL, 0);
	screen_write_stop(&ctx);

	free(expanded);
	format_free(ft);

	if (grid_compare(wp->status_screen.grid, old.grid) == 0) {
		screen_free(&old);
		return (0);
	}
	screen_free(&old);
	return (1);
}

/* Draw pane status. */
static void
screen_redraw_draw_pane_status(struct screen_redraw_ctx *ctx)
{
	struct client		*c = ctx->c;
	struct window		*w = c->session->curw->window;
	struct tty		*tty = &c->tty;
	struct window_pane	*wp;
	struct screen		*s;
	u_int			 i, x, width, xoff, yoff, size;

	log_debug("%s: %s @%u", __func__, c->name, w->id);

	TAILQ_FOREACH(wp, &w->panes, entry) {
		if (!window_pane_visible(wp))
			continue;
		s = &wp->status_screen;

		size = wp->status_size;
		if (ctx->pane_status == PANE_STATUS_TOP)
			yoff = wp->yoff - 1;
		else
			yoff = wp->yoff + wp->sy;
		xoff = wp->xoff + 2;

		if (xoff + size <= ctx->ox ||
		    xoff >= ctx->ox + ctx->sx ||
		    yoff < ctx->oy ||
		    yoff >= ctx->oy + ctx->sy)
			continue;

		if (xoff >= ctx->ox && xoff + size <= ctx->ox + ctx->sx) {
			/* All visible. */
			i = 0;
			x = xoff - ctx->ox;
			width = size;
		} else if (xoff < ctx->ox && xoff + size > ctx->ox + ctx->sx) {
			/* Both left and right not visible. */
			i = ctx->ox;
			x = 0;
			width = ctx->sx;
		} else if (xoff < ctx->ox) {
			/* Left not visible. */
			i = ctx->ox - xoff;
			x = 0;
			width = size - i;
		} else {
			/* Right not visible. */
			i = 0;
			x = xoff - ctx->ox;
			width = size - x;
		}

		if (ctx->statustop)
			yoff += ctx->statuslines;
		tty_draw_line(tty, s, i, 0, width, x, yoff - ctx->oy,
		    &grid_default_cell, NULL);
	}
	tty_cursor(tty, 0, 0);
}

/* Update status line and change flags if unchanged. */
static uint64_t
screen_redraw_update(struct screen_redraw_ctx *ctx, uint64_t flags)
{
	struct client			*c = ctx->c;
	struct window			*w = c->session->curw->window;
	struct window_pane		*wp;
	int				 redraw;
	enum pane_lines			 lines;

	if (c->message_string != NULL)
		redraw = status_message_redraw(c);
	else if (c->prompt_string != NULL)
		redraw = status_prompt_redraw(c);
	else
		redraw = status_redraw(c);
	if (!redraw && (~flags & CLIENT_REDRAWSTATUSALWAYS))
		flags &= ~CLIENT_REDRAWSTATUS;

	if (c->overlay_draw != NULL)
		flags |= CLIENT_REDRAWOVERLAY;

	if (ctx->pane_status != PANE_STATUS_OFF) {
		lines = ctx->pane_lines;
		redraw = 0;
		TAILQ_FOREACH(wp, &w->panes, entry) {
			if (screen_redraw_make_pane_status(c, wp, ctx, lines))
				redraw = 1;
		}
		if (redraw)
			flags |= CLIENT_REDRAWBORDERS;
	}

	return (flags);
}

/* Set up redraw context. */
static void
screen_redraw_set_context(struct client *c, struct screen_redraw_ctx *ctx)
{
	struct session	*s = c->session;
	struct options	*oo = s->options;
	struct window	*w = s->curw->window;
	struct options	*wo = w->options;
	u_int		 lines;

	memset(ctx, 0, sizeof *ctx);
	ctx->c = c;

	lines = status_line_size(c);
	if (c->message_string != NULL || c->prompt_string != NULL)
		lines = (lines == 0) ? 1 : lines;
	if (lines != 0 && options_get_number(oo, "status-position") == 0)
		ctx->statustop = 1;
	ctx->statuslines = lines;

	ctx->pane_status = options_get_number(wo, "pane-border-status");
	ctx->pane_lines = options_get_number(wo, "pane-border-lines");

	ctx->pane_scrollbars = options_get_number(wo, "pane-scrollbars");
	ctx->pane_scrollbars_pos = options_get_number(wo,
	    "pane-scrollbars-position");

	tty_window_offset(&c->tty, &ctx->ox, &ctx->oy, &ctx->sx, &ctx->sy);

	log_debug("%s: %s @%u ox=%u oy=%u sx=%u sy=%u %u/%d", __func__, c->name,
	    w->id, ctx->ox, ctx->oy, ctx->sx, ctx->sy, ctx->statuslines,
	    ctx->statustop);
}

/* Redraw entire screen. */
void
screen_redraw_screen(struct client *c)
{
	struct screen_redraw_ctx	ctx;
	uint64_t			flags;

	if (c->flags & CLIENT_SUSPENDED)
		return;

	screen_redraw_set_context(c, &ctx);

	flags = screen_redraw_update(&ctx, c->flags);
	if ((flags & CLIENT_ALLREDRAWFLAGS) == 0)
		return;

	tty_sync_start(&c->tty);
	tty_update_mode(&c->tty, c->tty.mode, NULL);

	if (flags & (CLIENT_REDRAWWINDOW|CLIENT_REDRAWBORDERS)) {
		log_debug("%s: redrawing borders", c->name);
		screen_redraw_draw_borders(&ctx);
		if (ctx.pane_status != PANE_STATUS_OFF)
			screen_redraw_draw_pane_status(&ctx);
		screen_redraw_draw_pane_scrollbars(&ctx);
	}
	if (flags & CLIENT_REDRAWWINDOW) {
		log_debug("%s: redrawing panes", c->name);
		screen_redraw_draw_panes(&ctx);
		screen_redraw_draw_pane_scrollbars(&ctx);
	}
	if (ctx.statuslines != 0 &&
	    (flags & (CLIENT_REDRAWSTATUS|CLIENT_REDRAWSTATUSALWAYS))) {
		log_debug("%s: redrawing status", c->name);
		screen_redraw_draw_status(&ctx);
	}
	if (c->overlay_draw != NULL && (flags & CLIENT_REDRAWOVERLAY)) {
		log_debug("%s: redrawing overlay", c->name);
		c->overlay_draw(c, c->overlay_data, &ctx);
	}

	tty_reset(&c->tty);
}

/* Redraw a single pane and its scrollbar. */
void
<<<<<<< HEAD
screen_redraw_pane(struct client *c, struct window_pane *wp, int redraw_scrollbar_only)
=======
screen_redraw_pane(struct client *c, struct window_pane *wp,
    int redraw_scrollbar_only)
>>>>>>> 7637afc3
{
	struct screen_redraw_ctx	ctx;
	int				pane_scrollbars, mode;

	if (!window_pane_visible(wp))
		return;
	mode = window_pane_mode(wp);

	screen_redraw_set_context(c, &ctx);
	tty_sync_start(&c->tty);
	tty_update_mode(&c->tty, c->tty.mode, NULL);

	if (!redraw_scrollbar_only)
		screen_redraw_draw_pane(&ctx, wp);

	/*
	 * Redraw scrollbar if needed. Always redraw scrollbar in a mode because
	 * if redrawing a pane, it's because pane has scrolled.
	 */
<<<<<<< HEAD
	mode = window_pane_mode(wp);

=======
>>>>>>> 7637afc3
	pane_scrollbars = ctx.pane_scrollbars;
	if (pane_scrollbars == PANE_SCROLLBARS_MODAL &&
	    mode == WINDOW_PANE_NO_MODE)
		pane_scrollbars = PANE_SCROLLBARS_OFF;
	if (pane_scrollbars != PANE_SCROLLBARS_OFF)
		screen_redraw_draw_pane_scrollbar(&ctx, wp);

	tty_reset(&c->tty);
}

/* Get border cell style. */
static const struct grid_cell *
screen_redraw_draw_borders_style(struct screen_redraw_ctx *ctx, u_int x,
    u_int y, struct window_pane *wp)
{
	struct client		*c = ctx->c;
	struct session		*s = c->session;
	struct window		*w = s->curw->window;
	struct window_pane	*active = server_client_get_pane(c);
	struct options		*oo = w->options;
	struct format_tree	*ft;

	if (wp->border_gc_set)
		return (&wp->border_gc);
	wp->border_gc_set = 1;

	ft = format_create_defaults(NULL, c, s, s->curw, wp);
	if (screen_redraw_check_is(ctx, x, y, active))
		style_apply(&wp->border_gc, oo, "pane-active-border-style", ft);
	else
		style_apply(&wp->border_gc, oo, "pane-border-style", ft);
	format_free(ft);

	return (&wp->border_gc);
}

/* Draw a border cell. */
static void
screen_redraw_draw_borders_cell(struct screen_redraw_ctx *ctx, u_int i, u_int j)
{
	struct client		*c = ctx->c;
	struct session		*s = c->session;
	struct window		*w = s->curw->window;
	struct options		*oo = w->options;
	struct tty		*tty = &c->tty;
	struct format_tree	*ft;
	struct window_pane	*wp, *active = server_client_get_pane(c);
	struct grid_cell	 gc;
	const struct grid_cell	*tmp;
	struct overlay_ranges	 r;
	u_int			 cell_type, x = ctx->ox + i, y = ctx->oy + j;
	int			 arrows = 0, border, isolates;

	if (c->overlay_check != NULL) {
		c->overlay_check(c, c->overlay_data, x, y, 1, &r);
		if (r.nx[0] + r.nx[1] == 0)
			return;
	}

	cell_type = screen_redraw_check_cell(ctx, x, y, &wp);
	if (cell_type == CELL_INSIDE || cell_type == CELL_SCROLLBAR)
		return;

	if (wp == NULL) {
		if (!ctx->no_pane_gc_set) {
			ft = format_create_defaults(NULL, c, s, s->curw, NULL);
			memcpy(&ctx->no_pane_gc, &grid_default_cell, sizeof gc);
			style_add(&ctx->no_pane_gc, oo, "pane-border-style",
			    ft);
			format_free(ft);
			ctx->no_pane_gc_set = 1;
		}
		memcpy(&gc, &ctx->no_pane_gc, sizeof gc);
	} else {
		tmp = screen_redraw_draw_borders_style(ctx, x, y, wp);
		if (tmp == NULL)
			return;
		memcpy(&gc, tmp, sizeof gc);

		if (server_is_marked(s, s->curw, marked_pane.wp) &&
		    screen_redraw_check_is(ctx, x, y, marked_pane.wp))
			gc.attr ^= GRID_ATTR_REVERSE;
	}
	screen_redraw_border_set(w, wp, ctx->pane_lines, cell_type, &gc);

	if (cell_type == CELL_TOPBOTTOM &&
	    (c->flags & CLIENT_UTF8) &&
	    tty_term_has(tty->term, TTYC_BIDI))
		isolates = 1;
	else
		isolates = 0;

	if (ctx->statustop)
		tty_cursor(tty, i, ctx->statuslines + j);
	else
		tty_cursor(tty, i, j);
	if (isolates)
		tty_puts(tty, END_ISOLATE);

	switch (options_get_number(oo, "pane-border-indicators")) {
	case PANE_BORDER_ARROWS:
	case PANE_BORDER_BOTH:
		arrows = 1;
		break;
	}

	if (wp != NULL && arrows) {
		border = screen_redraw_pane_border(ctx, active, x, y);
		if (((i == wp->xoff + 1 &&
		    (cell_type == CELL_LEFTRIGHT ||
		    (cell_type == CELL_TOPJOIN &&
		    border == SCREEN_REDRAW_BORDER_BOTTOM) ||
		    (cell_type == CELL_BOTTOMJOIN &&
		    border == SCREEN_REDRAW_BORDER_TOP))) ||
		    (j == wp->yoff + 1 &&
		    (cell_type == CELL_TOPBOTTOM ||
		    (cell_type == CELL_LEFTJOIN &&
		    border == SCREEN_REDRAW_BORDER_RIGHT) ||
		    (cell_type == CELL_RIGHTJOIN &&
		    border == SCREEN_REDRAW_BORDER_LEFT)))) &&
		    screen_redraw_check_is(ctx, x, y, active)) {
			gc.attr |= GRID_ATTR_CHARSET;
			utf8_set(&gc.data, BORDER_MARKERS[border]);
		}
	}

	tty_cell(tty, &gc, &grid_default_cell, NULL, NULL);
	if (isolates)
		tty_puts(tty, START_ISOLATE);
}

/* Draw the borders. */
static void
screen_redraw_draw_borders(struct screen_redraw_ctx *ctx)
{
	struct client		*c = ctx->c;
	struct session		*s = c->session;
	struct window		*w = s->curw->window;
	struct window_pane	*wp;
	u_int			 i, j;

	log_debug("%s: %s @%u", __func__, c->name, w->id);

	TAILQ_FOREACH(wp, &w->panes, entry)
		wp->border_gc_set = 0;

	for (j = 0; j < c->tty.sy - ctx->statuslines; j++) {
		for (i = 0; i < c->tty.sx; i++)
			screen_redraw_draw_borders_cell(ctx, i, j);
	}
}

/* Draw the panes. */
static void
screen_redraw_draw_panes(struct screen_redraw_ctx *ctx)
{
	struct client		*c = ctx->c;
	struct window		*w = c->session->curw->window;
	struct window_pane	*wp;

	log_debug("%s: %s @%u", __func__, c->name, w->id);

	TAILQ_FOREACH(wp, &w->panes, entry) {
		if (window_pane_visible(wp))
			screen_redraw_draw_pane(ctx, wp);
	}
}

/* Draw the status line. */
static void
screen_redraw_draw_status(struct screen_redraw_ctx *ctx)
{
	struct client	*c = ctx->c;
	struct window	*w = c->session->curw->window;
	struct tty	*tty = &c->tty;
	struct screen	*s = c->status.active;
	u_int		 i, y;

	log_debug("%s: %s @%u", __func__, c->name, w->id);

	if (ctx->statustop)
		y = 0;
	else
		y = c->tty.sy - ctx->statuslines;
	for (i = 0; i < ctx->statuslines; i++) {
		tty_draw_line(tty, s, 0, i, UINT_MAX, 0, y + i,
		    &grid_default_cell, NULL);
	}
}

/* Draw one pane. */
static void
screen_redraw_draw_pane(struct screen_redraw_ctx *ctx, struct window_pane *wp)
{
	struct client		*c = ctx->c;
	struct window		*w = c->session->curw->window;
	struct tty		*tty = &c->tty;
	struct screen		*s = wp->screen;
	struct colour_palette	*palette = &wp->palette;
	struct grid_cell	 defaults;
	u_int			 i, j, top, x, y, width;

	log_debug("%s: %s @%u %%%u", __func__, c->name, w->id, wp->id);

	if (wp->xoff + wp->sx <= ctx->ox || wp->xoff >= ctx->ox + ctx->sx)
		return;
	if (ctx->statustop)
		top = ctx->statuslines;
	else
		top = 0;
	for (j = 0; j < wp->sy; j++) {
		if (wp->yoff + j < ctx->oy || wp->yoff + j >= ctx->oy + ctx->sy)
			continue;
		y = top + wp->yoff + j - ctx->oy;

		if (wp->xoff >= ctx->ox &&
		    wp->xoff + wp->sx <= ctx->ox + ctx->sx) {
			/* All visible. */
			i = 0;
			x = wp->xoff - ctx->ox;
			width = wp->sx;
		} else if (wp->xoff < ctx->ox &&
		    wp->xoff + wp->sx > ctx->ox + ctx->sx) {
			/* Both left and right not visible. */
			i = ctx->ox;
			x = 0;
			width = ctx->sx;
		} else if (wp->xoff < ctx->ox) {
			/* Left not visible. */
			i = ctx->ox - wp->xoff;
			x = 0;
			width = wp->sx - i;
		} else {
			/* Right not visible. */
			i = 0;
			x = wp->xoff - ctx->ox;
			width = ctx->sx - x;
		}
		log_debug("%s: %s %%%u line %u,%u at %u,%u, width %u",
		    __func__, c->name, wp->id, i, j, x, y, width);

		tty_default_colours(&defaults, wp);
		tty_draw_line(tty, s, i, j, width, x, y, &defaults, palette);
	}

#ifdef ENABLE_SIXEL
	tty_draw_images(c, wp, s);
#endif
}

/* Draw the panes scrollbars */
static void
screen_redraw_draw_pane_scrollbars(struct screen_redraw_ctx *ctx)
{
	struct client		*c = ctx->c;
	struct window		*w = c->session->curw->window;
	struct window_pane	*wp;

	log_debug("%s: %s @%u", __func__, c->name, w->id);

	TAILQ_FOREACH(wp, &w->panes, entry) {
		switch (ctx->pane_scrollbars) {
		case PANE_SCROLLBARS_OFF:
			return;
		case PANE_SCROLLBARS_MODAL:
			if (window_pane_mode(wp) == WINDOW_PANE_NO_MODE)
				return;
			break;
		case PANE_SCROLLBARS_ALWAYS:
			break;
		}
		if (window_pane_visible(wp))
			screen_redraw_draw_pane_scrollbar(ctx, wp);
	}
}

/* Draw pane scrollbar. */
void
screen_redraw_draw_pane_scrollbar(struct screen_redraw_ctx *ctx,
    struct window_pane *wp)
{
	struct screen	*s = wp->screen;
	double		 percent_view;
	u_int		 sb = ctx->pane_scrollbars, total_height, sb_h = wp->sy;
	u_int		 sb_pos = ctx->pane_scrollbars_pos, slider_h, slider_y;
	u_int		 sb_w = PANE_SCROLLBARS_WIDTH, cm_y, cm_size;
	int		 sb_x, sb_y = (int)(wp->yoff - ctx->oy); /* sb top */
	if (window_pane_mode(wp) == WINDOW_PANE_NO_MODE) {
		if (sb == PANE_SCROLLBARS_MODAL)
			return;
		/* Show slider at the bottom of the scrollbar. */
		total_height = screen_size_y(s) + screen_hsize(s);
		percent_view = (double)sb_h / total_height;
		slider_h = (double)sb_h * percent_view;
		slider_y = sb_h - slider_h;
	} else {
		if (TAILQ_FIRST(&wp->modes) == NULL)
			return;
		if (window_copy_get_current_offset(wp, &cm_y, &cm_size) == 0)
			return;
		total_height = cm_size + sb_h;
		percent_view = (double)sb_h / (cm_size + sb_h);
		slider_h = (double)sb_h * percent_view;
		slider_y = (sb_h + 1) * ((double)cm_y / total_height);
	}

	if (sb_pos == PANE_SCROLLBARS_LEFT)
		sb_x = (int)wp->xoff - sb_w - ctx->ox;
	else
		sb_x = (int)wp->xoff + wp->sx - ctx->ox;

	if (slider_h < 1)
		slider_h = 1;
	if (slider_y >= sb_h)
		slider_y = sb_h - 1;

	screen_redraw_draw_scrollbar(ctx, wp, sb_pos, sb_x, sb_y, sb_h,
	    slider_h, slider_y);
}

static void
screen_redraw_draw_scrollbar(struct screen_redraw_ctx *ctx,
    struct window_pane *wp, int sb_pos, int sb_x, int sb_y, u_int sb_h,
    u_int slider_h, u_int slider_y)
{
	struct client		*c = ctx->c;
	struct window		*w = wp->window;
	struct tty		*tty = &c->tty;
	struct grid_cell	 gc, slgc, *gcp;
	u_int			 i, j, sb_w = PANE_SCROLLBARS_WIDTH;
	u_int			 pad_col = 0;
	int			 px, py, ox = ctx->ox, oy = ctx->oy;
	int                      sb_pad = PANE_SCROLLBARS_PADDING, sx = ctx->sx;
	int			 sy = ctx->sy, xoff = wp->xoff, yoff = wp->yoff;

	/* Set up default style. */
	style_apply(&gc, w->options, "pane-scrollbars-style", NULL);
	utf8_set(&gc.data, ' ');

	/* Set up style for slider. */
	memcpy(&slgc, &gc, sizeof slgc);
	slgc.bg = gc.fg;

	if (sb_pad != 0) {
		if (sb_pos == PANE_SCROLLBARS_RIGHT)
			pad_col = 0;
		else
			pad_col = sb_w - 1;
	}

	for (i = 0; i < sb_w; i++) {
		for (j = 0; j < sb_h; j++) {
			px = sb_x + i;
			py = sb_y + j;
			if (px < xoff - ox - 1 || px >= sx || px < 0 ||
			    py < yoff - oy - 1 || py >= sy || py < 0)
				continue;
			tty_cursor(tty, px, py);
			if (sb_pad && i == pad_col) {
				tty_cell(tty, &grid_default_cell,
				    &grid_default_cell, NULL, NULL);
			} else {
				if (j >= slider_y && j < slider_y + slider_h)
					gcp = &slgc;
				else
					gcp = &gc;
				tty_cell(tty, gcp, &grid_default_cell, NULL,
				    NULL);
			}
		}
	}
}<|MERGE_RESOLUTION|>--- conflicted
+++ resolved
@@ -666,12 +666,8 @@
 
 /* Redraw a single pane and its scrollbar. */
 void
-<<<<<<< HEAD
-screen_redraw_pane(struct client *c, struct window_pane *wp, int redraw_scrollbar_only)
-=======
 screen_redraw_pane(struct client *c, struct window_pane *wp,
     int redraw_scrollbar_only)
->>>>>>> 7637afc3
 {
 	struct screen_redraw_ctx	ctx;
 	int				pane_scrollbars, mode;
@@ -691,11 +687,7 @@
 	 * Redraw scrollbar if needed. Always redraw scrollbar in a mode because
 	 * if redrawing a pane, it's because pane has scrolled.
 	 */
-<<<<<<< HEAD
 	mode = window_pane_mode(wp);
-
-=======
->>>>>>> 7637afc3
 	pane_scrollbars = ctx.pane_scrollbars;
 	if (pane_scrollbars == PANE_SCROLLBARS_MODAL &&
 	    mode == WINDOW_PANE_NO_MODE)
