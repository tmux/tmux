--- conflicted
+++ resolved
@@ -242,11 +242,7 @@
 		screen_write_cursormove(ctx, cx, cy + 2, 0);
 	else
 		screen_write_cursormove(ctx, cx, cy + sy - 1 - lines, 0);
-<<<<<<< HEAD
-	screen_write_hline(ctx, sx, 0, 0, BOX_LINES_DEFAULT, NULL, NULL);
-=======
-	screen_write_hline(ctx, sx, 0, 0, NULL);
->>>>>>> c31163fa
+	screen_write_hline(ctx, sx, 0, 0, BOX_LINES_DEFAULT, NULL);
 
 	if (at != 0)
 		screen_write_cursormove(ctx, cx, cy, 0);
