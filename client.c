/* $OpenBSD$ */

/*
 * Copyright (c) 2007 Nicholas Marriott <nicm@users.sourceforge.net>
 *
 * Permission to use, copy, modify, and distribute this software for any
 * purpose with or without fee is hereby granted, provided that the above
 * copyright notice and this permission notice appear in all copies.
 *
 * THE SOFTWARE IS PROVIDED "AS IS" AND THE AUTHOR DISCLAIMS ALL WARRANTIES
 * WITH REGARD TO THIS SOFTWARE INCLUDING ALL IMPLIED WARRANTIES OF
 * MERCHANTABILITY AND FITNESS. IN NO EVENT SHALL THE AUTHOR BE LIABLE FOR
 * ANY SPECIAL, DIRECT, INDIRECT, OR CONSEQUENTIAL DAMAGES OR ANY DAMAGES
 * WHATSOEVER RESULTING FROM LOSS OF MIND, USE, DATA OR PROFITS, WHETHER
 * IN AN ACTION OF CONTRACT, NEGLIGENCE OR OTHER TORTIOUS ACTION, ARISING
 * OUT OF OR IN CONNECTION WITH THE USE OR PERFORMANCE OF THIS SOFTWARE.
 */

#include <sys/types.h>
#include <sys/file.h>
#include <sys/socket.h>
#include <sys/stat.h>
#include <sys/un.h>
#include <sys/wait.h>

#include <errno.h>
#include <event.h>
#include <fcntl.h>
#include <signal.h>
#include <stdlib.h>
#include <string.h>
#include <unistd.h>

#include "tmux.h"

struct imsgbuf	client_ibuf;
struct event	client_event;
struct event	client_stdin;
enum {
	CLIENT_EXIT_NONE,
	CLIENT_EXIT_DETACHED,
	CLIENT_EXIT_DETACHED_HUP,
	CLIENT_EXIT_LOST_TTY,
	CLIENT_EXIT_TERMINATED,
	CLIENT_EXIT_LOST_SERVER,
	CLIENT_EXIT_EXITED,
	CLIENT_EXIT_SERVER_EXITED,
} client_exitreason = CLIENT_EXIT_NONE;
int		client_exitval;
enum msgtype	client_exittype;
const char     *client_exitsession;
int		client_attached;

int		client_get_lock(char *);
int		client_connect(char *, int);
void		client_send_identify(int);
int		client_write_one(enum msgtype, int, const void *, size_t);
int		client_write_server(enum msgtype, const void *, size_t);
void		client_update_event(void);
void		client_signal(int, short, void *);
void		client_stdin_callback(int, short, void *);
void		client_write(int, const char *, size_t);
void		client_callback(int, short, void *);
int		client_dispatch_attached(void);
int		client_dispatch_wait(void *);
const char     *client_exit_message(void);

/*
 * Get server create lock. If already held then server start is happening in
 * another client, so block until the lock is released and return -1 to
 * retry. Ignore other errors - just continue and start the server without the
 * lock.
 */
int
client_get_lock(char *lockfile)
{
	int lockfd;

	if ((lockfd = open(lockfile, O_WRONLY|O_CREAT, 0600)) == -1)
		fatal("open failed");
	log_debug("lock file is %s", lockfile);

	if (flock(lockfd, LOCK_EX|LOCK_NB) == -1) {
		log_debug("flock failed: %s", strerror(errno));
		if (errno != EAGAIN)
			return (lockfd);
		while (flock(lockfd, LOCK_EX) == -1 && errno == EINTR)
			/* nothing */;
		close(lockfd);
		return (-1);
	}
	log_debug("flock succeeded");

	return (lockfd);
}

/* Connect client to server. */
int
client_connect(char *path, int start_server)
{
	struct sockaddr_un	sa;
	size_t			size;
	int			fd, lockfd = -1, locked = 0;
	char		       *lockfile = NULL;

	memset(&sa, 0, sizeof sa);
	sa.sun_family = AF_UNIX;
	size = strlcpy(sa.sun_path, path, sizeof sa.sun_path);
	if (size >= sizeof sa.sun_path) {
		errno = ENAMETOOLONG;
		return (-1);
	}
	log_debug("socket is %s", path);

retry:
	if ((fd = socket(AF_UNIX, SOCK_STREAM, 0)) == -1)
		fatal("socket failed");

	log_debug("trying connect");
	if (connect(fd, (struct sockaddr *) &sa, SUN_LEN(&sa)) == -1) {
		log_debug("connect failed: %s", strerror(errno));
		if (errno != ECONNREFUSED && errno != ENOENT)
			goto failed;
		if (!start_server)
			goto failed;
		close(fd);

		if (!locked) {
			xasprintf(&lockfile, "%s.lock", path);
			if ((lockfd = client_get_lock(lockfile)) == -1) {
				log_debug("didn't get lock");
				free(lockfile);
				goto retry;
			}
			log_debug("got lock");

			/*
			 * Always retry at least once, even if we got the lock,
			 * because another client could have taken the lock,
			 * started the server and released the lock between our
			 * connect() and flock().
			 */
			locked = 1;
			goto retry;
		}

		if (unlink(path) != 0 && errno != ENOENT) {
			free(lockfile);
			close(lockfd);
			return (-1);
		}
		fd = server_start(lockfd, lockfile);
	}
	if (locked) {
		free(lockfile);
		close(lockfd);
	}

	setblocking(fd, 0);
	return (fd);

failed:
	close(fd);
	return (-1);
}

/* Get exit string from reason number. */
const char *
client_exit_message(void)
{
	static char msg[256];

	switch (client_exitreason) {
	case CLIENT_EXIT_NONE:
		break;
	case CLIENT_EXIT_DETACHED:
		if (client_exitsession != NULL) {
			xsnprintf(msg, sizeof msg, "detached "
			    "(from session %s)", client_exitsession);
			return (msg);
		}
		return ("detached");
	case CLIENT_EXIT_DETACHED_HUP:
		if (client_exitsession != NULL) {
			xsnprintf(msg, sizeof msg, "detached and SIGHUP "
			    "(from session %s)", client_exitsession);
			return (msg);
		}
		return ("detached and SIGHUP");
	case CLIENT_EXIT_LOST_TTY:
		return ("lost tty");
	case CLIENT_EXIT_TERMINATED:
		return ("terminated");
	case CLIENT_EXIT_LOST_SERVER:
		return ("lost server");
	case CLIENT_EXIT_EXITED:
		return ("exited");
	case CLIENT_EXIT_SERVER_EXITED:
		return ("server exited");
	}
	return ("unknown reason");
}

/* Client main loop. */
int
client_main(int argc, char **argv, int flags)
{
	struct cmd		*cmd;
	struct cmd_list		*cmdlist;
	struct msg_command_data	*data;
	int			 cmdflags, fd, i;
	pid_t			 ppid;
	enum msgtype		 msg;
	char			*cause;
	struct termios		 tio, saved_tio;
	size_t			 size;

	/* Set up the initial command. */
	cmdflags = 0;
	if (shell_cmd != NULL) {
		msg = MSG_SHELL;
		cmdflags = CMD_STARTSERVER;
	} else if (argc == 0) {
		msg = MSG_COMMAND;
		cmdflags = CMD_STARTSERVER|CMD_CANTNEST;
	} else {
		msg = MSG_COMMAND;

		/*
		 * It sucks parsing the command string twice (in client and
		 * later in server) but it is necessary to get the start server
		 * flag.
		 */
		cmdlist = cmd_list_parse(argc, argv, NULL, 0, &cause);
		if (cmdlist == NULL) {
			fprintf(stderr, "%s\n", cause);
			return (1);
		}
		cmdflags &= ~CMD_STARTSERVER;
		TAILQ_FOREACH(cmd, &cmdlist->list, qentry) {
			if (cmd->entry->flags & CMD_STARTSERVER)
				cmdflags |= CMD_STARTSERVER;
			if (cmd->entry->flags & CMD_CANTNEST)
				cmdflags |= CMD_CANTNEST;
		}
		cmd_list_free(cmdlist);
	}

	/*
	 * Check if this could be a nested session, if the command can't nest:
	 * if the socket path matches $TMUX, this is probably the same server.
	 */
	if (shell_cmd == NULL && environ_path != NULL &&
	    (cmdflags & CMD_CANTNEST) &&
	    strcmp(socket_path, environ_path) == 0) {
		fprintf(stderr, "sessions should be nested with care, "
		    "unset $TMUX to force\n");
		return (1);
	}

<<<<<<< HEAD
=======
	/* Set process title, log and signals now this is the client. */
	setproctitle("client (%s)", socket_path);
	logfile("client");

	/* Establish signal handlers. */
	set_signals(client_signal);

>>>>>>> aeedb464
	/* Initialize the client socket and start the server. */
	fd = client_connect(socket_path, cmdflags & CMD_STARTSERVER);
	if (fd == -1) {
		if (errno == ECONNREFUSED) {
			fprintf(stderr, "no server running on %s\n",
			    socket_path);
		} else {
			fprintf(stderr, "error connecting to %s (%s)\n",
			    socket_path, strerror(errno));
		}
		return (1);
	}

	/* Set process title, log and signals now this is the client. */
#ifdef HAVE_SETPROCTITLE
	setproctitle("client (%s)", socket_path);
#endif
	logfile("client");

	/* Create imsg. */
	imsg_init(&client_ibuf, fd);
	event_set(&client_event, fd, EV_READ, client_callback, shell_cmd);

	/* Create stdin handler. */
	setblocking(STDIN_FILENO, 0);
	event_set(&client_stdin, STDIN_FILENO, EV_READ|EV_PERSIST,
	    client_stdin_callback, NULL);
	if (flags & CLIENT_CONTROLCONTROL) {
		if (tcgetattr(STDIN_FILENO, &saved_tio) != 0) {
			fprintf(stderr, "tcgetattr failed: %s\n",
			    strerror(errno));
			return (1);
		}
		cfmakeraw(&tio);
		tio.c_iflag = ICRNL|IXANY;
		tio.c_oflag = OPOST|ONLCR;
#ifdef NOKERNINFO
		tio.c_lflag = NOKERNINFO;
#endif
		tio.c_cflag = CREAD|CS8|HUPCL;
		tio.c_cc[VMIN] = 1;
		tio.c_cc[VTIME] = 0;
		cfsetispeed(&tio, cfgetispeed(&saved_tio));
		cfsetospeed(&tio, cfgetospeed(&saved_tio));
		tcsetattr(STDIN_FILENO, TCSANOW, &tio);
	}

	/* Send identify messages. */
	client_send_identify(flags);

	/* Send first command. */
	if (msg == MSG_COMMAND) {
		/* How big is the command? */
		size = 0;
		for (i = 0; i < argc; i++)
			size += strlen(argv[i]) + 1;
		data = xmalloc((sizeof *data) + size);

		/* Prepare command for server. */
		data->argc = argc;
		if (cmd_pack_argv(argc, argv, (char *)(data + 1), size) != 0) {
			fprintf(stderr, "command too long\n");
			free(data);
			return (1);
		}
		size += sizeof *data;

		/* Send the command. */
		if (client_write_server(msg, data, size) != 0) {
			fprintf(stderr, "failed to send command\n");
			free(data);
			return (1);
		}
		free(data);
	} else if (msg == MSG_SHELL)
		client_write_server(msg, NULL, 0);

	/* Set the event and dispatch. */
	client_update_event();
	event_dispatch();

	/* Print the exit message, if any, and exit. */
	if (client_attached) {
		if (client_exitreason != CLIENT_EXIT_NONE && !login_shell)
			printf("[%s]\n", client_exit_message());

		ppid = getppid();
		if (client_exittype == MSG_DETACHKILL && ppid > 1)
			kill(ppid, SIGHUP);
	} else if (flags & CLIENT_CONTROLCONTROL) {
		if (client_exitreason != CLIENT_EXIT_NONE)
			printf("%%exit %s\n", client_exit_message());
		else
			printf("%%exit\n");
		printf("\033\\");
		tcsetattr(STDOUT_FILENO, TCSAFLUSH, &saved_tio);
	}
	setblocking(STDIN_FILENO, 1);
	return (client_exitval);
}

/* Send identify messages to server. */
void
client_send_identify(int flags)
{
	const char	*s;
	char		**ss;
	int		 fd;

	client_write_one(MSG_IDENTIFY_FLAGS, -1, &flags, sizeof flags);

	if ((s = getenv("TERM")) == NULL)
		s = "";
	client_write_one(MSG_IDENTIFY_TERM, -1, s, strlen(s) + 1);

	if ((s = ttyname(STDIN_FILENO)) == NULL)
		s = "";
	client_write_one(MSG_IDENTIFY_TTYNAME, -1, s, strlen(s) + 1);

	if ((fd = open(".", O_RDONLY)) == -1)
		fd = open("/", O_RDONLY);
	client_write_one(MSG_IDENTIFY_CWD, fd, NULL, 0);

	if ((fd = dup(STDIN_FILENO)) == -1)
		fatal("dup failed");
	client_write_one(MSG_IDENTIFY_STDIN, fd, NULL, 0);

	for (ss = environ; *ss != NULL; ss++)
		client_write_one(MSG_IDENTIFY_ENVIRON, -1, *ss, strlen(*ss) + 1);

	client_write_one(MSG_IDENTIFY_DONE, -1, NULL, 0);

	client_update_event();
}

/* Helper to send one message. */
int
client_write_one(enum msgtype type, int fd, const void *buf, size_t len)
{
	int	retval;

	retval = imsg_compose(&client_ibuf, type, PROTOCOL_VERSION, -1, fd,
	    (void *)buf, len);
	if (retval != 1)
		return (-1);
	return (0);
}

/* Write a message to the server without a file descriptor. */
int
client_write_server(enum msgtype type, const void *buf, size_t len)
{
	int	retval;

	retval = client_write_one(type, -1, buf, len);
	if (retval == 0)
		client_update_event();
	return (retval);
}

/* Update client event based on whether it needs to read or read and write. */
void
client_update_event(void)
{
	short	events;

	event_del(&client_event);
	events = EV_READ;
	if (client_ibuf.w.queued > 0)
		events |= EV_WRITE;
	event_set(
	    &client_event, client_ibuf.fd, events, client_callback, shell_cmd);
	event_add(&client_event, NULL);
}

/* Callback to handle signals in the client. */
void
client_signal(int sig, unused short events, unused void *data)
{
	struct sigaction sigact;
	int		 status;

	if (sig == SIGCHLD)
		waitpid(WAIT_ANY, &status, WNOHANG);
	else if (!client_attached) {
		if (sig == SIGTERM)
			event_loopexit(NULL);
	} else {
		switch (sig) {
		case SIGHUP:
			client_exitreason = CLIENT_EXIT_LOST_TTY;
			client_exitval = 1;
			client_write_server(MSG_EXITING, NULL, 0);
			break;
		case SIGTERM:
			client_exitreason = CLIENT_EXIT_TERMINATED;
			client_exitval = 1;
			client_write_server(MSG_EXITING, NULL, 0);
			break;
		case SIGWINCH:
			client_write_server(MSG_RESIZE, NULL, 0);
			break;
		case SIGCONT:
			memset(&sigact, 0, sizeof sigact);
			sigemptyset(&sigact.sa_mask);
			sigact.sa_flags = SA_RESTART;
			sigact.sa_handler = SIG_IGN;
			if (sigaction(SIGTSTP, &sigact, NULL) != 0)
				fatal("sigaction failed");
			client_write_server(MSG_WAKEUP, NULL, 0);
			break;
		}
	}

	client_update_event();
}

/* Callback for client imsg read events. */
void
client_callback(unused int fd, short events, void *data)
{
	ssize_t	n;
	int	retval;

	if (events & EV_READ) {
		if ((n = imsg_read(&client_ibuf)) == -1 || n == 0)
			goto lost_server;
		if (client_attached)
			retval = client_dispatch_attached();
		else
			retval = client_dispatch_wait(data);
		if (retval != 0) {
			event_loopexit(NULL);
			return;
		}
	}

	if (events & EV_WRITE) {
		if (msgbuf_write(&client_ibuf.w) <= 0 && errno != EAGAIN)
			goto lost_server;
	}

	client_update_event();
	return;

lost_server:
	client_exitreason = CLIENT_EXIT_LOST_SERVER;
	client_exitval = 1;
	event_loopexit(NULL);
}

/* Callback for client stdin read events. */
void
client_stdin_callback(unused int fd, unused short events, unused void *data1)
{
	struct msg_stdin_data	data;

	data.size = read(STDIN_FILENO, data.data, sizeof data.data);
	if (data.size < 0 && (errno == EINTR || errno == EAGAIN))
		return;

	client_write_server(MSG_STDIN, &data, sizeof data);
	if (data.size <= 0)
		event_del(&client_stdin);
	client_update_event();
}

/* Force write to file descriptor. */
void
client_write(int fd, const char *data, size_t size)
{
	ssize_t	used;

	while (size != 0) {
		used = write(fd, data, size);
		if (used == -1) {
			if (errno == EINTR || errno == EAGAIN)
				continue;
			break;
		}
		data += used;
		size -= used;
	}
}

/* Dispatch imsgs when in wait state (before MSG_READY). */
int
client_dispatch_wait(void *data0)
{
	struct imsg		 imsg;
	char			*data;
	ssize_t			 n, datalen;
	struct msg_stdout_data	 stdoutdata;
	struct msg_stderr_data	 stderrdata;
	int			 retval;

	for (;;) {
		if ((n = imsg_get(&client_ibuf, &imsg)) == -1)
			fatalx("imsg_get failed");
		if (n == 0)
			return (0);

		data = imsg.data;
		datalen = imsg.hdr.len - IMSG_HEADER_SIZE;

		log_debug("got %u from server", imsg.hdr.type);
		switch (imsg.hdr.type) {
		case MSG_EXIT:
		case MSG_SHUTDOWN:
			if (datalen != sizeof retval && datalen != 0)
				fatalx("bad MSG_EXIT size");
			if (datalen == sizeof retval) {
				memcpy(&retval, data, sizeof retval);
				client_exitval = retval;
			}
			imsg_free(&imsg);
			return (-1);
		case MSG_READY:
			if (datalen != 0)
				fatalx("bad MSG_READY size");

			event_del(&client_stdin);
			client_attached = 1;
			client_write_server(MSG_RESIZE, NULL, 0);
			break;
		case MSG_STDIN:
			if (datalen != 0)
				fatalx("bad MSG_STDIN size");

			event_add(&client_stdin, NULL);
			break;
		case MSG_STDOUT:
			if (datalen != sizeof stdoutdata)
				fatalx("bad MSG_STDOUT size");
			memcpy(&stdoutdata, data, sizeof stdoutdata);

			client_write(STDOUT_FILENO, stdoutdata.data,
			    stdoutdata.size);
			break;
		case MSG_STDERR:
			if (datalen != sizeof stderrdata)
				fatalx("bad MSG_STDERR size");
			memcpy(&stderrdata, data, sizeof stderrdata);

			client_write(STDERR_FILENO, stderrdata.data,
			    stderrdata.size);
			break;
		case MSG_VERSION:
			if (datalen != 0)
				fatalx("bad MSG_VERSION size");

			fprintf(stderr, "protocol version mismatch "
			    "(client %d, server %u)\n", PROTOCOL_VERSION,
			    imsg.hdr.peerid);
			client_exitval = 1;

			imsg_free(&imsg);
			return (-1);
		case MSG_SHELL:
			if (datalen == 0 || data[datalen - 1] != '\0')
				fatalx("bad MSG_SHELL string");

			clear_signals(0);
			shell_exec(data, data0);
			/* NOTREACHED */
		case MSG_DETACH:
		case MSG_DETACHKILL:
			client_write_server(MSG_EXITING, NULL, 0);
			break;
		case MSG_EXITED:
			imsg_free(&imsg);
			return (-1);
		}

		imsg_free(&imsg);
	}
}

/* Dispatch imsgs in attached state (after MSG_READY). */
int
client_dispatch_attached(void)
{
	struct imsg		 imsg;
	struct sigaction	 sigact;
	char			*data;
	ssize_t			 n, datalen;

	for (;;) {
		if ((n = imsg_get(&client_ibuf, &imsg)) == -1)
			fatalx("imsg_get failed");
		if (n == 0)
			return (0);

		data = imsg.data;
		datalen = imsg.hdr.len - IMSG_HEADER_SIZE;

		log_debug("got %u from server", imsg.hdr.type);
		switch (imsg.hdr.type) {
		case MSG_DETACH:
		case MSG_DETACHKILL:
			if (datalen == 0 || data[datalen - 1] != '\0')
				fatalx("bad MSG_DETACH string");

			client_exitsession = xstrdup(data);
			client_exittype = imsg.hdr.type;
			if (imsg.hdr.type == MSG_DETACHKILL)
				client_exitreason = CLIENT_EXIT_DETACHED_HUP;
			else
				client_exitreason = CLIENT_EXIT_DETACHED;
			client_write_server(MSG_EXITING, NULL, 0);
			break;
		case MSG_EXIT:
			if (datalen != 0 && datalen != sizeof (int))
				fatalx("bad MSG_EXIT size");

			client_write_server(MSG_EXITING, NULL, 0);
			client_exitreason = CLIENT_EXIT_EXITED;
			break;
		case MSG_EXITED:
			if (datalen != 0)
				fatalx("bad MSG_EXITED size");

			imsg_free(&imsg);
			return (-1);
		case MSG_SHUTDOWN:
			if (datalen != 0)
				fatalx("bad MSG_SHUTDOWN size");

			client_write_server(MSG_EXITING, NULL, 0);
			client_exitreason = CLIENT_EXIT_SERVER_EXITED;
			client_exitval = 1;
			break;
		case MSG_SUSPEND:
			if (datalen != 0)
				fatalx("bad MSG_SUSPEND size");

			memset(&sigact, 0, sizeof sigact);
			sigemptyset(&sigact.sa_mask);
			sigact.sa_flags = SA_RESTART;
			sigact.sa_handler = SIG_DFL;
			if (sigaction(SIGTSTP, &sigact, NULL) != 0)
				fatal("sigaction failed");
			kill(getpid(), SIGTSTP);
			break;
		case MSG_LOCK:
			if (datalen == 0 || data[datalen - 1] != '\0')
				fatalx("bad MSG_LOCK string");

			system(data);
			client_write_server(MSG_UNLOCK, NULL, 0);
			break;
		}

		imsg_free(&imsg);
	}
}<|MERGE_RESOLUTION|>--- conflicted
+++ resolved
@@ -258,16 +258,9 @@
 		return (1);
 	}
 
-<<<<<<< HEAD
-=======
-	/* Set process title, log and signals now this is the client. */
-	setproctitle("client (%s)", socket_path);
-	logfile("client");
-
 	/* Establish signal handlers. */
 	set_signals(client_signal);
 
->>>>>>> aeedb464
 	/* Initialize the client socket and start the server. */
 	fd = client_connect(socket_path, cmdflags & CMD_STARTSERVER);
 	if (fd == -1) {
