/* $OpenBSD$ */

/*
 * Copyright (c) 2020 Nicholas Marriott <nicholas.marriott@gmail.com>
 *
 * Permission to use, copy, modify, and distribute this software for any
 * purpose with or without fee is hereby granted, provided that the above
 * copyright notice and this permission notice appear in all copies.
 *
 * THE SOFTWARE IS PROVIDED "AS IS" AND THE AUTHOR DISCLAIMS ALL WARRANTIES
 * WITH REGARD TO THIS SOFTWARE INCLUDING ALL IMPLIED WARRANTIES OF
 * MERCHANTABILITY AND FITNESS. IN NO EVENT SHALL THE AUTHOR BE LIABLE FOR
 * ANY SPECIAL, DIRECT, INDIRECT, OR CONSEQUENTIAL DAMAGES OR ANY DAMAGES
 * WHATSOEVER RESULTING FROM LOSS OF MIND, USE, DATA OR PROFITS, WHETHER
 * IN AN ACTION OF CONTRACT, NEGLIGENCE OR OTHER TORTIOUS ACTION, ARISING
 * OUT OF OR IN CONNECTION WITH THE USE OR PERFORMANCE OF THIS SOFTWARE.
 */

#include <sys/types.h>

#include <stdlib.h>
#include <string.h>

#if defined(HAVE_CURSES_H)
#include <curses.h>
#elif defined(HAVE_NCURSES_H)
#include <ncurses.h>
#endif

#include "tmux.h"

/*
 * Still hardcoded:
 * - default colours (under AX or op capabilities);
 * - AIX colours (under colors >= 16);
 * - alternate escape (if terminal is VT100-like).
 *
 * Also:
 * - DECFRA uses a flag instead of capabilities;
 * - UTF-8 is a separate flag on the client; needed for unattached clients.
 */

/* A named terminal feature. */
struct tty_feature {
	const char		*name;
	const char *const	*capabilities;
	int			 flags;
};

/* Terminal has xterm(1) title setting. */
static const char *const tty_feature_title_capabilities[] = {
	"tsl=\\E]0;", /* should be using TS really */
	"fsl=\\a",
	NULL
};
static const struct tty_feature tty_feature_title = {
	"title",
	tty_feature_title_capabilities,
	0
};

/* Terminal has OSC 7 working directory. */
static const char *const tty_feature_osc7_capabilities[] = {
	"Swd=\\E]7;",
	"fsl=\\a",
	NULL
};
static const struct tty_feature tty_feature_osc7 = {
	"osc7",
	tty_feature_osc7_capabilities,
	0
};

/* Terminal has mouse support. */
static const char *const tty_feature_mouse_capabilities[] = {
	"kmous=\\E[M",
	NULL
};
static const struct tty_feature tty_feature_mouse = {
	"mouse",
	tty_feature_mouse_capabilities,
	0
};

/* Terminal can set the clipboard with OSC 52. */
static const char *const tty_feature_clipboard_capabilities[] = {
	"Ms=\\E]52;%p1%s;%p2%s\\a",
	NULL
};
static const struct tty_feature tty_feature_clipboard = {
	"clipboard",
	tty_feature_clipboard_capabilities,
	0
};

/* Terminal supports OSC 8 hyperlinks. */
static const char *tty_feature_hyperlinks_capabilities[] = {
#if defined (__OpenBSD__) || (defined(NCURSES_VERSION_MAJOR) && \
	(NCURSES_VERSION_MAJOR > 5 || \
	(NCURSES_VERSION_MAJOR == 5 && NCURSES_VERSION_MINOR > 8)))
	"*:Hls=\\E]8;%?%p1%l%tid=%p1%s%;;%p2%s\\E\\\\",
#endif
	NULL
};
static const struct tty_feature tty_feature_hyperlinks = {
	"hyperlinks",
	tty_feature_hyperlinks_capabilities,
	0
};

/*
 * Terminal supports RGB colour. This replaces setab and setaf also since
 * terminals with RGB have versions that do not allow setting colours from the
 * 256 palette.
 */
static const char *const tty_feature_rgb_capabilities[] = {
	"AX",
	"setrgbf=\\E[38;2;%p1%d;%p2%d;%p3%dm",
	"setrgbb=\\E[48;2;%p1%d;%p2%d;%p3%dm",
	"setab=\\E[%?%p1%{8}%<%t4%p1%d%e%p1%{16}%<%t10%p1%{8}%-%d%e48;5;%p1%d%;m",
	"setaf=\\E[%?%p1%{8}%<%t3%p1%d%e%p1%{16}%<%t9%p1%{8}%-%d%e38;5;%p1%d%;m",
	NULL
};
static const struct tty_feature tty_feature_rgb = {
	"RGB",
	tty_feature_rgb_capabilities,
	TERM_256COLOURS|TERM_RGBCOLOURS
};

/* Terminal supports 256 colours. */
static const char *const tty_feature_256_capabilities[] = {
	"AX",
	"setab=\\E[%?%p1%{8}%<%t4%p1%d%e%p1%{16}%<%t10%p1%{8}%-%d%e48;5;%p1%d%;m",
	"setaf=\\E[%?%p1%{8}%<%t3%p1%d%e%p1%{16}%<%t9%p1%{8}%-%d%e38;5;%p1%d%;m",
	NULL
};
static const struct tty_feature tty_feature_256 = {
	"256",
	tty_feature_256_capabilities,
	TERM_256COLOURS
};

/* Terminal supports overline. */
static const char *const tty_feature_overline_capabilities[] = {
	"Smol=\\E[53m",
	NULL
};
static const struct tty_feature tty_feature_overline = {
	"overline",
	tty_feature_overline_capabilities,
	0
};

/* Terminal supports underscore styles. */
static const char *const tty_feature_usstyle_capabilities[] = {
	"Smulx=\\E[4::%p1%dm",
	"Setulc=\\E[58::2::%p1%{65536}%/%d::%p1%{256}%/%{255}%&%d::%p1%{255}%&%d%;m",
	"ol=\\E[59m",
	NULL
};
static const struct tty_feature tty_feature_usstyle = {
	"usstyle",
	tty_feature_usstyle_capabilities,
	0
};

/* Terminal supports bracketed paste. */
static const char *const tty_feature_bpaste_capabilities[] = {
	"Enbp=\\E[?2004h",
	"Dsbp=\\E[?2004l",
	NULL
};
static const struct tty_feature tty_feature_bpaste = {
	"bpaste",
	tty_feature_bpaste_capabilities,
	0
};

/* Terminal supports focus reporting. */
static const char *const tty_feature_focus_capabilities[] = {
	"Enfcs=\\E[?1004h",
	"Dsfcs=\\E[?1004l",
	NULL
};
static const struct tty_feature tty_feature_focus = {
	"focus",
	tty_feature_focus_capabilities,
	0
};

/* Terminal supports cursor styles. */
static const char *const tty_feature_cstyle_capabilities[] = {
	"Ss=\\E[%p1%d q",
	"Se=\\E[2 q",
	NULL
};
static const struct tty_feature tty_feature_cstyle = {
	"cstyle",
	tty_feature_cstyle_capabilities,
	0
};

/* Terminal supports cursor colours. */
static const char *const tty_feature_ccolour_capabilities[] = {
	"Cs=\\E]12;%p1%s\\a",
	"Cr=\\E]112\\a",
	NULL
};
static const struct tty_feature tty_feature_ccolour = {
	"ccolour",
	tty_feature_ccolour_capabilities,
	0
};

/* Terminal supports strikethrough. */
static const char *const tty_feature_strikethrough_capabilities[] = {
	"smxx=\\E[9m",
	NULL
};
static const struct tty_feature tty_feature_strikethrough = {
	"strikethrough",
	tty_feature_strikethrough_capabilities,
	0
};

/* Terminal supports synchronized updates. */
static const char *const tty_feature_sync_capabilities[] = {
	"Sync=\\EP=%p1%ds\\E\\\\",
	NULL
};
static const struct tty_feature tty_feature_sync = {
	"sync",
	tty_feature_sync_capabilities,
	0
};

/* Terminal supports extended keys. */
static const char *const tty_feature_extkeys_capabilities[] = {
	"Eneks=\\E[>4;1m",
	"Dseks=\\E[>4m",
	NULL
};
static const struct tty_feature tty_feature_extkeys = {
	"extkeys",
	tty_feature_extkeys_capabilities,
	0
};

/* Terminal supports DECSLRM margins. */
static const char *const tty_feature_margins_capabilities[] = {
	"Enmg=\\E[?69h",
	"Dsmg=\\E[?69l",
	"Clmg=\\E[s",
	"Cmg=\\E[%i%p1%d;%p2%ds",
	NULL
};
static const struct tty_feature tty_feature_margins = {
	"margins",
	tty_feature_margins_capabilities,
	TERM_DECSLRM
};

/* Terminal supports DECFRA rectangle fill. */
static const char *const tty_feature_rectfill_capabilities[] = {
	"Rect",
	NULL
};
static const struct tty_feature tty_feature_rectfill = {
	"rectfill",
	tty_feature_rectfill_capabilities,
	TERM_DECFRA
};

/* Use builtin function keys only. */
static const char *const tty_feature_ignorefkeys_capabilities[] = {
	"kf0@",
	"kf1@",
	"kf2@",
	"kf3@",
	"kf4@",
	"kf5@",
	"kf6@",
	"kf7@",
	"kf8@",
	"kf9@",
	"kf10@",
	"kf11@",
	"kf12@",
	"kf13@",
	"kf14@",
	"kf15@",
	"kf16@",
	"kf17@",
	"kf18@",
	"kf19@",
	"kf20@",
	"kf21@",
	"kf22@",
	"kf23@",
	"kf24@",
	"kf25@",
	"kf26@",
	"kf27@",
	"kf28@",
	"kf29@",
	"kf30@",
	"kf31@",
	"kf32@",
	"kf33@",
	"kf34@",
	"kf35@",
	"kf36@",
	"kf37@",
	"kf38@",
	"kf39@",
	"kf40@",
	"kf41@",
	"kf42@",
	"kf43@",
	"kf44@",
	"kf45@",
	"kf46@",
	"kf47@",
	"kf48@",
	"kf49@",
	"kf50@",
	"kf51@",
	"kf52@",
	"kf53@",
	"kf54@",
	"kf55@",
	"kf56@",
	"kf57@",
	"kf58@",
	"kf59@",
	"kf60@",
	"kf61@",
	"kf62@",
	"kf63@",
	NULL
};
static const struct tty_feature tty_feature_ignorefkeys = {
	"ignorefkeys",
	tty_feature_ignorefkeys_capabilities,
	0
};

/* Terminal has sixel capability. */
static const char *const tty_feature_sixel_capabilities[] = {
	"Sxl",
	NULL
};
static const struct tty_feature tty_feature_sixel = {
	"sixel",
	tty_feature_sixel_capabilities,
<<<<<<< HEAD
	0
=======
	TERM_SIXEL
>>>>>>> 1536b7e2
};

/* Available terminal features. */
static const struct tty_feature *const tty_features[] = {
	&tty_feature_256,
	&tty_feature_bpaste,
	&tty_feature_ccolour,
	&tty_feature_clipboard,
	&tty_feature_hyperlinks,
	&tty_feature_cstyle,
	&tty_feature_extkeys,
	&tty_feature_focus,
	&tty_feature_ignorefkeys,
	&tty_feature_margins,
	&tty_feature_mouse,
	&tty_feature_osc7,
	&tty_feature_overline,
	&tty_feature_rectfill,
	&tty_feature_rgb,
	&tty_feature_sixel,
	&tty_feature_strikethrough,
	&tty_feature_sync,
	&tty_feature_title,
	&tty_feature_usstyle
};

void
tty_add_features(int *feat, const char *s, const char *separators)
{
	const struct tty_feature	 *tf;
	char				 *next, *loop, *copy;
	u_int				  i;

	log_debug("adding terminal features %s", s);

	loop = copy = xstrdup(s);
	while ((next = strsep(&loop, separators)) != NULL) {
		for (i = 0; i < nitems(tty_features); i++) {
			tf = tty_features[i];
			if (strcasecmp(tf->name, next) == 0)
				break;
		}
		if (i == nitems(tty_features)) {
			log_debug("unknown terminal feature: %s", next);
			break;
		}
		if (~(*feat) & (1 << i)) {
			log_debug("adding terminal feature: %s", tf->name);
			(*feat) |= (1 << i);
		}
	}
	free(copy);
}

const char *
tty_get_features(int feat)
{
	const struct tty_feature	*tf;
	static char			 s[512];
	u_int				 i;

	*s = '\0';
	for (i = 0; i < nitems(tty_features); i++) {
		if (~feat & (1 << i))
			continue;
		tf = tty_features[i];

		strlcat(s, tf->name, sizeof s);
		strlcat(s, ",", sizeof s);
	}
	if (*s != '\0')
		s[strlen(s) - 1] = '\0';
	return (s);
}

int
tty_apply_features(struct tty_term *term, int feat)
{
	const struct tty_feature	*tf;
	const char *const		*capability;
	u_int				 i;

	if (feat == 0)
		return (0);
	log_debug("applying terminal features: %s", tty_get_features(feat));

	for (i = 0; i < nitems(tty_features); i++) {
		if ((term->features & (1 << i)) || (~feat & (1 << i)))
			continue;
		tf = tty_features[i];

		log_debug("applying terminal feature: %s", tf->name);
		if (tf->capabilities != NULL) {
			capability = tf->capabilities;
			while (*capability != NULL) {
				log_debug("adding capability: %s", *capability);
				tty_term_apply(term, *capability, 1);
				capability++;
			}
		}
		term->flags |= tf->flags;
	}
	if ((term->features | feat) == term->features)
		return (0);
	term->features |= feat;
	return (1);
}

void
tty_default_features(int *feat, const char *name, u_int version)
{
	static const struct {
		const char	*name;
		u_int		 version;
		const char	*features;
	} table[] = {
#define TTY_FEATURES_BASE_MODERN_XTERM \
	"256,RGB,bpaste,clipboard,mouse,strikethrough,title"
		{ .name = "mintty",
		  .features = TTY_FEATURES_BASE_MODERN_XTERM
			      ",ccolour,cstyle,extkeys,margins,overline,usstyle"
		},
		{ .name = "tmux",
		  .features = TTY_FEATURES_BASE_MODERN_XTERM
			      ",ccolour,cstyle,focus,overline,usstyle,hyperlinks"
		},
		{ .name = "rxvt-unicode",
		  .features = "256,bpaste,ccolour,cstyle,mouse,title,ignorefkeys"
		},
		{ .name = "iTerm2",
		  .features = TTY_FEATURES_BASE_MODERN_XTERM
			      ",cstyle,extkeys,margins,usstyle,sync,osc7,hyperlinks"
		},
		{ .name = "XTerm",
		  /*
		   * xterm also supports DECSLRM and DECFRA, but they can be
		   * disabled so not set it here - they will be added if
		   * secondary DA shows VT420.
		   */
		  .features = TTY_FEATURES_BASE_MODERN_XTERM
			      ",ccolour,cstyle,extkeys,focus"
		}
	};
	u_int	i;

	for (i = 0; i < nitems(table); i++) {
		if (strcmp(table[i].name, name) != 0)
			continue;
		if (version != 0 && version < table[i].version)
			continue;
		tty_add_features(feat, table[i].features, ",");
	}
}<|MERGE_RESOLUTION|>--- conflicted
+++ resolved
@@ -353,11 +353,7 @@
 static const struct tty_feature tty_feature_sixel = {
 	"sixel",
 	tty_feature_sixel_capabilities,
-<<<<<<< HEAD
-	0
-=======
 	TERM_SIXEL
->>>>>>> 1536b7e2
 };
 
 /* Available terminal features. */
