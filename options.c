/* $OpenBSD$ */

/*
 * Copyright (c) 2008 Nicholas Marriott <nicholas.marriott@gmail.com>
 *
 * Permission to use, copy, modify, and distribute this software for any
 * purpose with or without fee is hereby granted, provided that the above
 * copyright notice and this permission notice appear in all copies.
 *
 * THE SOFTWARE IS PROVIDED "AS IS" AND THE AUTHOR DISCLAIMS ALL WARRANTIES
 * WITH REGARD TO THIS SOFTWARE INCLUDING ALL IMPLIED WARRANTIES OF
 * MERCHANTABILITY AND FITNESS. IN NO EVENT SHALL THE AUTHOR BE LIABLE FOR
 * ANY SPECIAL, DIRECT, INDIRECT, OR CONSEQUENTIAL DAMAGES OR ANY DAMAGES
 * WHATSOEVER RESULTING FROM LOSS OF MIND, USE, DATA OR PROFITS, WHETHER
 * IN AN ACTION OF CONTRACT, NEGLIGENCE OR OTHER TORTIOUS ACTION, ARISING
 * OUT OF OR IN CONNECTION WITH THE USE OR PERFORMANCE OF THIS SOFTWARE.
 */

#include <sys/types.h>

#include <ctype.h>
#include <fnmatch.h>
#include <stdarg.h>
#include <stdlib.h>
#include <string.h>

#include "tmux.h"

/*
 * Option handling; each option has a name, type and value and is stored in
 * a red-black tree.
 */

struct options_array_item {
	u_int				 index;
	union options_value		 value;
	RB_ENTRY(options_array_item)	 entry;
};
static int
options_array_cmp(struct options_array_item *a1, struct options_array_item *a2)
{
	if (a1->index < a2->index)
		return (-1);
	if (a1->index > a2->index)
		return (1);
	return (0);
}
RB_GENERATE_STATIC(options_array, options_array_item, entry, options_array_cmp);

struct options_entry {
	struct options				*owner;

	const char				*name;
	const struct options_table_entry	*tableentry;
	union options_value			 value;

	int					 cached;
	struct style				 style;

	RB_ENTRY(options_entry)			 entry;
};

struct options {
	RB_HEAD(options_tree, options_entry)	 tree;
	struct options				*parent;
};

static struct options_entry	*options_add(struct options *, const char *);
static void			 options_remove(struct options_entry *);

#define OPTIONS_IS_STRING(o)						\
	((o)->tableentry == NULL ||					\
	    (o)->tableentry->type == OPTIONS_TABLE_STRING)
#define OPTIONS_IS_NUMBER(o) \
	((o)->tableentry != NULL &&					\
	    ((o)->tableentry->type == OPTIONS_TABLE_NUMBER ||		\
	    (o)->tableentry->type == OPTIONS_TABLE_KEY ||		\
	    (o)->tableentry->type == OPTIONS_TABLE_COLOUR ||		\
	    (o)->tableentry->type == OPTIONS_TABLE_FLAG ||		\
	    (o)->tableentry->type == OPTIONS_TABLE_CHOICE))
#define OPTIONS_IS_COMMAND(o) \
	((o)->tableentry != NULL &&					\
	    (o)->tableentry->type == OPTIONS_TABLE_COMMAND)

#define OPTIONS_IS_ARRAY(o)						\
	((o)->tableentry != NULL &&					\
	    ((o)->tableentry->flags & OPTIONS_TABLE_IS_ARRAY))

static int	options_cmp(struct options_entry *, struct options_entry *);
RB_GENERATE_STATIC(options_tree, options_entry, entry, options_cmp);

static int
options_cmp(struct options_entry *lhs, struct options_entry *rhs)
{
	return (strcmp(lhs->name, rhs->name));
}

static const char *
options_map_name(const char *name)
{
	const struct options_name_map	*map;

	for (map = options_other_names; map->from != NULL; map++) {
		if (strcmp(map->from, name) == 0)
			return (map->to);
	}
	return (name);
}

static const struct options_table_entry *
options_parent_table_entry(struct options *oo, const char *s)
{
	struct options_entry	*o;

	if (oo->parent == NULL)
		fatalx("no parent options for %s", s);
	o = options_get(oo->parent, s);
	if (o == NULL)
		fatalx("%s not in parent options", s);
	return (o->tableentry);
}

static void
options_value_free(struct options_entry *o, union options_value *ov)
{
	if (OPTIONS_IS_STRING(o))
		free(ov->string);
	if (OPTIONS_IS_COMMAND(o) && ov->cmdlist != NULL)
		cmd_list_free(ov->cmdlist);
}

static char *
options_value_to_string(struct options_entry *o, union options_value *ov,
    int numeric)
{
	char	*s;

	if (OPTIONS_IS_COMMAND(o))
		return (cmd_list_print(ov->cmdlist, 0));
	if (OPTIONS_IS_NUMBER(o)) {
		switch (o->tableentry->type) {
		case OPTIONS_TABLE_NUMBER:
			xasprintf(&s, "%lld", ov->number);
			break;
		case OPTIONS_TABLE_KEY:
			s = xstrdup(key_string_lookup_key(ov->number, 0));
			break;
		case OPTIONS_TABLE_COLOUR:
			s = xstrdup(colour_tostring(ov->number));
			break;
		case OPTIONS_TABLE_FLAG:
			if (numeric)
				xasprintf(&s, "%lld", ov->number);
			else
				s = xstrdup(ov->number ? "on" : "off");
			break;
		case OPTIONS_TABLE_CHOICE:
			s = xstrdup(o->tableentry->choices[ov->number]);
			break;
		default:
			fatalx("not a number option type");
		}
		return (s);
	}
	if (OPTIONS_IS_STRING(o))
		return (xstrdup(ov->string));
	return (xstrdup(""));
}

struct options *
options_create(struct options *parent)
{
	struct options	*oo;

	oo = xcalloc(1, sizeof *oo);
	RB_INIT(&oo->tree);
	oo->parent = parent;
	return (oo);
}

void
options_free(struct options *oo)
{
	struct options_entry	*o, *tmp;

	RB_FOREACH_SAFE(o, options_tree, &oo->tree, tmp)
		options_remove(o);
	free(oo);
}

struct options *
options_get_parent(struct options *oo)
{
	return (oo->parent);
}

void
options_set_parent(struct options *oo, struct options *parent)
{
	oo->parent = parent;
}

struct options_entry *
options_first(struct options *oo)
{
	return (RB_MIN(options_tree, &oo->tree));
}

struct options_entry *
options_next(struct options_entry *o)
{
	return (RB_NEXT(options_tree, &oo->tree, o));
}

struct options_entry *
options_get_only(struct options *oo, const char *name)
{
	struct options_entry	o = { .name = name }, *found;

	found = RB_FIND(options_tree, &oo->tree, &o);
	if (found == NULL) {
		o.name = options_map_name(name);
		return (RB_FIND(options_tree, &oo->tree, &o));
	}
	return (found);
}

struct options_entry *
options_get(struct options *oo, const char *name)
{
	struct options_entry	*o;

	o = options_get_only(oo, name);
	while (o == NULL) {
		oo = oo->parent;
		if (oo == NULL)
			break;
		o = options_get_only(oo, name);
	}
	return (o);
}

struct options_entry *
options_empty(struct options *oo, const struct options_table_entry *oe)
{
	struct options_entry	*o;

	o = options_add(oo, oe->name);
	o->tableentry = oe;

	if (oe->flags & OPTIONS_TABLE_IS_ARRAY)
		RB_INIT(&o->value.array);

	return (o);
}

struct options_entry *
options_default(struct options *oo, const struct options_table_entry *oe)
{
	struct options_entry	*o;
	union options_value	*ov;
	u_int			 i;

	o = options_empty(oo, oe);
	ov = &o->value;

	if (oe->flags & OPTIONS_TABLE_IS_ARRAY) {
		if (oe->default_arr == NULL) {
			options_array_assign(o, oe->default_str, NULL);
			return (o);
		}
		for (i = 0; oe->default_arr[i] != NULL; i++)
			options_array_set(o, i, oe->default_arr[i], 0, NULL);
		return (o);
	}

	switch (oe->type) {
	case OPTIONS_TABLE_STRING:
		ov->string = xstrdup(oe->default_str);
		break;
	default:
		ov->number = oe->default_num;
		break;
	}
	return (o);
}

char *
options_default_to_string(const struct options_table_entry *oe)
{
	char	*s;

	switch (oe->type) {
	case OPTIONS_TABLE_STRING:
	case OPTIONS_TABLE_COMMAND:
		s = xstrdup(oe->default_str);
		break;
	case OPTIONS_TABLE_NUMBER:
		xasprintf(&s, "%lld", oe->default_num);
		break;
	case OPTIONS_TABLE_KEY:
		s = xstrdup(key_string_lookup_key(oe->default_num, 0));
		break;
	case OPTIONS_TABLE_COLOUR:
		s = xstrdup(colour_tostring(oe->default_num));
		break;
	case OPTIONS_TABLE_FLAG:
		s = xstrdup(oe->default_num ? "on" : "off");
		break;
	case OPTIONS_TABLE_CHOICE:
		s = xstrdup(oe->choices[oe->default_num]);
		break;
	default:
		fatalx("unknown option type");
	}
	return (s);
}

static struct options_entry *
options_add(struct options *oo, const char *name)
{
	struct options_entry	*o;

	o = options_get_only(oo, name);
	if (o != NULL)
		options_remove(o);

	o = xcalloc(1, sizeof *o);
	o->owner = oo;
	o->name = xstrdup(name);

	RB_INSERT(options_tree, &oo->tree, o);
	return (o);
}

static void
options_remove(struct options_entry *o)
{
	struct options	*oo = o->owner;

	if (OPTIONS_IS_ARRAY(o))
		options_array_clear(o);
	else
		options_value_free(o, &o->value);
	RB_REMOVE(options_tree, &oo->tree, o);
	free((void *)o->name);
	free(o);
}

const char *
options_name(struct options_entry *o)
{
	return (o->name);
}

struct options *
options_owner(struct options_entry *o)
{
	return (o->owner);
}

const struct options_table_entry *
options_table_entry(struct options_entry *o)
{
	return (o->tableentry);
}

static struct options_array_item *
options_array_item(struct options_entry *o, u_int idx)
{
	struct options_array_item	a;

	a.index = idx;
	return (RB_FIND(options_array, &o->value.array, &a));
}

static struct options_array_item *
options_array_new(struct options_entry *o, u_int idx)
{
	struct options_array_item	*a;

	a = xcalloc(1, sizeof *a);
	a->index = idx;
	RB_INSERT(options_array, &o->value.array, a);
	return (a);
}

static void
options_array_free(struct options_entry *o, struct options_array_item *a)
{
	options_value_free(o, &a->value);
	RB_REMOVE(options_array, &o->value.array, a);
	free(a);
}

void
options_array_clear(struct options_entry *o)
{
	struct options_array_item	*a, *a1;

	if (!OPTIONS_IS_ARRAY(o))
		return;

	RB_FOREACH_SAFE(a, options_array, &o->value.array, a1)
		options_array_free(o, a);
}

union options_value *
options_array_get(struct options_entry *o, u_int idx)
{
	struct options_array_item	*a;

	if (!OPTIONS_IS_ARRAY(o))
		return (NULL);
	a = options_array_item(o, idx);
	if (a == NULL)
		return (NULL);
	return (&a->value);
}

int
options_array_set(struct options_entry *o, u_int idx, const char *value,
    int append, char **cause)
{
	struct options_array_item	*a;
	char				*new;
	struct cmd_parse_result		*pr;
	long long		 	 number;

	if (!OPTIONS_IS_ARRAY(o)) {
		if (cause != NULL)
			*cause = xstrdup("not an array");
		return (-1);
	}

	if (value == NULL) {
		a = options_array_item(o, idx);
		if (a != NULL)
			options_array_free(o, a);
		return (0);
	}

	if (OPTIONS_IS_COMMAND(o)) {
		pr = cmd_parse_from_string(value, NULL);
		switch (pr->status) {
		case CMD_PARSE_ERROR:
			if (cause != NULL)
				*cause = pr->error;
			else
				free(pr->error);
			return (-1);
		case CMD_PARSE_SUCCESS:
			break;
		}

		a = options_array_item(o, idx);
		if (a == NULL)
			a = options_array_new(o, idx);
		else
			options_value_free(o, &a->value);
		a->value.cmdlist = pr->cmdlist;
		return (0);
	}

	if (OPTIONS_IS_STRING(o)) {
		a = options_array_item(o, idx);
		if (a != NULL && append)
			xasprintf(&new, "%s%s", a->value.string, value);
		else
			new = xstrdup(value);
		if (a == NULL)
			a = options_array_new(o, idx);
		else
			options_value_free(o, &a->value);
		a->value.string = new;
		return (0);
	}

	if (o->tableentry->type == OPTIONS_TABLE_COLOUR) {
		if ((number = colour_fromstring(value)) == -1) {
			xasprintf(cause, "bad colour: %s", value);
			return (-1);
		}
		a = options_array_item(o, idx);
		if (a == NULL)
			a = options_array_new(o, idx);
		else
			options_value_free(o, &a->value);
		a->value.number = number;
		return (0);
	}

	if (cause != NULL)
		*cause = xstrdup("wrong array type");
	return (-1);
}

int
options_array_assign(struct options_entry *o, const char *s, char **cause)
{
	const char	*separator;
	char		*copy, *next, *string;
	u_int		 i;

	separator = o->tableentry->separator;
	if (separator == NULL)
		separator = " ,";
	if (*separator == '\0') {
		if (*s == '\0')
			return (0);
		for (i = 0; i < UINT_MAX; i++) {
			if (options_array_item(o, i) == NULL)
				break;
		}
		return (options_array_set(o, i, s, 0, cause));
	}

	if (*s == '\0')
		return (0);
	copy = string = xstrdup(s);
	while ((next = strsep(&string, separator)) != NULL) {
		if (*next == '\0')
			continue;
		for (i = 0; i < UINT_MAX; i++) {
			if (options_array_item(o, i) == NULL)
				break;
		}
		if (i == UINT_MAX)
			break;
		if (options_array_set(o, i, next, 0, cause) != 0) {
			free(copy);
			return (-1);
		}
	}
	free(copy);
	return (0);
}

struct options_array_item *
options_array_first(struct options_entry *o)
{
	if (!OPTIONS_IS_ARRAY(o))
		return (NULL);
	return (RB_MIN(options_array, &o->value.array));
}

struct options_array_item *
options_array_next(struct options_array_item *a)
{
	return (RB_NEXT(options_array, &o->value.array, a));
}

u_int
options_array_item_index(struct options_array_item *a)
{
	return (a->index);
}

union options_value *
options_array_item_value(struct options_array_item *a)
{
	return (&a->value);
}

int
options_is_array(struct options_entry *o)
{
	return (OPTIONS_IS_ARRAY(o));
}

int
options_is_string(struct options_entry *o)
{
	return (OPTIONS_IS_STRING(o));
}

char *
options_to_string(struct options_entry *o, int idx, int numeric)
{
	struct options_array_item	*a;

	if (OPTIONS_IS_ARRAY(o)) {
		if (idx == -1)
			return (xstrdup(""));
		a = options_array_item(o, idx);
		if (a == NULL)
			return (xstrdup(""));
		return (options_value_to_string(o, &a->value, numeric));
	}
	return (options_value_to_string(o, &o->value, numeric));
}

char *
options_parse(const char *name, int *idx)
{
	char	*copy, *cp, *end;

	if (*name == '\0')
		return (NULL);
	copy = xstrdup(name);
	if ((cp = strchr(copy, '[')) == NULL) {
		*idx = -1;
		return (copy);
	}
	end = strchr(cp + 1, ']');
	if (end == NULL || end[1] != '\0' || !isdigit((u_char)end[-1])) {
		free(copy);
		return (NULL);
	}
	if (sscanf(cp, "[%d]", idx) != 1 || *idx < 0) {
		free(copy);
		return (NULL);
	}
	*cp = '\0';
	return (copy);
}

struct options_entry *
options_parse_get(struct options *oo, const char *s, int *idx, int only)
{
	struct options_entry	*o;
	char			*name;

	name = options_parse(s, idx);
	if (name == NULL)
		return (NULL);
	if (only)
		o = options_get_only(oo, name);
	else
		o = options_get(oo, name);
	free(name);
	return (o);
}

char *
options_match(const char *s, int *idx, int *ambiguous)
{
	const struct options_table_entry	*oe, *found;
	char					*parsed;
	const char				*name;
	size_t					 namelen;

	parsed = options_parse(s, idx);
	if (parsed == NULL)
		return (NULL);
	if (*parsed == '@') {
		*ambiguous = 0;
		return (parsed);
	}

	name = options_map_name(parsed);
	namelen = strlen(name);

	found = NULL;
	for (oe = options_table; oe->name != NULL; oe++) {
		if (strcmp(oe->name, name) == 0) {
			found = oe;
			break;
		}
		if (strncmp(oe->name, name, namelen) == 0) {
			if (found != NULL) {
				*ambiguous = 1;
				free(parsed);
				return (NULL);
			}
			found = oe;
		}
	}
	free(parsed);
	if (found == NULL) {
		*ambiguous = 0;
		return (NULL);
	}
	return (xstrdup(found->name));
}

struct options_entry *
options_match_get(struct options *oo, const char *s, int *idx, int only,
    int *ambiguous)
{
	char			*name;
	struct options_entry	*o;

	name = options_match(s, idx, ambiguous);
	if (name == NULL)
		return (NULL);
	*ambiguous = 0;
	if (only)
		o = options_get_only(oo, name);
	else
		o = options_get(oo, name);
	free(name);
	return (o);
}

const char *
options_get_string(struct options *oo, const char *name)
{
	struct options_entry	*o;

	o = options_get(oo, name);
	if (o == NULL)
		fatalx("missing option %s", name);
	if (!OPTIONS_IS_STRING(o))
		fatalx("option %s is not a string", name);
	return (o->value.string);
}

long long
options_get_number(struct options *oo, const char *name)
{
	struct options_entry	*o;

	o = options_get(oo, name);
	if (o == NULL)
		fatalx("missing option %s", name);
	if (!OPTIONS_IS_NUMBER(o))
		fatalx("option %s is not a number", name);
	return (o->value.number);
}

struct options_entry *
options_set_string(struct options *oo, const char *name, int append,
    const char *fmt, ...)
{
	struct options_entry	*o;
	va_list			 ap;
	const char		*separator = "";
	char			*s, *value;

	va_start(ap, fmt);
	xvasprintf(&s, fmt, ap);
	va_end(ap);

	o = options_get_only(oo, name);
	if (o != NULL && append && OPTIONS_IS_STRING(o)) {
		if (*name != '@') {
			separator = o->tableentry->separator;
			if (separator == NULL)
				separator = "";
		}
		xasprintf(&value, "%s%s%s", o->value.string, separator, s);
		free(s);
	} else
		value = s;
	if (o == NULL && *name == '@')
		o = options_add(oo, name);
	else if (o == NULL) {
		o = options_default(oo, options_parent_table_entry(oo, name));
		if (o == NULL)
			return (NULL);
	}

	if (!OPTIONS_IS_STRING(o))
		fatalx("option %s is not a string", name);
	free(o->value.string);
	o->value.string = value;
	o->cached = 0;
	return (o);
}

struct options_entry *
options_set_number(struct options *oo, const char *name, long long value)
{
	struct options_entry	*o;

	if (*name == '@')
		fatalx("user option %s must be a string", name);

	o = options_get_only(oo, name);
	if (o == NULL) {
		o = options_default(oo, options_parent_table_entry(oo, name));
		if (o == NULL)
			return (NULL);
	}

	if (!OPTIONS_IS_NUMBER(o))
		fatalx("option %s is not a number", name);
	o->value.number = value;
	return (o);
}

int
options_scope_from_name(struct args *args, int window,
    const char *name, struct cmd_find_state *fs, struct options **oo,
    char **cause)
{
	struct session				*s = fs->s;
	struct winlink				*wl = fs->wl;
	struct window_pane			*wp = fs->wp;
	const char				*target = args_get(args, 't');
	const struct options_table_entry	*oe;
	int					 scope = OPTIONS_TABLE_NONE;

	if (*name == '@')
		return (options_scope_from_flags(args, window, fs, oo, cause));

	for (oe = options_table; oe->name != NULL; oe++) {
		if (strcmp(oe->name, name) == 0)
			break;
	}
	if (oe->name == NULL) {
		xasprintf(cause, "unknown option: %s", name);
		return (OPTIONS_TABLE_NONE);
	}
	switch (oe->scope) {
	case OPTIONS_TABLE_SERVER:
		*oo = global_options;
		scope = OPTIONS_TABLE_SERVER;
		break;
	case OPTIONS_TABLE_SESSION:
		if (args_has(args, 'g')) {
			*oo = global_s_options;
			scope = OPTIONS_TABLE_SESSION;
		} else if (s == NULL && target != NULL)
			xasprintf(cause, "no such session: %s", target);
		else if (s == NULL)
			xasprintf(cause, "no current session");
		else {
			*oo = s->options;
			scope = OPTIONS_TABLE_SESSION;
		}
		break;
	case OPTIONS_TABLE_WINDOW|OPTIONS_TABLE_PANE:
		if (args_has(args, 'p')) {
			if (wp == NULL && target != NULL)
				xasprintf(cause, "no such pane: %s", target);
			else if (wp == NULL)
				xasprintf(cause, "no current pane");
			else {
				*oo = wp->options;
				scope = OPTIONS_TABLE_PANE;
			}
			break;
		}
		/* FALLTHROUGH */
	case OPTIONS_TABLE_WINDOW:
		if (args_has(args, 'g')) {
			*oo = global_w_options;
			scope = OPTIONS_TABLE_WINDOW;
		} else if (wl == NULL && target != NULL)
			xasprintf(cause, "no such window: %s", target);
		else if (wl == NULL)
			xasprintf(cause, "no current window");
		else {
			*oo = wl->window->options;
			scope = OPTIONS_TABLE_WINDOW;
		}
		break;
	}
	return (scope);
}

int
options_scope_from_flags(struct args *args, int window,
    struct cmd_find_state *fs, struct options **oo, char **cause)
{
	struct session		*s = fs->s;
	struct winlink		*wl = fs->wl;
	struct window_pane	*wp = fs->wp;
	const char		*target = args_get(args, 't');

	if (args_has(args, 's')) {
		*oo = global_options;
		return (OPTIONS_TABLE_SERVER);
	}

	if (args_has(args, 'p')) {
		if (wp == NULL) {
			if (target != NULL)
				xasprintf(cause, "no such pane: %s", target);
			else
				xasprintf(cause, "no current pane");
			return (OPTIONS_TABLE_NONE);
		}
		*oo = wp->options;
		return (OPTIONS_TABLE_PANE);
	} else if (window || args_has(args, 'w')) {
		if (args_has(args, 'g')) {
			*oo = global_w_options;
			return (OPTIONS_TABLE_WINDOW);
		}
		if (wl == NULL) {
			if (target != NULL)
				xasprintf(cause, "no such window: %s", target);
			else
				xasprintf(cause, "no current window");
			return (OPTIONS_TABLE_NONE);
		}
		*oo = wl->window->options;
		return (OPTIONS_TABLE_WINDOW);
	} else {
		if (args_has(args, 'g')) {
			*oo = global_s_options;
			return (OPTIONS_TABLE_SESSION);
		}
		if (s == NULL) {
			if (target != NULL)
				xasprintf(cause, "no such session: %s", target);
			else
				xasprintf(cause, "no current session");
			return (OPTIONS_TABLE_NONE);
		}
		*oo = s->options;
		return (OPTIONS_TABLE_SESSION);
	}
}

struct style *
options_string_to_style(struct options *oo, const char *name,
    struct format_tree *ft)
{
	struct options_entry	*o;
	const char		*s;
	char			*expanded;

	o = options_get(oo, name);
	if (o == NULL || !OPTIONS_IS_STRING(o))
		return (NULL);

	if (o->cached)
		return (&o->style);
	s = o->value.string;
	log_debug("%s: %s is '%s'", __func__, name, s);

	style_set(&o->style, &grid_default_cell);
	o->cached = (strstr(s, "#{") == NULL);

	if (ft != NULL && !o->cached) {
		expanded = format_expand(ft, s);
		if (style_parse(&o->style, &grid_default_cell, expanded) != 0) {
			free(expanded);
			return (NULL);
		}
		free(expanded);
	} else {
		if (style_parse(&o->style, &grid_default_cell, s) != 0)
			return (NULL);
	}
	return (&o->style);
}

static int
options_from_string_check(const struct options_table_entry *oe,
    const char *value, char **cause)
{
	struct style	sy;

	if (oe == NULL)
		return (0);
	if (strcmp(oe->name, "default-shell") == 0 && !checkshell(value)) {
		xasprintf(cause, "not a suitable shell: %s", value);
		return (-1);
	}
	if (oe->pattern != NULL && fnmatch(oe->pattern, value, 0) != 0) {
		xasprintf(cause, "value is invalid: %s", value);
		return (-1);
	}
	if ((oe->flags & OPTIONS_TABLE_IS_STYLE) &&
	    strstr(value, "#{") == NULL &&
	    style_parse(&sy, &grid_default_cell, value) != 0) {
		xasprintf(cause, "invalid style: %s", value);
		return (-1);
	}
	return (0);
}

static int
options_from_string_flag(struct options *oo, const char *name,
    const char *value, char **cause)
{
	int	flag;

	if (value == NULL || *value == '\0')
		flag = !options_get_number(oo, name);
	else if (strcmp(value, "1") == 0 ||
	    strcasecmp(value, "on") == 0 ||
	    strcasecmp(value, "yes") == 0)
		flag = 1;
	else if (strcmp(value, "0") == 0 ||
	    strcasecmp(value, "off") == 0 ||
	    strcasecmp(value, "no") == 0)
		flag = 0;
	else {
		xasprintf(cause, "bad value: %s", value);
		return (-1);
	}
	options_set_number(oo, name, flag);
	return (0);
}

int
options_find_choice(const struct options_table_entry *oe, const char *value,
    char **cause)
{
	const char	**cp;
	int		  n = 0, choice = -1;

	for (cp = oe->choices; *cp != NULL; cp++) {
		if (strcmp(*cp, value) == 0)
			choice = n;
		n++;
	}
	if (choice == -1) {
		xasprintf(cause, "unknown value: %s", value);
		return (-1);
	}
	return (choice);
}

static int
options_from_string_choice(const struct options_table_entry *oe,
    struct options *oo, const char *name, const char *value, char **cause)
{
	int	choice = -1;

	if (value == NULL) {
		choice = options_get_number(oo, name);
		if (choice < 2)
			choice = !choice;
	} else {
		choice = options_find_choice(oe, value, cause);
		if (choice < 0)
			return (-1);
	}
	options_set_number(oo, name, choice);
	return (0);
}

int
options_from_string(struct options *oo, const struct options_table_entry *oe,
    const char *name, const char *value, int append, char **cause)
{
	enum options_table_type	 type;
	long long		 number;
	const char		*errstr, *new;
	char			*old;
	key_code		 key;

	if (oe != NULL) {
		if (value == NULL &&
		    oe->type != OPTIONS_TABLE_FLAG &&
		    oe->type != OPTIONS_TABLE_CHOICE) {
			xasprintf(cause, "empty value");
			return (-1);
		}
		type = oe->type;
	} else {
		if (*name != '@') {
			xasprintf(cause, "bad option name");
			return (-1);
		}
		type = OPTIONS_TABLE_STRING;
	}

	switch (type) {
	case OPTIONS_TABLE_STRING:
		old = xstrdup(options_get_string(oo, name));
		options_set_string(oo, name, append, "%s", value);

		new = options_get_string(oo, name);
		if (options_from_string_check(oe, new, cause) != 0) {
			options_set_string(oo, name, 0, "%s", old);
			free(old);
			return (-1);
		}
		free(old);
		return (0);
	case OPTIONS_TABLE_NUMBER:
		number = strtonum(value, oe->minimum, oe->maximum, &errstr);
		if (errstr != NULL) {
			xasprintf(cause, "value is %s: %s", errstr, value);
			return (-1);
		}
		options_set_number(oo, name, number);
		return (0);
	case OPTIONS_TABLE_KEY:
		key = key_string_lookup_string(value);
		if (key == KEYC_UNKNOWN) {
			xasprintf(cause, "bad key: %s", value);
			return (-1);
		}
		options_set_number(oo, name, key);
		return (0);
	case OPTIONS_TABLE_COLOUR:
		if ((number = colour_fromstring(value)) == -1) {
			xasprintf(cause, "bad colour: %s", value);
			return (-1);
		}
		options_set_number(oo, name, number);
		return (0);
	case OPTIONS_TABLE_FLAG:
		return (options_from_string_flag(oo, name, value, cause));
	case OPTIONS_TABLE_CHOICE:
		return (options_from_string_choice(oe, oo, name, value, cause));
	case OPTIONS_TABLE_COMMAND:
		break;
	}
	return (-1);
}

void
options_push_changes(const char *name)
{
	struct client		*loop;
	struct session		*s;
	struct window		*w;
	struct window_pane	*wp;
	int			 c;

	if (strcmp(name, "automatic-rename") == 0) {
		RB_FOREACH(w, windows, &windows) {
			if (w->active == NULL)
				continue;
<<<<<<< HEAD
			int option = options_get_number(w->options, name);
=======
			if (options_get_number(w->options, name))
>>>>>>> 7d330c19
				w->active->flags |= PANE_CHANGED;
		}
	}
	if (strcmp(name, "cursor-colour") == 0) {
		RB_FOREACH(wp, window_pane_tree, &all_window_panes) {
<<<<<<< HEAD
			wp->screen->default_ccolour =
			options_get_number(wp->options, name);
		}
	}
	if (strcmp(name, "cursor-style") == 0) {
		RB_FOREACH(wp, window_pane_tree, &all_window_panes) {
			screen_set_cursor_style_mode(
			    options_get_number(wp->options, name),
			    &wp->screen->default_cstyle,
			    &wp->screen->default_mode);
=======
			c = options_get_number(wp->options, name);
			wp->screen->default_ccolour = c;
>>>>>>> 7d330c19
		}
	}
	if (strcmp(name, "key-table") == 0) {
		TAILQ_FOREACH(loop, &clients, entry)
			server_client_set_key_table(loop, NULL);
	}
	if (strcmp(name, "user-keys") == 0) {
		TAILQ_FOREACH(loop, &clients, entry) {
			if (loop->tty.flags & TTY_OPENED)
				tty_keys_build(&loop->tty);
		}
	}
	if (strcmp(name, "status") == 0 ||
	    strcmp(name, "status-interval") == 0)
		status_timer_start_all();
	if (strcmp(name, "monitor-silence") == 0)
		alerts_reset_all();
	if (strcmp(name, "window-style") == 0 ||
	    strcmp(name, "window-active-style") == 0) {
		RB_FOREACH(wp, window_pane_tree, &all_window_panes)
			wp->flags |= PANE_STYLECHANGED;
	}
	if (strcmp(name, "pane-colours") == 0) {
		RB_FOREACH(wp, window_pane_tree, &all_window_panes)
			colour_palette_from_option(&wp->palette, wp->options);
	}
	if (strcmp(name, "pane-border-status") == 0) {
		RB_FOREACH(w, windows, &windows)
			layout_fix_panes(w, NULL);
	}
	RB_FOREACH(s, sessions, &sessions)
		status_update_cache(s);

	recalculate_sizes();
	TAILQ_FOREACH(loop, &clients, entry) {
		if (loop->session != NULL)
			server_redraw_client(loop);
	}
}

int
options_remove_or_default(struct options_entry *o, int idx, char **cause)
{
	struct options	*oo = o->owner;

	if (idx == -1) {
		if (o->tableentry != NULL &&
		    (oo == global_options ||
		    oo == global_s_options ||
		    oo == global_w_options))
			options_default(oo, o->tableentry);
		else
			options_remove(o);
	} else if (options_array_set(o, idx, NULL, 0, cause) != 0)
		return (-1);
	return (0);
}<|MERGE_RESOLUTION|>--- conflicted
+++ resolved
@@ -1112,19 +1112,14 @@
 		RB_FOREACH(w, windows, &windows) {
 			if (w->active == NULL)
 				continue;
-<<<<<<< HEAD
-			int option = options_get_number(w->options, name);
-=======
 			if (options_get_number(w->options, name))
->>>>>>> 7d330c19
 				w->active->flags |= PANE_CHANGED;
 		}
 	}
 	if (strcmp(name, "cursor-colour") == 0) {
 		RB_FOREACH(wp, window_pane_tree, &all_window_panes) {
-<<<<<<< HEAD
-			wp->screen->default_ccolour =
-			options_get_number(wp->options, name);
+			c = options_get_number(wp->options, name);
+			wp->screen->default_ccolour = c;
 		}
 	}
 	if (strcmp(name, "cursor-style") == 0) {
@@ -1133,10 +1128,6 @@
 			    options_get_number(wp->options, name),
 			    &wp->screen->default_cstyle,
 			    &wp->screen->default_mode);
-=======
-			c = options_get_number(wp->options, name);
-			wp->screen->default_ccolour = c;
->>>>>>> 7d330c19
 		}
 	}
 	if (strcmp(name, "key-table") == 0) {
