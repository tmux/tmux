--- conflicted
+++ resolved
@@ -1179,12 +1179,8 @@
 	}
 	if (strcmp(name, "pane-scrollbars-style") == 0) {
 		RB_FOREACH(wp, window_pane_tree, &all_window_panes) {
-<<<<<<< HEAD
-			style_set_scrollbar_style_from_option(&wp->scrollbar_style, wp->options);
-=======
 			style_set_scrollbar_style_from_option(
 			    &wp->scrollbar_style, wp->options);
->>>>>>> be594ff8
 		}
 		RB_FOREACH(w, windows, &windows)
 			layout_fix_panes(w, NULL);
