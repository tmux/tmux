--- conflicted
+++ resolved
@@ -617,12 +617,8 @@
 		pane_status_line = -1; /* not used */
 
 	/* Check if point is within the pane or scrollbar. */
-<<<<<<< HEAD
-	if (((pane_status != PANE_STATUS_OFF && py != pane_status_line) ||
-=======
 	if (((pane_status != PANE_STATUS_OFF &&
-	    py != line && py != wp->yoff + wp->sy) ||
->>>>>>> ef0a7e32
+      py != pane_status_line && py != wp->yoff + wp->sy) ||
 	    (wp->yoff == 0 && py < wp->sy) ||
 	    ((int)py >= wp->yoff && py < wp->yoff + wp->sy)) &&
 	    ((sb_pos == PANE_SCROLLBARS_RIGHT &&
