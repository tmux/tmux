--- conflicted
+++ resolved
@@ -2686,25 +2686,15 @@
 		needed = 1;
 	else {
 		TAILQ_FOREACH(wp, &w->panes, entry) {
-<<<<<<< HEAD
-			if (wp->flags & (PANE_REDRAW)) {
-=======
 			if (wp->flags & PANE_REDRAW) {
->>>>>>> 7637afc3
 				needed = 1;
 				client_flags |= CLIENT_REDRAWPANES;
 				break;
 			}
-<<<<<<< HEAD
-			if (wp->flags & (PANE_REDRAWSCROLLBAR)) {
-				needed = 1;
-				client_flags |= CLIENT_REDRAWSCROLLBARS;
-=======
 			if (wp->flags & PANE_REDRAWSCROLLBAR) {
 				needed = 1;
 				client_flags |= CLIENT_REDRAWSCROLLBARS;
 				/* no break - later panes may need redraw */
->>>>>>> 7637afc3
 			}
 		}
 	}
@@ -2724,13 +2714,8 @@
 					    c->name, wp->id);
 					c->redraw_panes |= (1 << bit);
 				} else if (wp->flags & PANE_REDRAWSCROLLBAR) {
-<<<<<<< HEAD
-					log_debug("%s: pane %%%u scrollbar needs redraw",
-					    c->name, wp->id);
-=======
 					log_debug("%s: pane %%%u scrollbar "
 					    "needs redraw", c->name, wp->id);
->>>>>>> 7637afc3
 					c->redraw_scrollbars |= (1 << bit);
 				}
 				if (++bit == 64) {
@@ -2738,12 +2723,8 @@
 					 * If more that 64 panes, give up and
 					 * just redraw the window.
 					 */
-<<<<<<< HEAD
-					client_flags &= ~(CLIENT_REDRAWPANES|CLIENT_REDRAWSCROLLBARS);
-=======
 					client_flags &= ~(CLIENT_REDRAWPANES|
 					    CLIENT_REDRAWSCROLLBARS);
->>>>>>> 7637afc3
 					client_flags |= CLIENT_REDRAWWINDOW;
 					break;
 				}
@@ -2771,19 +2752,6 @@
 			redraw_scrollbar_only = 0;
 			if (wp->flags & PANE_REDRAW)
 				redraw_pane = 1;
-<<<<<<< HEAD
-			else if (c->flags & CLIENT_REDRAWPANES)
-				redraw_pane = !!(c->redraw_panes & (1 << bit));
-			else if (c->flags & CLIENT_REDRAWSCROLLBARS)
-				redraw_scrollbar_only = !!(c->redraw_scrollbars & (1 << bit));
-			bit++;
-			if (!redraw_pane && !redraw_scrollbar_only)
-				continue;
-			if (redraw_scrollbar_only)
-				log_debug("%s: redrawing scrollbar only pane %%%u", __func__, wp->id);
-			else
-				log_debug("%s: redrawing scrollbar and pane %%%u", __func__, wp->id);
-=======
 			else if (c->flags & CLIENT_REDRAWPANES) {
 				if (c->redraw_panes & (1 << bit))
 					redraw_pane = 1;
@@ -2801,7 +2769,6 @@
 				log_debug("%s: redrawing pane %%%u", __func__,
 				    wp->id);
 			}
->>>>>>> 7637afc3
 			screen_redraw_pane(c, wp, redraw_scrollbar_only);
 		}
 		c->redraw_panes = 0;
