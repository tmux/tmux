--- conflicted
+++ resolved
@@ -1073,27 +1073,10 @@
 		gl->flags &= ~GRID_LINE_WRAPPED;
 
 	/* Remove the lines that were completely consumed. */
-<<<<<<< HEAD
-	if (lines != 0) {
-		if (yy + lines != gd->hsize + gd->sy) {
-			memmove(&gd->linedata[yy + 1],
-			    &gd->linedata[yy + lines + 1],
-			    ((gd->hsize + gd->sy) - (yy + lines + 1)) *
-			    (sizeof *gd->linedata));
-		}
-		if (gd->hsize >= lines)
-			gd->hsize -= lines;
-		else {
-			for (i = 1; i < lines - gd->hsize + 1; i++)
-				grid_empty_line(gd, gd->sy - i, 8);
-			gd->hsize = 0;
-		}
-=======
 	for (i = yy + 1; i < yy + 1 + lines; i++) {
 		free(gd->linedata[i].celldata);
 		free(gd->linedata[i].extddata);
 		grid_reflow_dead(&gd->linedata[i]);
->>>>>>> 0e1b339c
 	}
 
 	/* Adjust cursor and scroll positions. */
@@ -1193,6 +1176,12 @@
 	    sx);
 	cy = gd->hsize + (*cursor);
 
+	/*
+	 * Create a destination grid. This is just used as a container for the
+	 * line data and may not be fully valid.
+	 */
+	target = grid_create(gd->sx, 0, 0);
+
 	if (gd->hsize + winch_mod_y > 0) {
 		/*
 		 * The line above the area rewritten by the subprocess on
@@ -1204,18 +1193,20 @@
 	}
 
 	/*
-	 * Create a destination grid. This is just used as a container for the
-	 * line data and may not be fully valid.
-	 */
-	target = grid_create(gd->sx, 0, 0);
-
-	/*
 	 * Loop over each source line.
 	 */
-	for (yy = 0; yy < gd->hsize + winch_mod_y; yy++) {
+	for (yy = 0; yy < gd->hsize + gd->sy; yy++) {
 		gl = &gd->linedata[yy];
 		if (gl->flags & GRID_LINE_DEAD)
 			continue;
+
+		/*
+		 * Don't touch lines that the process has redrawn on SIGWINCH.
+		 */
+		if (yy >= gd->hsize + winch_mod_y) {
+			grid_reflow_move(target, gl);
+			continue;
+		}
 
 		/*
 		 * Work out the width of this line. first is the width of the
@@ -1264,13 +1255,9 @@
 		 * of the next line.
 		 */
 		if (gl->flags & GRID_LINE_WRAPPED)
-<<<<<<< HEAD
-			grid_reflow_join(gd, sx, yy, width, &cy);
-=======
 			grid_reflow_join(target, gd, sx, yy, width, &cy, 0);
 		else
 			grid_reflow_move(target, gl);
->>>>>>> 0e1b339c
 	}
 
 	/*
