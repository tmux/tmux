/* $OpenBSD$ */

/*
 * Copyright (c) 2007 Nicholas Marriott <nicholas.marriott@gmail.com>
 *
 * Permission to use, copy, modify, and distribute this software for any
 * purpose with or without fee is hereby granted, provided that the above
 * copyright notice and this permission notice appear in all copies.
 *
 * THE SOFTWARE IS PROVIDED "AS IS" AND THE AUTHOR DISCLAIMS ALL WARRANTIES
 * WITH REGARD TO THIS SOFTWARE INCLUDING ALL IMPLIED WARRANTIES OF
 * MERCHANTABILITY AND FITNESS. IN NO EVENT SHALL THE AUTHOR BE LIABLE FOR
 * ANY SPECIAL, DIRECT, INDIRECT, OR CONSEQUENTIAL DAMAGES OR ANY DAMAGES
 * WHATSOEVER RESULTING FROM LOSS OF MIND, USE, DATA OR PROFITS, WHETHER
 * IN AN ACTION OF CONTRACT, NEGLIGENCE OR OTHER TORTIOUS ACTION, ARISING
 * OUT OF OR IN CONNECTION WITH THE USE OR PERFORMANCE OF THIS SOFTWARE.
 */

#include <sys/types.h>

#include <stdlib.h>
#include <string.h>
#include <unistd.h>

#include "tmux.h"

/* Selected area in screen. */
struct screen_sel {
	int		 hidden;
	int		 rectangle;
	int		 modekeys;

	u_int		 sx;
	u_int		 sy;

	u_int		 ex;
	u_int		 ey;

	struct grid_cell cell;
};

/* Entry on title stack. */
struct screen_title_entry {
	char				*text;

	TAILQ_ENTRY(screen_title_entry)	 entry;
};
TAILQ_HEAD(screen_titles, screen_title_entry);

static void	screen_resize_y(struct screen *, u_int, int, u_int *);
static void	screen_reflow(struct screen *, u_int, u_int *, u_int *, int);

/* Free titles stack. */
static void
screen_free_titles(struct screen *s)
{
	struct screen_title_entry	*title_entry;

	if (s->titles == NULL)
		return;

	while ((title_entry = TAILQ_FIRST(s->titles)) != NULL) {
		TAILQ_REMOVE(s->titles, title_entry, entry);
		free(title_entry->text);
		free(title_entry);
	}

	free(s->titles);
	s->titles = NULL;
}

/* Create a new screen. */
void
screen_init(struct screen *s, u_int sx, u_int sy, u_int hlimit)
{
	s->grid = grid_create(sx, sy, hlimit);
	s->saved_grid = NULL;

	s->title = xstrdup("");
	s->titles = NULL;
	s->path = NULL;

	s->cstyle = SCREEN_CURSOR_DEFAULT;
<<<<<<< HEAD
	s->default_cstyle = SCREEN_CURSOR_DEFAULT;
=======
>>>>>>> 7d330c19
	s->ccolour = -1;
	s->default_ccolour = -1;
	s->tabs = NULL;
	s->sel = NULL;

	s->write_list = NULL;

	screen_reinit(s);
}

/* Reinitialise screen. */
void
screen_reinit(struct screen *s)
{
	s->cx = 0;
	s->cy = 0;

	s->rupper = 0;
	s->rlower = screen_size_y(s) - 1;

	s->mode = MODE_CURSOR|MODE_WRAP;
	if (options_get_number(global_options, "extended-keys") == 2)
		s->mode |= MODE_KEXTENDED;

	if (s->saved_grid != NULL)
		screen_alternate_off(s, NULL, 0);
	s->saved_cx = UINT_MAX;
	s->saved_cy = UINT_MAX;

	screen_reset_tabs(s);

	grid_clear_lines(s->grid, s->grid->hsize, s->grid->sy, 8);

	screen_clear_selection(s);
	screen_free_titles(s);
}

/* Destroy a screen. */
void
screen_free(struct screen *s)
{
	free(s->sel);
	free(s->tabs);
	free(s->path);
	free(s->title);

	if (s->write_list != NULL)
		screen_write_free_list(s);

	if (s->saved_grid != NULL)
		grid_destroy(s->saved_grid);
	grid_destroy(s->grid);

	screen_free_titles(s);
}

/* Reset tabs to default, eight spaces apart. */
void
screen_reset_tabs(struct screen *s)
{
	u_int	i;

	free(s->tabs);

	if ((s->tabs = bit_alloc(screen_size_x(s))) == NULL)
		fatal("bit_alloc failed");
	for (i = 8; i < screen_size_x(s); i += 8)
		bit_set(s->tabs, i);
}

/* Set screen cursor style and mode. */
void
screen_set_cursor_style_mode(u_int style, enum screen_cursor_style *cstyle,
    int *mode)
{
	switch (style) {
	case 0:
		*cstyle = SCREEN_CURSOR_DEFAULT;
		break;
	case 1:
		*cstyle = SCREEN_CURSOR_BLOCK;
		*mode |= MODE_CURSOR_BLINKING;
		break;
	case 2:
		*cstyle = SCREEN_CURSOR_BLOCK;
		*mode &= ~MODE_CURSOR_BLINKING;
		break;
	case 3:
		*cstyle = SCREEN_CURSOR_UNDERLINE;
		*mode |= MODE_CURSOR_BLINKING;
		break;
	case 4:
		*cstyle = SCREEN_CURSOR_UNDERLINE;
		*mode &= ~MODE_CURSOR_BLINKING;
		break;
	case 5:
		*cstyle = SCREEN_CURSOR_BAR;
		*mode |= MODE_CURSOR_BLINKING;
		break;
	case 6:
		*cstyle = SCREEN_CURSOR_BAR;
		*mode &= ~MODE_CURSOR_BLINKING;
		break;
	}
}

/* Set screen cursor style. */
void
screen_set_cursor_style(struct screen *s, u_int style)
{
	log_debug("%s: new %u, was %u", __func__, style, s->cstyle);
	screen_set_cursor_style_mode(style, &s->cstyle, &s->mode);
}

/* Set screen cursor colour. */
void
screen_set_cursor_colour(struct screen *s, int colour)
{
<<<<<<< HEAD
	s->ccolour = input_osc_parse_colour(colour);
=======
	s->ccolour = colour;
>>>>>>> 7d330c19
}

/* Set screen title. */
int
screen_set_title(struct screen *s, const char *title)
{
	if (!utf8_isvalid(title))
		return (0);
	free(s->title);
	s->title = xstrdup(title);
	return (1);
}

/* Set screen path. */
void
screen_set_path(struct screen *s, const char *path)
{
	free(s->path);
	utf8_stravis(&s->path, path, VIS_OCTAL|VIS_CSTYLE|VIS_TAB|VIS_NL);
}

/* Push the current title onto the stack. */
void
screen_push_title(struct screen *s)
{
	struct screen_title_entry *title_entry;

	if (s->titles == NULL) {
		s->titles = xmalloc(sizeof *s->titles);
		TAILQ_INIT(s->titles);
	}
	title_entry = xmalloc(sizeof *title_entry);
	title_entry->text = xstrdup(s->title);
	TAILQ_INSERT_HEAD(s->titles, title_entry, entry);
}

/*
 * Pop a title from the stack and set it as the screen title. If the stack is
 * empty, do nothing.
 */
void
screen_pop_title(struct screen *s)
{
	struct screen_title_entry *title_entry;

	if (s->titles == NULL)
		return;

	title_entry = TAILQ_FIRST(s->titles);
	if (title_entry != NULL) {
		screen_set_title(s, title_entry->text);

		TAILQ_REMOVE(s->titles, title_entry, entry);
		free(title_entry->text);
		free(title_entry);
	}
}

/* Resize screen with options. */
void
screen_resize_cursor(struct screen *s, u_int sx, u_int sy, int reflow,
    int eat_empty, int cursor)
{
	u_int	cx = s->cx, cy = s->grid->hsize + s->cy;

	if (s->write_list != NULL)
		screen_write_free_list(s);

	log_debug("%s: new size %ux%u, now %ux%u (cursor %u,%u = %u,%u)",
	    __func__, sx, sy, screen_size_x(s), screen_size_y(s), s->cx, s->cy,
	    cx, cy);

	if (sx < 1)
		sx = 1;
	if (sy < 1)
		sy = 1;

	if (sx != screen_size_x(s)) {
		s->grid->sx = sx;
		screen_reset_tabs(s);
	} else
		reflow = 0;

	if (sy != screen_size_y(s))
		screen_resize_y(s, sy, eat_empty, &cy);

	if (reflow)
		screen_reflow(s, sx, &cx, &cy, cursor);

	if (cy >= s->grid->hsize) {
		s->cx = cx;
		s->cy = cy - s->grid->hsize;
	} else {
		s->cx = 0;
		s->cy = 0;
	}

	log_debug("%s: cursor finished at %u,%u = %u,%u", __func__, s->cx,
	    s->cy, cx, cy);

	if (s->write_list != NULL)
		screen_write_make_list(s);
}

/* Resize screen. */
void
screen_resize(struct screen *s, u_int sx, u_int sy, int reflow)
{
	screen_resize_cursor(s, sx, sy, reflow, 1, 1);
}

static void
screen_resize_y(struct screen *s, u_int sy, int eat_empty, u_int *cy)
{
	struct grid	*gd = s->grid;
	u_int		 needed, available, oldy, i;

	if (sy == 0)
		fatalx("zero size");
	oldy = screen_size_y(s);

	/*
	 * When resizing:
	 *
	 * If the height is decreasing, delete lines from the bottom until
	 * hitting the cursor, then push lines from the top into the history.
	 *
	 * When increasing, pull as many lines as possible from scrolled
	 * history (not explicitly cleared from view) to the top, then fill the
	 * remaining with blanks at the bottom.
	 */

	/* Size decreasing. */
	if (sy < oldy) {
		needed = oldy - sy;

		/* Delete as many lines as possible from the bottom. */
		if (eat_empty) {
			available = oldy - 1 - s->cy;
			if (available > 0) {
				if (available > needed)
					available = needed;
				grid_view_delete_lines(gd, oldy - available,
				    available, 8);
			}
			needed -= available;
		}

		/*
		 * Now just increase the history size, if possible, to take
		 * over the lines which are left. If history is off, delete
		 * lines from the top.
		 */
		available = s->cy;
		if (gd->flags & GRID_HISTORY) {
			gd->hscrolled += needed;
			gd->hsize += needed;
		} else if (needed > 0 && available > 0) {
			if (available > needed)
				available = needed;
			grid_view_delete_lines(gd, 0, available, 8);
			(*cy) -= available;
		}
	}

	/* Resize line array. */
	grid_adjust_lines(gd, gd->hsize + sy);

	/* Size increasing. */
	if (sy > oldy) {
		needed = sy - oldy;

		/*
		 * Try to pull as much as possible out of scrolled history, if
		 * is is enabled.
		 */
		available = gd->hscrolled;
		if (gd->flags & GRID_HISTORY && available > 0) {
			if (available > needed)
				available = needed;
			gd->hscrolled -= available;
			gd->hsize -= available;
		} else
			available = 0;
		needed -= available;

		/* Then fill the rest in with blanks. */
		for (i = gd->hsize + sy - needed; i < gd->hsize + sy; i++)
			grid_empty_line(gd, i, 8);
	}

	/* Set the new size, and reset the scroll region. */
	gd->sy = sy;
	s->rupper = 0;
	s->rlower = screen_size_y(s) - 1;
}

/* Set selection. */
void
screen_set_selection(struct screen *s, u_int sx, u_int sy,
    u_int ex, u_int ey, u_int rectangle, int modekeys, struct grid_cell *gc)
{
	if (s->sel == NULL)
		s->sel = xcalloc(1, sizeof *s->sel);

	memcpy(&s->sel->cell, gc, sizeof s->sel->cell);
	s->sel->hidden = 0;
	s->sel->rectangle = rectangle;
	s->sel->modekeys = modekeys;

	s->sel->sx = sx;
	s->sel->sy = sy;
	s->sel->ex = ex;
	s->sel->ey = ey;
}

/* Clear selection. */
void
screen_clear_selection(struct screen *s)
{
	free(s->sel);
	s->sel = NULL;
}

/* Hide selection. */
void
screen_hide_selection(struct screen *s)
{
	if (s->sel != NULL)
		s->sel->hidden = 1;
}

/* Check if cell in selection. */
int
screen_check_selection(struct screen *s, u_int px, u_int py)
{
	struct screen_sel	*sel = s->sel;
	u_int			 xx;

	if (sel == NULL || sel->hidden)
		return (0);

	if (sel->rectangle) {
		if (sel->sy < sel->ey) {
			/* start line < end line -- downward selection. */
			if (py < sel->sy || py > sel->ey)
				return (0);
		} else if (sel->sy > sel->ey) {
			/* start line > end line -- upward selection. */
			if (py > sel->sy || py < sel->ey)
				return (0);
		} else {
			/* starting line == ending line. */
			if (py != sel->sy)
				return (0);
		}

		/*
		 * Need to include the selection start row, but not the cursor
		 * row, which means the selection changes depending on which
		 * one is on the left.
		 */
		if (sel->ex < sel->sx) {
			/* Cursor (ex) is on the left. */
			if (px < sel->ex)
				return (0);

			if (px > sel->sx)
				return (0);
		} else {
			/* Selection start (sx) is on the left. */
			if (px < sel->sx)
				return (0);

			if (px > sel->ex)
				return (0);
		}
	} else {
		/*
		 * Like emacs, keep the top-left-most character, and drop the
		 * bottom-right-most, regardless of copy direction.
		 */
		if (sel->sy < sel->ey) {
			/* starting line < ending line -- downward selection. */
			if (py < sel->sy || py > sel->ey)
				return (0);

			if (py == sel->sy && px < sel->sx)
				return (0);

			if (sel->modekeys == MODEKEY_EMACS)
				xx = (sel->ex == 0 ? 0 : sel->ex - 1);
			else
				xx = sel->ex;
			if (py == sel->ey && px > xx)
				return (0);
		} else if (sel->sy > sel->ey) {
			/* starting line > ending line -- upward selection. */
			if (py > sel->sy || py < sel->ey)
				return (0);

			if (py == sel->ey && px < sel->ex)
				return (0);

			if (sel->modekeys == MODEKEY_EMACS)
				xx = sel->sx - 1;
			else
				xx = sel->sx;
			if (py == sel->sy && (sel->sx == 0 || px > xx))
				return (0);
		} else {
			/* starting line == ending line. */
			if (py != sel->sy)
				return (0);

			if (sel->ex < sel->sx) {
				/* cursor (ex) is on the left */
				if (sel->modekeys == MODEKEY_EMACS)
					xx = sel->sx - 1;
				else
					xx = sel->sx;
				if (px > xx || px < sel->ex)
					return (0);
			} else {
				/* selection start (sx) is on the left */
				if (sel->modekeys == MODEKEY_EMACS)
					xx = (sel->ex == 0 ? 0 : sel->ex - 1);
				else
					xx = sel->ex;
				if (px < sel->sx || px > xx)
					return (0);
			}
		}
	}

	return (1);
}

/* Get selected grid cell. */
void
screen_select_cell(struct screen *s, struct grid_cell *dst,
    const struct grid_cell *src)
{
	if (s->sel == NULL || s->sel->hidden)
		return;

	memcpy(dst, &s->sel->cell, sizeof *dst);

	utf8_copy(&dst->data, &src->data);
	dst->attr = dst->attr & ~GRID_ATTR_CHARSET;
	dst->attr |= src->attr & GRID_ATTR_CHARSET;
	dst->flags = src->flags;
}

/* Reflow wrapped lines. */
static void
screen_reflow(struct screen *s, u_int new_x, u_int *cx, u_int *cy, int cursor)
{
	u_int	wx, wy;

	if (cursor) {
		grid_wrap_position(s->grid, *cx, *cy, &wx, &wy);
		log_debug("%s: cursor %u,%u is %u,%u", __func__, *cx, *cy, wx,
		    wy);
	}

	grid_reflow(s->grid, new_x);

	if (cursor) {
		grid_unwrap_position(s->grid, cx, cy, wx, wy);
		log_debug("%s: new cursor is %u,%u", __func__, *cx, *cy);
	}
	else {
		*cx = 0;
		*cy = s->grid->hsize;
	}
}

/*
 * Enter alternative screen mode. A copy of the visible screen is saved and the
 * history is not updated.
 */
void
screen_alternate_on(struct screen *s, struct grid_cell *gc, int cursor)
{
	u_int	sx, sy;

	if (s->saved_grid != NULL)
		return;
	sx = screen_size_x(s);
	sy = screen_size_y(s);

	s->saved_grid = grid_create(sx, sy, 0);
	grid_duplicate_lines(s->saved_grid, 0, s->grid, screen_hsize(s), sy);
	if (cursor) {
		s->saved_cx = s->cx;
		s->saved_cy = s->cy;
	}
	memcpy(&s->saved_cell, gc, sizeof s->saved_cell);

	grid_view_clear(s->grid, 0, 0, sx, sy, 8);

	s->saved_flags = s->grid->flags;
	s->grid->flags &= ~GRID_HISTORY;
}

/* Exit alternate screen mode and restore the copied grid. */
void
screen_alternate_off(struct screen *s, struct grid_cell *gc, int cursor)
{
	u_int	sx = screen_size_x(s), sy = screen_size_y(s);

	/*
	 * If the current size is different, temporarily resize to the old size
	 * before copying back.
	 */
	if (s->saved_grid != NULL)
		screen_resize(s, s->saved_grid->sx, s->saved_grid->sy, 1);

	/*
	 * Restore the cursor position and cell. This happens even if not
	 * currently in the alternate screen.
	 */
	if (cursor && s->saved_cx != UINT_MAX && s->saved_cy != UINT_MAX) {
		s->cx = s->saved_cx;
		s->cy = s->saved_cy;
		if (gc != NULL)
			memcpy(gc, &s->saved_cell, sizeof *gc);
	}

	/* If not in the alternate screen, do nothing more. */
	if (s->saved_grid == NULL) {
		if (s->cx > screen_size_x(s) - 1)
			s->cx = screen_size_x(s) - 1;
		if (s->cy > screen_size_y(s) - 1)
			s->cy = screen_size_y(s) - 1;
		return;
	}

	/* Restore the saved grid. */
	grid_duplicate_lines(s->grid, screen_hsize(s), s->saved_grid, 0,
	    s->saved_grid->sy);

	/*
	 * Turn history back on (so resize can use it) and then resize back to
	 * the current size.
	 */
	if (s->saved_flags & GRID_HISTORY)
		s->grid->flags |= GRID_HISTORY;
	screen_resize(s, sx, sy, 1);

	grid_destroy(s->saved_grid);
	s->saved_grid = NULL;

	if (s->cx > screen_size_x(s) - 1)
		s->cx = screen_size_x(s) - 1;
	if (s->cy > screen_size_y(s) - 1)
		s->cy = screen_size_y(s) - 1;
}

/* Get mode as a string. */
const char *
screen_mode_to_string(int mode)
{
	static char	tmp[1024];

	if (mode == 0)
		return "NONE";
	if (mode == ALL_MODES)
		return "ALL";

	*tmp = '\0';
	if (mode & MODE_CURSOR)
		strlcat(tmp, "CURSOR,", sizeof tmp);
	if (mode & MODE_INSERT)
		strlcat(tmp, "INSERT,", sizeof tmp);
	if (mode & MODE_KCURSOR)
		strlcat(tmp, "KCURSOR,", sizeof tmp);
	if (mode & MODE_KKEYPAD)
		strlcat(tmp, "KKEYPAD,", sizeof tmp);
	if (mode & MODE_WRAP)
		strlcat(tmp, "WRAP,", sizeof tmp);
	if (mode & MODE_MOUSE_STANDARD)
		strlcat(tmp, "MOUSE_STANDARD,", sizeof tmp);
	if (mode & MODE_MOUSE_BUTTON)
		strlcat(tmp, "MOUSE_BUTTON,", sizeof tmp);
	if (mode & MODE_CURSOR_BLINKING)
		strlcat(tmp, "CURSOR_BLINKING,", sizeof tmp);
	if (mode & MODE_CURSOR_VERY_VISIBLE)
		strlcat(tmp, "CURSOR_VERY_VISIBLE,", sizeof tmp);
	if (mode & MODE_MOUSE_UTF8)
		strlcat(tmp, "UTF8,", sizeof tmp);
	if (mode & MODE_MOUSE_SGR)
		strlcat(tmp, "SGR,", sizeof tmp);
	if (mode & MODE_BRACKETPASTE)
		strlcat(tmp, "BRACKETPASTE,", sizeof tmp);
	if (mode & MODE_FOCUSON)
		strlcat(tmp, "FOCUSON,", sizeof tmp);
	if (mode & MODE_MOUSE_ALL)
		strlcat(tmp, "MOUSE_ALL,", sizeof tmp);
	if (mode & MODE_ORIGIN)
		strlcat(tmp, "ORIGIN,", sizeof tmp);
	if (mode & MODE_CRLF)
		strlcat(tmp, "CRLF,", sizeof tmp);
	if (mode & MODE_KEXTENDED)
		strlcat(tmp, "KEXTENDED,", sizeof tmp);
	tmp[strlen(tmp) - 1] = '\0';
	return (tmp);
}<|MERGE_RESOLUTION|>--- conflicted
+++ resolved
@@ -81,10 +81,7 @@
 	s->path = NULL;
 
 	s->cstyle = SCREEN_CURSOR_DEFAULT;
-<<<<<<< HEAD
 	s->default_cstyle = SCREEN_CURSOR_DEFAULT;
-=======
->>>>>>> 7d330c19
 	s->ccolour = -1;
 	s->default_ccolour = -1;
 	s->tabs = NULL;
@@ -203,11 +200,7 @@
 void
 screen_set_cursor_colour(struct screen *s, int colour)
 {
-<<<<<<< HEAD
-	s->ccolour = input_osc_parse_colour(colour);
-=======
 	s->ccolour = colour;
->>>>>>> 7d330c19
 }
 
 /* Set screen title. */
