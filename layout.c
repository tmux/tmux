/* $OpenBSD$ */

/*
 * Copyright (c) 2009 Nicholas Marriott <nicholas.marriott@gmail.com>
 * Copyright (c) 2016 Stephen Kent <smkent@smkent.net>
 *
 * Permission to use, copy, modify, and distribute this software for any
 * purpose with or without fee is hereby granted, provided that the above
 * copyright notice and this permission notice appear in all copies.
 *
 * THE SOFTWARE IS PROVIDED "AS IS" AND THE AUTHOR DISCLAIMS ALL WARRANTIES
 * WITH REGARD TO THIS SOFTWARE INCLUDING ALL IMPLIED WARRANTIES OF
 * MERCHANTABILITY AND FITNESS. IN NO EVENT SHALL THE AUTHOR BE LIABLE FOR
 * ANY SPECIAL, DIRECT, INDIRECT, OR CONSEQUENTIAL DAMAGES OR ANY DAMAGES
 * WHATSOEVER RESULTING FROM LOSS OF MIND, USE, DATA OR PROFITS, WHETHER
 * IN AN ACTION OF CONTRACT, NEGLIGENCE OR OTHER TORTIOUS ACTION, ARISING
 * OUT OF OR IN CONNECTION WITH THE USE OR PERFORMANCE OF THIS SOFTWARE.
 */

#include <sys/types.h>

#include <stdlib.h>

#include "tmux.h"

/*
 * The window layout is a tree of cells each of which can be one of: a
 * left-right container for a list of cells, a top-bottom container for a list
 * of cells, or a container for a window pane.
 *
 * Each window has a pointer to the root of its layout tree (containing its
 * panes), every pane has a pointer back to the cell containing it, and each
 * cell a pointer to its parent cell.
 */

static u_int	layout_resize_check(struct window *, struct layout_cell *,
		    enum layout_type);
static int	layout_resize_pane_grow(struct window *, struct layout_cell *,
		    enum layout_type, int, int);
static int	layout_resize_pane_shrink(struct window *, struct layout_cell *,
		    enum layout_type, int);
static u_int	layout_new_pane_size(struct window *, u_int,
		    struct layout_cell *, enum layout_type, u_int, u_int,
		    u_int);
static int	layout_set_size_check(struct window *, struct layout_cell *,
		    enum layout_type, int);
static void	layout_resize_child_cells(struct window *,
		    struct layout_cell *);

struct layout_cell *
layout_create_cell(struct layout_cell *lcparent)
{
	struct layout_cell	*lc;

	lc = xmalloc(sizeof *lc);
	lc->type = LAYOUT_WINDOWPANE;
	lc->parent = lcparent;

	TAILQ_INIT(&lc->cells);

	lc->sx = UINT_MAX;
	lc->sy = UINT_MAX;

	lc->xoff = UINT_MAX;
	lc->yoff = UINT_MAX;

	lc->wp = NULL;

	return (lc);
}

void
layout_free_cell(struct layout_cell *lc)
{
	struct layout_cell	*lcchild;

	switch (lc->type) {
	case LAYOUT_LEFTRIGHT:
	case LAYOUT_TOPBOTTOM:
		while (!TAILQ_EMPTY(&lc->cells)) {
			lcchild = TAILQ_FIRST(&lc->cells);
			TAILQ_REMOVE(&lc->cells, lcchild, entry);
			layout_free_cell(lcchild);
		}
		break;
	case LAYOUT_WINDOWPANE:
		if (lc->wp != NULL)
			lc->wp->layout_cell = NULL;
		break;
	}

	free(lc);
}

void
layout_print_cell(struct layout_cell *lc, const char *hdr, u_int n)
{
	struct layout_cell	*lcchild;
	const char		*type;

	switch (lc->type) {
	case LAYOUT_LEFTRIGHT:
		type = "LEFTRIGHT";
		break;
	case LAYOUT_TOPBOTTOM:
		type = "TOPBOTTOM";
		break;
	case LAYOUT_WINDOWPANE:
		type = "WINDOWPANE";
		break;
	default:
		type = "UNKNOWN";
		break;
	}
	log_debug("%s:%*s%p type %s [parent %p] wp=%p [%u,%u %ux%u]", hdr, n,
	    " ", lc, type, lc->parent, lc->wp, lc->xoff, lc->yoff, lc->sx,
	    lc->sy);
	switch (lc->type) {
	case LAYOUT_LEFTRIGHT:
	case LAYOUT_TOPBOTTOM:
		TAILQ_FOREACH(lcchild, &lc->cells, entry)
		    	layout_print_cell(lcchild, hdr, n + 1);
		break;
	case LAYOUT_WINDOWPANE:
		break;
	}
}

struct layout_cell *
layout_search_by_border(struct layout_cell *lc, u_int x, u_int y)
{
	struct layout_cell	*lcchild, *last = NULL;

	TAILQ_FOREACH(lcchild, &lc->cells, entry) {
		if (x >= lcchild->xoff && x < lcchild->xoff + lcchild->sx &&
		    y >= lcchild->yoff && y < lcchild->yoff + lcchild->sy) {
			/* Inside the cell - recurse. */
			return (layout_search_by_border(lcchild, x, y));
		}

		if (last == NULL) {
			last = lcchild;
			continue;
		}

		switch (lc->type) {
		case LAYOUT_LEFTRIGHT:
			if (x < lcchild->xoff && x >= last->xoff + last->sx)
				return (last);
			break;
		case LAYOUT_TOPBOTTOM:
			if (y < lcchild->yoff && y >= last->yoff + last->sy)
				return (last);
			break;
		case LAYOUT_WINDOWPANE:
			break;
		}

		last = lcchild;
	}

	return (NULL);
}

void
layout_set_size(struct layout_cell *lc, u_int sx, u_int sy, u_int xoff,
    u_int yoff)
{
	lc->sx = sx;
	lc->sy = sy;

	lc->xoff = xoff;
	lc->yoff = yoff;
}

void
layout_make_leaf(struct layout_cell *lc, struct window_pane *wp)
{
	lc->type = LAYOUT_WINDOWPANE;

	TAILQ_INIT(&lc->cells);

	wp->layout_cell = lc;
	lc->wp = wp;
}

void
layout_make_node(struct layout_cell *lc, enum layout_type type)
{
	if (type == LAYOUT_WINDOWPANE)
		fatalx("bad layout type");
	lc->type = type;

	TAILQ_INIT(&lc->cells);

	if (lc->wp != NULL)
		lc->wp->layout_cell = NULL;
	lc->wp = NULL;
}

/* Fix cell offsets for a child cell. */
static void
layout_fix_offsets1(struct layout_cell *lc)
{
	struct layout_cell	*lcchild;
	u_int			 xoff, yoff;

	if (lc->type == LAYOUT_LEFTRIGHT) {
		xoff = lc->xoff;
		TAILQ_FOREACH(lcchild, &lc->cells, entry) {
			lcchild->xoff = xoff;
			lcchild->yoff = lc->yoff;
			if (lcchild->type != LAYOUT_WINDOWPANE)
				layout_fix_offsets1(lcchild);
			xoff += lcchild->sx + 1;
		}
	} else {
		yoff = lc->yoff;
		TAILQ_FOREACH(lcchild, &lc->cells, entry) {
			lcchild->xoff = lc->xoff;
			lcchild->yoff = yoff;
			if (lcchild->type != LAYOUT_WINDOWPANE)
				layout_fix_offsets1(lcchild);
			yoff += lcchild->sy + 1;
		}
	}
}

/* Update cell offsets based on their sizes. */
void
layout_fix_offsets(struct window *w)
{
	struct layout_cell      *lc = w->layout_root;

	lc->xoff = 0;
	lc->yoff = 0;

	layout_fix_offsets1(lc);
}

/* Is this a top cell? */
static int
layout_cell_is_top(struct window *w, struct layout_cell *lc)
{
	struct layout_cell	*next;

	while (lc != w->layout_root) {
		next = lc->parent;
		if (next->type == LAYOUT_TOPBOTTOM &&
		    lc != TAILQ_FIRST(&next->cells))
			return (0);
		lc = next;
	}
	return (1);
}

/* Is this a bottom cell? */
static int
layout_cell_is_bottom(struct window *w, struct layout_cell *lc)
{
	struct layout_cell	*next;

	while (lc != w->layout_root) {
		next = lc->parent;
		if (next->type == LAYOUT_TOPBOTTOM &&
		    lc != TAILQ_LAST(&next->cells, layout_cells))
			return (0);
		lc = next;
	}
	return (1);
}

/*
 * Returns 1 if we need to add an extra line for the pane status line. This is
 * the case for the most upper or lower panes only.
 */
static int
layout_add_horizontal_border(struct window *w, struct layout_cell *lc,
    int status)
{
	if (status == PANE_STATUS_TOP)
		return (layout_cell_is_top(w, lc));
	if (status == PANE_STATUS_BOTTOM)
		return (layout_cell_is_bottom(w, lc));
	return (0);
}

/* Update pane offsets and sizes based on their cells. */
void
layout_fix_panes(struct window *w, struct window_pane *skip)
{
	struct window_pane	*wp;
	struct layout_cell	*lc;
<<<<<<< HEAD
	int			 status, scrollbars, sb_pos, sb_w, sb_pad;
	u_int			 sx, sy, mode;
=======
	int			 status, scrollbars, sb_pos;
	u_int			 sx, sy;
>>>>>>> d35458e3

	status = options_get_number(w->options, "pane-border-status");
	scrollbars = options_get_number(w->options, "pane-scrollbars");
	sb_pos = options_get_number(w->options, "pane-scrollbars-position");

	TAILQ_FOREACH(wp, &w->panes, entry) {
		if ((lc = wp->layout_cell) == NULL || wp == skip)
			continue;

		wp->xoff = lc->xoff;
		wp->yoff = lc->yoff;
		sx = lc->sx;
		sy = lc->sy;

		if (layout_add_horizontal_border(w, lc, status)) {
			if (status == PANE_STATUS_TOP)
				wp->yoff++;
			sy--;
		}

<<<<<<< HEAD
		mode = window_pane_mode(wp);
		if (scrollbars == PANE_SCROLLBARS_ALWAYS ||
		    (scrollbars == PANE_SCROLLBARS_MODAL &&
		    mode != WINDOW_PANE_NO_MODE)) {
			sb_w = wp->scrollbar_style.width;
			sb_pad = wp->scrollbar_style.pad;
			if (sb_w < 1)
				sb_w = 1;
			if (sb_pad < 0)
				sb_pad = 0;
=======
		if (window_pane_show_scrollbar(wp, scrollbars)) {
>>>>>>> d35458e3
			if (sb_pos == PANE_SCROLLBARS_LEFT) {
				if ((int)sx - sb_w < PANE_MINIMUM) {
					wp->xoff = wp->xoff +
					    (int)sx - PANE_MINIMUM;
					sx = PANE_MINIMUM;
				} else {
					sx = sx - sb_w - sb_pad;
					wp->xoff = wp->xoff + sb_w + sb_pad;
				}
			} else /* sb_pos == PANE_SCROLLBARS_RIGHT */
				if ((int)sx - sb_w - sb_pad < PANE_MINIMUM)
					sx = PANE_MINIMUM;
				else
					sx = sx - sb_w - sb_pad;
			wp->flags |= PANE_REDRAWSCROLLBAR;
		}

		window_pane_resize(wp, sx, sy);
	}
}

/* Count the number of available cells in a layout. */
u_int
layout_count_cells(struct layout_cell *lc)
{
	struct layout_cell	*lcchild;
	u_int			 count;

	switch (lc->type) {
	case LAYOUT_WINDOWPANE:
		return (1);
	case LAYOUT_LEFTRIGHT:
	case LAYOUT_TOPBOTTOM:
		count = 0;
		TAILQ_FOREACH(lcchild, &lc->cells, entry)
			count += layout_count_cells(lcchild);
		return (count);
	default:
		fatalx("bad layout type");
	}
}

/* Calculate how much size is available to be removed from a cell. */
static u_int
layout_resize_check(struct window *w, struct layout_cell *lc,
    enum layout_type type)
{
	struct layout_cell	*lcchild;
	struct style		*sb_style = &w->active->scrollbar_style;
	u_int			 available, minimum;
	int			 status, scrollbars;

	status = options_get_number(w->options, "pane-border-status");
	scrollbars = options_get_number(w->options, "pane-scrollbars");

	if (lc->type == LAYOUT_WINDOWPANE) {
		/* Space available in this cell only. */
		if (type == LAYOUT_LEFTRIGHT) {
			available = lc->sx;
			if (scrollbars)
				minimum = PANE_MINIMUM + sb_style->width +
				    sb_style->pad;
			else
				minimum = PANE_MINIMUM;
		} else {
			available = lc->sy;
			if (layout_add_horizontal_border(w, lc, status))
				minimum = PANE_MINIMUM + 1;
			else
				minimum = PANE_MINIMUM;
		}
		if (available > minimum)
			available -= minimum;
		else
			available = 0;
	} else if (lc->type == type) {
		/* Same type: total of available space in all child cells. */
		available = 0;
		TAILQ_FOREACH(lcchild, &lc->cells, entry)
			available += layout_resize_check(w, lcchild, type);
	} else {
		/* Different type: minimum of available space in child cells. */
		minimum = UINT_MAX;
		TAILQ_FOREACH(lcchild, &lc->cells, entry) {
			available = layout_resize_check(w, lcchild, type);
			if (available < minimum)
				minimum = available;
		}
		available = minimum;
	}

	return (available);
}

/*
 * Adjust cell size evenly, including altering its children. This function
 * expects the change to have already been bounded to the space available.
 */
void
layout_resize_adjust(struct window *w, struct layout_cell *lc,
    enum layout_type type, int change)
{
	struct layout_cell	*lcchild;

	/* Adjust the cell size. */
	if (type == LAYOUT_LEFTRIGHT)
		lc->sx += change;
	else
		lc->sy += change;

	/* If this is a leaf cell, that is all that is necessary. */
	if (type == LAYOUT_WINDOWPANE)
		return;

	/* Child cell runs in a different direction. */
	if (lc->type != type) {
		TAILQ_FOREACH(lcchild, &lc->cells, entry)
			layout_resize_adjust(w, lcchild, type, change);
		return;
	}

	/*
	 * Child cell runs in the same direction. Adjust each child equally
	 * until no further change is possible.
	 */
	while (change != 0) {
		TAILQ_FOREACH(lcchild, &lc->cells, entry) {
			if (change == 0)
				break;
			if (change > 0) {
				layout_resize_adjust(w, lcchild, type, 1);
				change--;
				continue;
			}
			if (layout_resize_check(w, lcchild, type) > 0) {
				layout_resize_adjust(w, lcchild, type, -1);
				change++;
			}
		}
	}
}

/* Destroy a cell and redistribute the space. */
void
layout_destroy_cell(struct window *w, struct layout_cell *lc,
    struct layout_cell **lcroot)
{
	struct layout_cell     *lcother, *lcparent;

	/*
	 * If no parent, this is the last pane so window close is imminent and
	 * there is no need to resize anything.
	 */
	lcparent = lc->parent;
	if (lcparent == NULL) {
		layout_free_cell(lc);
		*lcroot = NULL;
		return;
	}

	/* Merge the space into the previous or next cell. */
	if (lc == TAILQ_FIRST(&lcparent->cells))
		lcother = TAILQ_NEXT(lc, entry);
	else
		lcother = TAILQ_PREV(lc, layout_cells, entry);
	if (lcother != NULL && lcparent->type == LAYOUT_LEFTRIGHT)
		layout_resize_adjust(w, lcother, lcparent->type, lc->sx + 1);
	else if (lcother != NULL)
		layout_resize_adjust(w, lcother, lcparent->type, lc->sy + 1);

	/* Remove this from the parent's list. */
	TAILQ_REMOVE(&lcparent->cells, lc, entry);
	layout_free_cell(lc);

	/*
	 * If the parent now has one cell, remove the parent from the tree and
	 * replace it by that cell.
	 */
	lc = TAILQ_FIRST(&lcparent->cells);
	if (TAILQ_NEXT(lc, entry) == NULL) {
		TAILQ_REMOVE(&lcparent->cells, lc, entry);

		lc->parent = lcparent->parent;
		if (lc->parent == NULL) {
			lc->xoff = 0; lc->yoff = 0;
			*lcroot = lc;
		} else
			TAILQ_REPLACE(&lc->parent->cells, lcparent, lc, entry);

		layout_free_cell(lcparent);
	}
}

void
layout_init(struct window *w, struct window_pane *wp)
{
	struct layout_cell	*lc;

	lc = w->layout_root = layout_create_cell(NULL);
	layout_set_size(lc, w->sx, w->sy, 0, 0);
	layout_make_leaf(lc, wp);
	layout_fix_panes(w, NULL);
}

void
layout_free(struct window *w)
{
	layout_free_cell(w->layout_root);
}

/* Resize the entire layout after window resize. */
void
layout_resize(struct window *w, u_int sx, u_int sy)
{
	struct layout_cell	*lc = w->layout_root;
	int			 xlimit, ylimit, xchange, ychange;

	/*
	 * Adjust horizontally. Do not attempt to reduce the layout lower than
	 * the minimum (more than the amount returned by layout_resize_check).
	 *
	 * This can mean that the window size is smaller than the total layout
	 * size: redrawing this is handled at a higher level, but it does leave
	 * a problem with growing the window size here: if the current size is
	 * < the minimum, growing proportionately by adding to each pane is
	 * wrong as it would keep the layout size larger than the window size.
	 * Instead, spread the difference between the minimum and the new size
	 * out proportionately - this should leave the layout fitting the new
	 * window size.
	 */
	xchange = sx - lc->sx;
	xlimit = layout_resize_check(w, lc, LAYOUT_LEFTRIGHT);
	if (xchange < 0 && xchange < -xlimit)
		xchange = -xlimit;
	if (xlimit == 0) {
		if (sx <= lc->sx)	/* lc->sx is minimum possible */
			xchange = 0;
		else
			xchange = sx - lc->sx;
	}
	if (xchange != 0)
		layout_resize_adjust(w, lc, LAYOUT_LEFTRIGHT, xchange);

	/* Adjust vertically in a similar fashion. */
	ychange = sy - lc->sy;
	ylimit = layout_resize_check(w, lc, LAYOUT_TOPBOTTOM);
	if (ychange < 0 && ychange < -ylimit)
		ychange = -ylimit;
	if (ylimit == 0) {
		if (sy <= lc->sy)	/* lc->sy is minimum possible */
			ychange = 0;
		else
			ychange = sy - lc->sy;
	}
	if (ychange != 0)
		layout_resize_adjust(w, lc, LAYOUT_TOPBOTTOM, ychange);

	/* Fix cell offsets. */
	layout_fix_offsets(w);
	layout_fix_panes(w, NULL);
}

/* Resize a pane to an absolute size. */
void
layout_resize_pane_to(struct window_pane *wp, enum layout_type type,
    u_int new_size)
{
	struct layout_cell     *lc, *lcparent;
	int			change, size;

	lc = wp->layout_cell;

	/* Find next parent of the same type. */
	lcparent = lc->parent;
	while (lcparent != NULL && lcparent->type != type) {
		lc = lcparent;
		lcparent = lc->parent;
	}
	if (lcparent == NULL)
		return;

	/* Work out the size adjustment. */
	if (type == LAYOUT_LEFTRIGHT)
		size = lc->sx;
	else
		size = lc->sy;
	if (lc == TAILQ_LAST(&lcparent->cells, layout_cells))
		change = size - new_size;
	else
		change = new_size - size;

	/* Resize the pane. */
	layout_resize_pane(wp, type, change, 1);
}

void
layout_resize_layout(struct window *w, struct layout_cell *lc,
    enum layout_type type, int change, int opposite)
{
	int	needed, size;

	/* Grow or shrink the cell. */
	needed = change;
	while (needed != 0) {
		if (change > 0) {
			size = layout_resize_pane_grow(w, lc, type, needed,
			    opposite);
			needed -= size;
		} else {
			size = layout_resize_pane_shrink(w, lc, type, needed);
			needed += size;
		}

		if (size == 0)	/* no more change possible */
			break;
	}

	/* Fix cell offsets. */
	layout_fix_offsets(w);
	layout_fix_panes(w, NULL);
	notify_window("window-layout-changed", w);
}

/* Resize a single pane within the layout. */
void
layout_resize_pane(struct window_pane *wp, enum layout_type type, int change,
    int opposite)
{
	struct layout_cell	*lc, *lcparent;

	lc = wp->layout_cell;

	/* Find next parent of the same type. */
	lcparent = lc->parent;
	while (lcparent != NULL && lcparent->type != type) {
		lc = lcparent;
		lcparent = lc->parent;
	}
	if (lcparent == NULL)
		return;

	/* If this is the last cell, move back one. */
	if (lc == TAILQ_LAST(&lcparent->cells, layout_cells))
		lc = TAILQ_PREV(lc, layout_cells, entry);

	layout_resize_layout(wp->window, lc, type, change, opposite);
}

/* Helper function to grow pane. */
static int
layout_resize_pane_grow(struct window *w, struct layout_cell *lc,
    enum layout_type type, int needed, int opposite)
{
	struct layout_cell	*lcadd, *lcremove;
	u_int			 size = 0;

	/* Growing. Always add to the current cell. */
	lcadd = lc;

	/* Look towards the tail for a suitable cell for reduction. */
	lcremove = TAILQ_NEXT(lc, entry);
	while (lcremove != NULL) {
		size = layout_resize_check(w, lcremove, type);
		if (size > 0)
			break;
		lcremove = TAILQ_NEXT(lcremove, entry);
	}

	/* If none found, look towards the head. */
	if (opposite && lcremove == NULL) {
		lcremove = TAILQ_PREV(lc, layout_cells, entry);
		while (lcremove != NULL) {
			size = layout_resize_check(w, lcremove, type);
			if (size > 0)
				break;
			lcremove = TAILQ_PREV(lcremove, layout_cells, entry);
		}
	}
	if (lcremove == NULL)
		return (0);

	/* Change the cells. */
	if (size > (u_int) needed)
		size = needed;
	layout_resize_adjust(w, lcadd, type, size);
	layout_resize_adjust(w, lcremove, type, -size);
	return (size);
}

/* Helper function to shrink pane. */
static int
layout_resize_pane_shrink(struct window *w, struct layout_cell *lc,
    enum layout_type type, int needed)
{
	struct layout_cell	*lcadd, *lcremove;
	u_int			 size;

	/* Shrinking. Find cell to remove from by walking towards head. */
	lcremove = lc;
	do {
		size = layout_resize_check(w, lcremove, type);
		if (size != 0)
			break;
		lcremove = TAILQ_PREV(lcremove, layout_cells, entry);
	} while (lcremove != NULL);
	if (lcremove == NULL)
		return (0);

	/* And add onto the next cell (from the original cell). */
	lcadd = TAILQ_NEXT(lc, entry);
	if (lcadd == NULL)
		return (0);

	/* Change the cells. */
	if (size > (u_int) -needed)
		size = -needed;
	layout_resize_adjust(w, lcadd, type, size);
	layout_resize_adjust(w, lcremove, type, -size);
	return (size);
}

/* Assign window pane to newly split cell. */
void
layout_assign_pane(struct layout_cell *lc, struct window_pane *wp,
    int do_not_resize)
{
	layout_make_leaf(lc, wp);
	if (do_not_resize)
		layout_fix_panes(wp->window, wp);
	else
		layout_fix_panes(wp->window, NULL);
}

/* Calculate the new pane size for resized parent. */
static u_int
layout_new_pane_size(struct window *w, u_int previous, struct layout_cell *lc,
    enum layout_type type, u_int size, u_int count_left, u_int size_left)
{
	u_int	new_size, min, max, available;

	/* If this is the last cell, it can take all of the remaining size. */
	if (count_left == 1)
		return (size_left);

	/* How much is available in this parent? */
	available = layout_resize_check(w, lc, type);

	/*
	 * Work out the minimum size of this cell and the new size
	 * proportionate to the previous size.
	 */
	min = (PANE_MINIMUM + 1) * (count_left - 1);
	if (type == LAYOUT_LEFTRIGHT) {
		if (lc->sx - available > min)
			min = lc->sx - available;
		new_size = (lc->sx * size) / previous;
	} else {
		if (lc->sy - available > min)
			min = lc->sy - available;
		new_size = (lc->sy * size) / previous;
	}

	/* Check against the maximum and minimum size. */
	max = size_left - min;
	if (new_size > max)
		new_size = max;
	if (new_size < PANE_MINIMUM)
		new_size = PANE_MINIMUM;
	return (new_size);
}

/* Check if the cell and all its children can be resized to a specific size. */
static int
layout_set_size_check(struct window *w, struct layout_cell *lc,
    enum layout_type type, int size)
{
	struct layout_cell	*lcchild;
	u_int			 new_size, available, previous, count, idx;

	/* Cells with no children must just be bigger than minimum. */
	if (lc->type == LAYOUT_WINDOWPANE)
		return (size >= PANE_MINIMUM);
	available = size;

	/* Count number of children. */
	count = 0;
	TAILQ_FOREACH(lcchild, &lc->cells, entry)
		count++;

	/* Check new size will work for each child. */
	if (lc->type == type) {
		if (available < (count * 2) - 1)
			return (0);

		if (type == LAYOUT_LEFTRIGHT)
			previous = lc->sx;
		else
			previous = lc->sy;

		idx = 0;
		TAILQ_FOREACH(lcchild, &lc->cells, entry) {
			new_size = layout_new_pane_size(w, previous, lcchild,
			    type, size, count - idx, available);
			if (idx == count - 1) {
				if (new_size > available)
					return (0);
				available -= new_size;
			} else {
				if (new_size + 1 > available)
					return (0);
				available -= new_size + 1;
			}
			if (!layout_set_size_check(w, lcchild, type, new_size))
				return (0);
			idx++;
		}
	} else {
		TAILQ_FOREACH(lcchild, &lc->cells, entry) {
			if (lcchild->type == LAYOUT_WINDOWPANE)
				continue;
			if (!layout_set_size_check(w, lcchild, type, size))
				return (0);
		}
	}

	return (1);
}

/* Resize all child cells to fit within the current cell. */
static void
layout_resize_child_cells(struct window *w, struct layout_cell *lc)
{
	struct layout_cell	*lcchild;
	u_int			 previous, available, count, idx;

	if (lc->type == LAYOUT_WINDOWPANE)
		return;

	/* What is the current size used? */
	count = 0;
	previous = 0;
	TAILQ_FOREACH(lcchild, &lc->cells, entry) {
		count++;
		if (lc->type == LAYOUT_LEFTRIGHT)
			previous += lcchild->sx;
		else if (lc->type == LAYOUT_TOPBOTTOM)
			previous += lcchild->sy;
	}
	previous += (count - 1);

	/* And how much is available? */
	available = 0;
	if (lc->type == LAYOUT_LEFTRIGHT)
		available = lc->sx;
	else if (lc->type == LAYOUT_TOPBOTTOM)
		available = lc->sy;

	/* Resize children into the new size. */
	idx = 0;
	TAILQ_FOREACH(lcchild, &lc->cells, entry) {
		if (lc->type == LAYOUT_TOPBOTTOM) {
			lcchild->sx = lc->sx;
			lcchild->xoff = lc->xoff;
		} else {
			lcchild->sx = layout_new_pane_size(w, previous, lcchild,
			    lc->type, lc->sx, count - idx, available);
			available -= (lcchild->sx + 1);
		}
		if (lc->type == LAYOUT_LEFTRIGHT)
			lcchild->sy = lc->sy;
		else {
			lcchild->sy = layout_new_pane_size(w, previous, lcchild,
			    lc->type, lc->sy, count - idx, available);
			available -= (lcchild->sy + 1);
		}
		layout_resize_child_cells(w, lcchild);
		idx++;
	}
}

/*
 * Split a pane into two. size is a hint, or -1 for default half/half
 * split. This must be followed by layout_assign_pane before much else happens!
 */
struct layout_cell *
layout_split_pane(struct window_pane *wp, enum layout_type type, int size,
    int flags)
{
	struct layout_cell	*lc, *lcparent, *lcnew, *lc1, *lc2;
	struct style		*sb_style = &wp->scrollbar_style;
	u_int			 sx, sy, xoff, yoff, size1, size2, minimum;
	u_int			 new_size, saved_size, resize_first = 0;
	int			 full_size = (flags & SPAWN_FULLSIZE), status;
	int			 scrollbars;

	/*
	 * If full_size is specified, add a new cell at the top of the window
	 * layout. Otherwise, split the cell for the current pane.
	 */
	if (full_size)
		lc = wp->window->layout_root;
	else
		lc = wp->layout_cell;
	status = options_get_number(wp->window->options, "pane-border-status");
	scrollbars = options_get_number(wp->window->options, "pane-scrollbars");

	/* Copy the old cell size. */
	sx = lc->sx;
	sy = lc->sy;
	xoff = lc->xoff;
	yoff = lc->yoff;

	/* Check there is enough space for the two new panes. */
	switch (type) {
	case LAYOUT_LEFTRIGHT:
		if (scrollbars)
			minimum = PANE_MINIMUM * 2 + sb_style->width +
			    sb_style->pad;
		else
			minimum = PANE_MINIMUM * 2 + 1;
		if (sx < minimum)
			return (NULL);
		break;
	case LAYOUT_TOPBOTTOM:
		if (layout_add_horizontal_border(wp->window, lc, status))
			minimum = PANE_MINIMUM * 2 + 2;
		else
			minimum = PANE_MINIMUM * 2 + 1;
		if (sy < minimum)
			return (NULL);
		break;
	default:
		fatalx("bad layout type");
	}

	/*
	 * Calculate new cell sizes. size is the target size or -1 for middle
	 * split, size1 is the size of the top/left and size2 the bottom/right.
	 */
	if (type == LAYOUT_LEFTRIGHT)
		saved_size = sx;
	else
		saved_size = sy;
	if (size < 0)
		size2 = ((saved_size + 1) / 2) - 1;
	else if (flags & SPAWN_BEFORE)
		size2 = saved_size - size - 1;
	else
		size2 = size;
	if (size2 < PANE_MINIMUM)
		size2 = PANE_MINIMUM;
	else if (size2 > saved_size - 2)
		size2 = saved_size - 2;
	size1 = saved_size - 1 - size2;

	/* Which size are we using? */
	if (flags & SPAWN_BEFORE)
		new_size = size2;
	else
		new_size = size1;

	/* Confirm there is enough space for full size pane. */
	if (full_size && !layout_set_size_check(wp->window, lc, type, new_size))
		return (NULL);

	if (lc->parent != NULL && lc->parent->type == type) {
		/*
		 * If the parent exists and is of the same type as the split,
		 * create a new cell and insert it after this one.
		 */
		lcparent = lc->parent;
		lcnew = layout_create_cell(lcparent);
		if (flags & SPAWN_BEFORE)
			TAILQ_INSERT_BEFORE(lc, lcnew, entry);
		else
			TAILQ_INSERT_AFTER(&lcparent->cells, lc, lcnew, entry);
	} else if (full_size && lc->parent == NULL && lc->type == type) {
		/*
		 * If the new full size pane is the same type as the root
		 * split, insert the new pane under the existing root cell
		 * instead of creating a new root cell. The existing layout
		 * must be resized before inserting the new cell.
		 */
		if (lc->type == LAYOUT_LEFTRIGHT) {
			lc->sx = new_size;
			layout_resize_child_cells(wp->window, lc);
			lc->sx = saved_size;
		} else if (lc->type == LAYOUT_TOPBOTTOM) {
			lc->sy = new_size;
			layout_resize_child_cells(wp->window, lc);
			lc->sy = saved_size;
		}
		resize_first = 1;

		/* Create the new cell. */
		lcnew = layout_create_cell(lc);
		size = saved_size - 1 - new_size;
		if (lc->type == LAYOUT_LEFTRIGHT)
			layout_set_size(lcnew, size, sy, 0, 0);
		else if (lc->type == LAYOUT_TOPBOTTOM)
			layout_set_size(lcnew, sx, size, 0, 0);
		if (flags & SPAWN_BEFORE)
			TAILQ_INSERT_HEAD(&lc->cells, lcnew, entry);
		else
			TAILQ_INSERT_TAIL(&lc->cells, lcnew, entry);
	} else {
		/*
		 * Otherwise create a new parent and insert it.
		 */

		/* Create and insert the replacement parent. */
		lcparent = layout_create_cell(lc->parent);
		layout_make_node(lcparent, type);
		layout_set_size(lcparent, sx, sy, xoff, yoff);
		if (lc->parent == NULL)
			wp->window->layout_root = lcparent;
		else
			TAILQ_REPLACE(&lc->parent->cells, lc, lcparent, entry);

		/* Insert the old cell. */
		lc->parent = lcparent;
		TAILQ_INSERT_HEAD(&lcparent->cells, lc, entry);

		/* Create the new child cell. */
		lcnew = layout_create_cell(lcparent);
		if (flags & SPAWN_BEFORE)
			TAILQ_INSERT_HEAD(&lcparent->cells, lcnew, entry);
		else
			TAILQ_INSERT_TAIL(&lcparent->cells, lcnew, entry);
	}
	if (flags & SPAWN_BEFORE) {
		lc1 = lcnew;
		lc2 = lc;
	} else {
		lc1 = lc;
		lc2 = lcnew;
	}

	/*
	 * Set new cell sizes. size1 is the size of the top/left and size2 the
	 * bottom/right.
	 */
	if (!resize_first && type == LAYOUT_LEFTRIGHT) {
		layout_set_size(lc1, size1, sy, xoff, yoff);
		layout_set_size(lc2, size2, sy, xoff + lc1->sx + 1, yoff);
	} else if (!resize_first && type == LAYOUT_TOPBOTTOM) {
		layout_set_size(lc1, sx, size1, xoff, yoff);
		layout_set_size(lc2, sx, size2, xoff, yoff + lc1->sy + 1);
	}
	if (full_size) {
		if (!resize_first)
			layout_resize_child_cells(wp->window, lc);
		layout_fix_offsets(wp->window);
	} else
		layout_make_leaf(lc, wp);

	return (lcnew);
}

/* Destroy the cell associated with a pane. */
void
layout_close_pane(struct window_pane *wp)
{
	struct window	*w = wp->window;

	/* Remove the cell. */
	layout_destroy_cell(w, wp->layout_cell, &w->layout_root);

	/* Fix pane offsets and sizes. */
	if (w->layout_root != NULL) {
		layout_fix_offsets(w);
		layout_fix_panes(w, NULL);
	}
	notify_window("window-layout-changed", w);
}

int
layout_spread_cell(struct window *w, struct layout_cell *parent)
{
	struct layout_cell	*lc;
	struct style		*sb_style = &w->active->scrollbar_style;
	u_int			 number, each, size, this;
	int			 change, changed, status, scrollbars;

	number = 0;
	TAILQ_FOREACH (lc, &parent->cells, entry)
		number++;
	if (number <= 1)
		return (0);
	status = options_get_number(w->options, "pane-border-status");
	scrollbars = options_get_number(w->options, "pane-scrollbars");

	if (parent->type == LAYOUT_LEFTRIGHT) {
		if (scrollbars)
			size = parent->sx - sb_style->width + sb_style->pad;
		else
			size = parent->sx;
	}
	else if (parent->type == LAYOUT_TOPBOTTOM) {
		if (layout_add_horizontal_border(w, parent, status))
			size = parent->sy - 1;
		else
			size = parent->sy;
	} else
		return (0);
	if (size < number - 1)
		return (0);
	each = (size - (number - 1)) / number;
	if (each == 0)
		return (0);

	changed = 0;
	TAILQ_FOREACH (lc, &parent->cells, entry) {
		if (TAILQ_NEXT(lc, entry) == NULL)
			each = size - ((each + 1) * (number - 1));
		change = 0;
		if (parent->type == LAYOUT_LEFTRIGHT) {
			change = each - (int)lc->sx;
			layout_resize_adjust(w, lc, LAYOUT_LEFTRIGHT, change);
		} else if (parent->type == LAYOUT_TOPBOTTOM) {
			if (layout_add_horizontal_border(w, lc, status))
				this = each + 1;
			else
				this = each;
			change = this - (int)lc->sy;
			layout_resize_adjust(w, lc, LAYOUT_TOPBOTTOM, change);
		}
		if (change != 0)
			changed = 1;
	}
	return (changed);
}

void
layout_spread_out(struct window_pane *wp)
{
	struct layout_cell	*parent;
	struct window		*w = wp->window;

	parent = wp->layout_cell->parent;
	if (parent == NULL)
		return;

	do {
		if (layout_spread_cell(w, parent)) {
			layout_fix_offsets(w);
			layout_fix_panes(w, NULL);
			break;
		}
	} while ((parent = parent->parent) != NULL);
}<|MERGE_RESOLUTION|>--- conflicted
+++ resolved
@@ -291,13 +291,8 @@
 {
 	struct window_pane	*wp;
 	struct layout_cell	*lc;
-<<<<<<< HEAD
 	int			 status, scrollbars, sb_pos, sb_w, sb_pad;
 	u_int			 sx, sy, mode;
-=======
-	int			 status, scrollbars, sb_pos;
-	u_int			 sx, sy;
->>>>>>> d35458e3
 
 	status = options_get_number(w->options, "pane-border-status");
 	scrollbars = options_get_number(w->options, "pane-scrollbars");
@@ -318,20 +313,14 @@
 			sy--;
 		}
 
-<<<<<<< HEAD
 		mode = window_pane_mode(wp);
-		if (scrollbars == PANE_SCROLLBARS_ALWAYS ||
-		    (scrollbars == PANE_SCROLLBARS_MODAL &&
-		    mode != WINDOW_PANE_NO_MODE)) {
+		if (window_pane_show_scrollbar(wp, scrollbars)) {
 			sb_w = wp->scrollbar_style.width;
 			sb_pad = wp->scrollbar_style.pad;
 			if (sb_w < 1)
 				sb_w = 1;
 			if (sb_pad < 0)
 				sb_pad = 0;
-=======
-		if (window_pane_show_scrollbar(wp, scrollbars)) {
->>>>>>> d35458e3
 			if (sb_pos == PANE_SCROLLBARS_LEFT) {
 				if ((int)sx - sb_w < PANE_MINIMUM) {
 					wp->xoff = wp->xoff +
