/* $OpenBSD$ */

/*
 * Copyright (c) 2009 Nicholas Marriott <nicholas.marriott@gmail.com>
 * Copyright (c) 2016 Stephen Kent <smkent@smkent.net>
 *
 * Permission to use, copy, modify, and distribute this software for any
 * purpose with or without fee is hereby granted, provided that the above
 * copyright notice and this permission notice appear in all copies.
 *
 * THE SOFTWARE IS PROVIDED "AS IS" AND THE AUTHOR DISCLAIMS ALL WARRANTIES
 * WITH REGARD TO THIS SOFTWARE INCLUDING ALL IMPLIED WARRANTIES OF
 * MERCHANTABILITY AND FITNESS. IN NO EVENT SHALL THE AUTHOR BE LIABLE FOR
 * ANY SPECIAL, DIRECT, INDIRECT, OR CONSEQUENTIAL DAMAGES OR ANY DAMAGES
 * WHATSOEVER RESULTING FROM LOSS OF MIND, USE, DATA OR PROFITS, WHETHER
 * IN AN ACTION OF CONTRACT, NEGLIGENCE OR OTHER TORTIOUS ACTION, ARISING
 * OUT OF OR IN CONNECTION WITH THE USE OR PERFORMANCE OF THIS SOFTWARE.
 */

#include <sys/types.h>

#include <stdlib.h>

#include "tmux.h"

/*
 * The window layout is a tree of cells each of which can be one of: a
 * left-right container for a list of cells, a top-bottom container for a list
 * of cells, or a container for a window pane.
 *
 * Each window has a pointer to the root of its layout tree (containing its
 * panes), every pane has a pointer back to the cell containing it, and each
 * cell a pointer to its parent cell.
 */

static u_int	layout_resize_check(struct window *, struct layout_cell *,
		    enum layout_type);
static int	layout_resize_pane_grow(struct window *, struct layout_cell *,
		    enum layout_type, int, int);
static int	layout_resize_pane_shrink(struct window *, struct layout_cell *,
		    enum layout_type, int);
static u_int	layout_new_pane_size(struct window *, u_int,
		    struct layout_cell *, enum layout_type, u_int, u_int,
		    u_int);
static int	layout_set_size_check(struct window *, struct layout_cell *,
		    enum layout_type, int);
static void	layout_resize_child_cells(struct window *,
		    struct layout_cell *);

struct layout_cell *
layout_create_cell(struct layout_cell *lcparent)
{
	struct layout_cell	*lc;

	lc = xmalloc(sizeof *lc);
	lc->type = LAYOUT_WINDOWPANE;
	lc->parent = lcparent;

	TAILQ_INIT(&lc->cells);

	lc->sx = UINT_MAX;
	lc->sy = UINT_MAX;

	lc->xoff = UINT_MAX;
	lc->yoff = UINT_MAX;

	lc->wp = NULL;

	return (lc);
}

void
layout_free_cell(struct layout_cell *lc)
{
	struct layout_cell	*lcchild;

	switch (lc->type) {
	case LAYOUT_LEFTRIGHT:
	case LAYOUT_TOPBOTTOM:
		while (!TAILQ_EMPTY(&lc->cells)) {
			lcchild = TAILQ_FIRST(&lc->cells);
			TAILQ_REMOVE(&lc->cells, lcchild, entry);
			layout_free_cell(lcchild);
		}
		break;
	case LAYOUT_WINDOWPANE:
		if (lc->wp != NULL)
			lc->wp->layout_cell = NULL;
		break;
	}

	free(lc);
}

void
layout_print_cell(struct layout_cell *lc, const char *hdr, u_int n)
{
	struct layout_cell	*lcchild;
	const char		*type;

	switch (lc->type) {
	case LAYOUT_LEFTRIGHT:
		type = "LEFTRIGHT";
		break;
	case LAYOUT_TOPBOTTOM:
		type = "TOPBOTTOM";
		break;
	case LAYOUT_WINDOWPANE:
		type = "WINDOWPANE";
		break;
	default:
		type = "UNKNOWN";
		break;
	}
	log_debug("%s:%*s%p type %s [parent %p] wp=%p [%u,%u %ux%u]", hdr, n,
	    " ", lc, type, lc->parent, lc->wp, lc->xoff, lc->yoff, lc->sx,
	    lc->sy);
	switch (lc->type) {
	case LAYOUT_LEFTRIGHT:
	case LAYOUT_TOPBOTTOM:
		TAILQ_FOREACH(lcchild, &lc->cells, entry)
		    	layout_print_cell(lcchild, hdr, n + 1);
		break;
	case LAYOUT_WINDOWPANE:
		break;
	}
}

struct layout_cell *
layout_search_by_border(struct layout_cell *lc, u_int x, u_int y)
{
	struct layout_cell	*lcchild, *last = NULL;

	TAILQ_FOREACH(lcchild, &lc->cells, entry) {
		if (x >= lcchild->xoff && x < lcchild->xoff + lcchild->sx &&
		    y >= lcchild->yoff && y < lcchild->yoff + lcchild->sy) {
			/* Inside the cell - recurse. */
			return (layout_search_by_border(lcchild, x, y));
		}

		if (last == NULL) {
			last = lcchild;
			continue;
		}

		switch (lc->type) {
		case LAYOUT_LEFTRIGHT:
			if (x < lcchild->xoff && x >= last->xoff + last->sx)
				return (last);
			break;
		case LAYOUT_TOPBOTTOM:
			if (y < lcchild->yoff && y >= last->yoff + last->sy)
				return (last);
			break;
		case LAYOUT_WINDOWPANE:
			break;
		}

		last = lcchild;
	}

	return (NULL);
}

void
layout_set_size(struct layout_cell *lc, u_int sx, u_int sy, u_int xoff,
    u_int yoff)
{
	lc->sx = sx;
	lc->sy = sy;

	lc->xoff = xoff;
	lc->yoff = yoff;
}

void
layout_make_leaf(struct layout_cell *lc, struct window_pane *wp)
{
	lc->type = LAYOUT_WINDOWPANE;

	TAILQ_INIT(&lc->cells);

	wp->layout_cell = lc;
	lc->wp = wp;
}

void
layout_make_node(struct layout_cell *lc, enum layout_type type)
{
	if (type == LAYOUT_WINDOWPANE)
		fatalx("bad layout type");
	lc->type = type;

	TAILQ_INIT(&lc->cells);

	if (lc->wp != NULL)
		lc->wp->layout_cell = NULL;
	lc->wp = NULL;
}

/* Fix cell offsets for a child cell. */
static void
layout_fix_offsets1(struct layout_cell *lc)
{
	struct layout_cell	*lcchild;
	u_int			 xoff, yoff;

	if (lc->type == LAYOUT_LEFTRIGHT) {
		xoff = lc->xoff;
		TAILQ_FOREACH(lcchild, &lc->cells, entry) {
			lcchild->xoff = xoff;
			lcchild->yoff = lc->yoff;
			if (lcchild->type != LAYOUT_WINDOWPANE)
				layout_fix_offsets1(lcchild);
			xoff += lcchild->sx + 1;
		}
	} else {
		yoff = lc->yoff;
		TAILQ_FOREACH(lcchild, &lc->cells, entry) {
			lcchild->xoff = lc->xoff;
			lcchild->yoff = yoff;
			if (lcchild->type != LAYOUT_WINDOWPANE)
				layout_fix_offsets1(lcchild);
			yoff += lcchild->sy + 1;
		}
	}
}

/* Update cell offsets based on their sizes. */
void
layout_fix_offsets(struct window *w)
{
	struct layout_cell      *lc = w->layout_root;

	lc->xoff = 0;
	lc->yoff = 0;

	layout_fix_offsets1(lc);
}

/* Is this a top cell? */
static int
layout_cell_is_top(struct window *w, struct layout_cell *lc)
{
	struct layout_cell	*next;

	while (lc != w->layout_root) {
		next = lc->parent;
		if (next->type == LAYOUT_TOPBOTTOM &&
		    lc != TAILQ_FIRST(&next->cells))
			return (0);
		lc = next;
	}
	return (1);
}

/* Is this a bottom cell? */
static int
layout_cell_is_bottom(struct window *w, struct layout_cell *lc)
{
	struct layout_cell	*next;

	while (lc != w->layout_root) {
		next = lc->parent;
		if (next->type == LAYOUT_TOPBOTTOM &&
		    lc != TAILQ_LAST(&next->cells, layout_cells))
			return (0);
		lc = next;
	}
	return (1);
}

/*
 * Returns 1 if we need to add an extra line for the pane status line. This is
 * the case for the most upper or lower panes only.
 */
static int
layout_add_horizontal_border(struct window *w, struct layout_cell *lc,
    int status)
{
	if (status == PANE_STATUS_TOP)
		return (layout_cell_is_top(w, lc));
	if (status == PANE_STATUS_BOTTOM)
		return (layout_cell_is_bottom(w, lc));
	return (0);
}

/* Update pane offsets and sizes based on their cells. */
void
layout_fix_panes(struct window *w, struct window_pane *skip)
{
	struct window_pane	*wp;
	struct layout_cell	*lc;
	int			 status, scrollbars, sb_pos, sb_w, sb_pad;
<<<<<<< HEAD
	u_int			 sx, sy, mode;
=======
	u_int			 sx, sy;
>>>>>>> be594ff8

	status = options_get_number(w->options, "pane-border-status");
	scrollbars = options_get_number(w->options, "pane-scrollbars");
	sb_pos = options_get_number(w->options, "pane-scrollbars-position");

	TAILQ_FOREACH(wp, &w->panes, entry) {
		if ((lc = wp->layout_cell) == NULL || wp == skip)
			continue;

		wp->xoff = lc->xoff;
		wp->yoff = lc->yoff;
		sx = lc->sx;
		sy = lc->sy;

		if (layout_add_horizontal_border(w, lc, status)) {
			if (status == PANE_STATUS_TOP)
				wp->yoff++;
			sy--;
		}

		mode = window_pane_mode(wp);
		if (window_pane_show_scrollbar(wp, scrollbars)) {
			sb_w = wp->scrollbar_style.width;
			sb_pad = wp->scrollbar_style.pad;
			if (sb_w < 1)
				sb_w = 1;
			if (sb_pad < 0)
				sb_pad = 0;
			if (sb_pos == PANE_SCROLLBARS_LEFT) {
				if ((int)sx - sb_w < PANE_MINIMUM) {
					wp->xoff = wp->xoff +
					    (int)sx - PANE_MINIMUM;
					sx = PANE_MINIMUM;
				} else {
					sx = sx - sb_w - sb_pad;
					wp->xoff = wp->xoff + sb_w + sb_pad;
				}
			} else /* sb_pos == PANE_SCROLLBARS_RIGHT */
				if ((int)sx - sb_w - sb_pad < PANE_MINIMUM)
					sx = PANE_MINIMUM;
				else
					sx = sx - sb_w - sb_pad;
			wp->flags |= PANE_REDRAWSCROLLBAR;
		}

		window_pane_resize(wp, sx, sy);
	}
}

/* Count the number of available cells in a layout. */
u_int
layout_count_cells(struct layout_cell *lc)
{
	struct layout_cell	*lcchild;
	u_int			 count;

	switch (lc->type) {
	case LAYOUT_WINDOWPANE:
		return (1);
	case LAYOUT_LEFTRIGHT:
	case LAYOUT_TOPBOTTOM:
		count = 0;
		TAILQ_FOREACH(lcchild, &lc->cells, entry)
			count += layout_count_cells(lcchild);
		return (count);
	default:
		fatalx("bad layout type");
	}
}

/* Calculate how much size is available to be removed from a cell. */
static u_int
layout_resize_check(struct window *w, struct layout_cell *lc,
    enum layout_type type)
{
	struct layout_cell	*lcchild;
	struct style		*sb_style = &w->active->scrollbar_style;
	u_int			 available, minimum;
	int			 status, scrollbars;

	status = options_get_number(w->options, "pane-border-status");
	scrollbars = options_get_number(w->options, "pane-scrollbars");

	if (lc->type == LAYOUT_WINDOWPANE) {
		/* Space available in this cell only. */
		if (type == LAYOUT_LEFTRIGHT) {
			available = lc->sx;
			if (scrollbars)
				minimum = PANE_MINIMUM + sb_style->width +
				    sb_style->pad;
			else
				minimum = PANE_MINIMUM;
		} else {
			available = lc->sy;
			if (layout_add_horizontal_border(w, lc, status))
				minimum = PANE_MINIMUM + 1;
			else
				minimum = PANE_MINIMUM;
		}
		if (available > minimum)
			available -= minimum;
		else
			available = 0;
	} else if (lc->type == type) {
		/* Same type: total of available space in all child cells. */
		available = 0;
		TAILQ_FOREACH(lcchild, &lc->cells, entry)
			available += layout_resize_check(w, lcchild, type);
	} else {
		/* Different type: minimum of available space in child cells. */
		minimum = UINT_MAX;
		TAILQ_FOREACH(lcchild, &lc->cells, entry) {
			available = layout_resize_check(w, lcchild, type);
			if (available < minimum)
				minimum = available;
		}
		available = minimum;
	}

	return (available);
}

/*
 * Adjust cell size evenly, including altering its children. This function
 * expects the change to have already been bounded to the space available.
 */
void
layout_resize_adjust(struct window *w, struct layout_cell *lc,
    enum layout_type type, int change)
{
	struct layout_cell	*lcchild;

	/* Adjust the cell size. */
	if (type == LAYOUT_LEFTRIGHT)
		lc->sx += change;
	else
		lc->sy += change;

	/* If this is a leaf cell, that is all that is necessary. */
	if (type == LAYOUT_WINDOWPANE)
		return;

	/* Child cell runs in a different direction. */
	if (lc->type != type) {
		TAILQ_FOREACH(lcchild, &lc->cells, entry)
			layout_resize_adjust(w, lcchild, type, change);
		return;
	}

	/*
	 * Child cell runs in the same direction. Adjust each child equally
	 * until no further change is possible.
	 */
	while (change != 0) {
		TAILQ_FOREACH(lcchild, &lc->cells, entry) {
			if (change == 0)
				break;
			if (change > 0) {
				layout_resize_adjust(w, lcchild, type, 1);
				change--;
				continue;
			}
			if (layout_resize_check(w, lcchild, type) > 0) {
				layout_resize_adjust(w, lcchild, type, -1);
				change++;
			}
		}
	}
}

/* Destroy a cell and redistribute the space. */
void
layout_destroy_cell(struct window *w, struct layout_cell *lc,
    struct layout_cell **lcroot)
{
	struct layout_cell     *lcother, *lcparent;

	/*
	 * If no parent, this is the last pane so window close is imminent and
	 * there is no need to resize anything.
	 */
	lcparent = lc->parent;
	if (lcparent == NULL) {
		layout_free_cell(lc);
		*lcroot = NULL;
		return;
	}

	/* Merge the space into the previous or next cell. */
	if (lc == TAILQ_FIRST(&lcparent->cells))
		lcother = TAILQ_NEXT(lc, entry);
	else
		lcother = TAILQ_PREV(lc, layout_cells, entry);
	if (lcother != NULL && lcparent->type == LAYOUT_LEFTRIGHT)
		layout_resize_adjust(w, lcother, lcparent->type, lc->sx + 1);
	else if (lcother != NULL)
		layout_resize_adjust(w, lcother, lcparent->type, lc->sy + 1);

	/* Remove this from the parent's list. */
	TAILQ_REMOVE(&lcparent->cells, lc, entry);
	layout_free_cell(lc);

	/*
	 * If the parent now has one cell, remove the parent from the tree and
	 * replace it by that cell.
	 */
	lc = TAILQ_FIRST(&lcparent->cells);
	if (TAILQ_NEXT(lc, entry) == NULL) {
		TAILQ_REMOVE(&lcparent->cells, lc, entry);

		lc->parent = lcparent->parent;
		if (lc->parent == NULL) {
			lc->xoff = 0; lc->yoff = 0;
			*lcroot = lc;
		} else
			TAILQ_REPLACE(&lc->parent->cells, lcparent, lc, entry);

		layout_free_cell(lcparent);
	}
}

void
layout_init(struct window *w, struct window_pane *wp)
{
	struct layout_cell	*lc;

	lc = w->layout_root = layout_create_cell(NULL);
	layout_set_size(lc, w->sx, w->sy, 0, 0);
	layout_make_leaf(lc, wp);
	layout_fix_panes(w, NULL);
}

void
layout_free(struct window *w)
{
	layout_free_cell(w->layout_root);
}

/* Resize the entire layout after window resize. */
void
layout_resize(struct window *w, u_int sx, u_int sy)
{
	struct layout_cell	*lc = w->layout_root;
	int			 xlimit, ylimit, xchange, ychange;

	/*
	 * Adjust horizontally. Do not attempt to reduce the layout lower than
	 * the minimum (more than the amount returned by layout_resize_check).
	 *
	 * This can mean that the window size is smaller than the total layout
	 * size: redrawing this is handled at a higher level, but it does leave
	 * a problem with growing the window size here: if the current size is
	 * < the minimum, growing proportionately by adding to each pane is
	 * wrong as it would keep the layout size larger than the window size.
	 * Instead, spread the difference between the minimum and the new size
	 * out proportionately - this should leave the layout fitting the new
	 * window size.
	 */
	xchange = sx - lc->sx;
	xlimit = layout_resize_check(w, lc, LAYOUT_LEFTRIGHT);
	if (xchange < 0 && xchange < -xlimit)
		xchange = -xlimit;
	if (xlimit == 0) {
		if (sx <= lc->sx)	/* lc->sx is minimum possible */
			xchange = 0;
		else
			xchange = sx - lc->sx;
	}
	if (xchange != 0)
		layout_resize_adjust(w, lc, LAYOUT_LEFTRIGHT, xchange);

	/* Adjust vertically in a similar fashion. */
	ychange = sy - lc->sy;
	ylimit = layout_resize_check(w, lc, LAYOUT_TOPBOTTOM);
	if (ychange < 0 && ychange < -ylimit)
		ychange = -ylimit;
	if (ylimit == 0) {
		if (sy <= lc->sy)	/* lc->sy is minimum possible */
			ychange = 0;
		else
			ychange = sy - lc->sy;
	}
	if (ychange != 0)
		layout_resize_adjust(w, lc, LAYOUT_TOPBOTTOM, ychange);

	/* Fix cell offsets. */
	layout_fix_offsets(w);
	layout_fix_panes(w, NULL);
}

/* Resize a pane to an absolute size. */
void
layout_resize_pane_to(struct window_pane *wp, enum layout_type type,
    u_int new_size)
{
	struct layout_cell     *lc, *lcparent;
	int			change, size;

	lc = wp->layout_cell;

	/* Find next parent of the same type. */
	lcparent = lc->parent;
	while (lcparent != NULL && lcparent->type != type) {
		lc = lcparent;
		lcparent = lc->parent;
	}
	if (lcparent == NULL)
		return;

	/* Work out the size adjustment. */
	if (type == LAYOUT_LEFTRIGHT)
		size = lc->sx;
	else
		size = lc->sy;
	if (lc == TAILQ_LAST(&lcparent->cells, layout_cells))
		change = size - new_size;
	else
		change = new_size - size;

	/* Resize the pane. */
	layout_resize_pane(wp, type, change, 1);
}

void
layout_resize_layout(struct window *w, struct layout_cell *lc,
    enum layout_type type, int change, int opposite)
{
	int	needed, size;

	/* Grow or shrink the cell. */
	needed = change;
	while (needed != 0) {
		if (change > 0) {
			size = layout_resize_pane_grow(w, lc, type, needed,
			    opposite);
			needed -= size;
		} else {
			size = layout_resize_pane_shrink(w, lc, type, needed);
			needed += size;
		}

		if (size == 0)	/* no more change possible */
			break;
	}

	/* Fix cell offsets. */
	layout_fix_offsets(w);
	layout_fix_panes(w, NULL);
	notify_window("window-layout-changed", w);
}

/* Resize a single pane within the layout. */
void
layout_resize_pane(struct window_pane *wp, enum layout_type type, int change,
    int opposite)
{
	struct layout_cell	*lc, *lcparent;

	lc = wp->layout_cell;

	/* Find next parent of the same type. */
	lcparent = lc->parent;
	while (lcparent != NULL && lcparent->type != type) {
		lc = lcparent;
		lcparent = lc->parent;
	}
	if (lcparent == NULL)
		return;

	/* If this is the last cell, move back one. */
	if (lc == TAILQ_LAST(&lcparent->cells, layout_cells))
		lc = TAILQ_PREV(lc, layout_cells, entry);

	layout_resize_layout(wp->window, lc, type, change, opposite);
}

/* Helper function to grow pane. */
static int
layout_resize_pane_grow(struct window *w, struct layout_cell *lc,
    enum layout_type type, int needed, int opposite)
{
	struct layout_cell	*lcadd, *lcremove;
	u_int			 size = 0;

	/* Growing. Always add to the current cell. */
	lcadd = lc;

	/* Look towards the tail for a suitable cell for reduction. */
	lcremove = TAILQ_NEXT(lc, entry);
	while (lcremove != NULL) {
		size = layout_resize_check(w, lcremove, type);
		if (size > 0)
			break;
		lcremove = TAILQ_NEXT(lcremove, entry);
	}

	/* If none found, look towards the head. */
	if (opposite && lcremove == NULL) {
		lcremove = TAILQ_PREV(lc, layout_cells, entry);
		while (lcremove != NULL) {
			size = layout_resize_check(w, lcremove, type);
			if (size > 0)
				break;
			lcremove = TAILQ_PREV(lcremove, layout_cells, entry);
		}
	}
	if (lcremove == NULL)
		return (0);

	/* Change the cells. */
	if (size > (u_int) needed)
		size = needed;
	layout_resize_adjust(w, lcadd, type, size);
	layout_resize_adjust(w, lcremove, type, -size);
	return (size);
}

/* Helper function to shrink pane. */
static int
layout_resize_pane_shrink(struct window *w, struct layout_cell *lc,
    enum layout_type type, int needed)
{
	struct layout_cell	*lcadd, *lcremove;
	u_int			 size;

	/* Shrinking. Find cell to remove from by walking towards head. */
	lcremove = lc;
	do {
		size = layout_resize_check(w, lcremove, type);
		if (size != 0)
			break;
		lcremove = TAILQ_PREV(lcremove, layout_cells, entry);
	} while (lcremove != NULL);
	if (lcremove == NULL)
		return (0);

	/* And add onto the next cell (from the original cell). */
	lcadd = TAILQ_NEXT(lc, entry);
	if (lcadd == NULL)
		return (0);

	/* Change the cells. */
	if (size > (u_int) -needed)
		size = -needed;
	layout_resize_adjust(w, lcadd, type, size);
	layout_resize_adjust(w, lcremove, type, -size);
	return (size);
}

/* Assign window pane to newly split cell. */
void
layout_assign_pane(struct layout_cell *lc, struct window_pane *wp,
    int do_not_resize)
{
	layout_make_leaf(lc, wp);
	if (do_not_resize)
		layout_fix_panes(wp->window, wp);
	else
		layout_fix_panes(wp->window, NULL);
}

/* Calculate the new pane size for resized parent. */
static u_int
layout_new_pane_size(struct window *w, u_int previous, struct layout_cell *lc,
    enum layout_type type, u_int size, u_int count_left, u_int size_left)
{
	u_int	new_size, min, max, available;

	/* If this is the last cell, it can take all of the remaining size. */
	if (count_left == 1)
		return (size_left);

	/* How much is available in this parent? */
	available = layout_resize_check(w, lc, type);

	/*
	 * Work out the minimum size of this cell and the new size
	 * proportionate to the previous size.
	 */
	min = (PANE_MINIMUM + 1) * (count_left - 1);
	if (type == LAYOUT_LEFTRIGHT) {
		if (lc->sx - available > min)
			min = lc->sx - available;
		new_size = (lc->sx * size) / previous;
	} else {
		if (lc->sy - available > min)
			min = lc->sy - available;
		new_size = (lc->sy * size) / previous;
	}

	/* Check against the maximum and minimum size. */
	max = size_left - min;
	if (new_size > max)
		new_size = max;
	if (new_size < PANE_MINIMUM)
		new_size = PANE_MINIMUM;
	return (new_size);
}

/* Check if the cell and all its children can be resized to a specific size. */
static int
layout_set_size_check(struct window *w, struct layout_cell *lc,
    enum layout_type type, int size)
{
	struct layout_cell	*lcchild;
	u_int			 new_size, available, previous, count, idx;

	/* Cells with no children must just be bigger than minimum. */
	if (lc->type == LAYOUT_WINDOWPANE)
		return (size >= PANE_MINIMUM);
	available = size;

	/* Count number of children. */
	count = 0;
	TAILQ_FOREACH(lcchild, &lc->cells, entry)
		count++;

	/* Check new size will work for each child. */
	if (lc->type == type) {
		if (available < (count * 2) - 1)
			return (0);

		if (type == LAYOUT_LEFTRIGHT)
			previous = lc->sx;
		else
			previous = lc->sy;

		idx = 0;
		TAILQ_FOREACH(lcchild, &lc->cells, entry) {
			new_size = layout_new_pane_size(w, previous, lcchild,
			    type, size, count - idx, available);
			if (idx == count - 1) {
				if (new_size > available)
					return (0);
				available -= new_size;
			} else {
				if (new_size + 1 > available)
					return (0);
				available -= new_size + 1;
			}
			if (!layout_set_size_check(w, lcchild, type, new_size))
				return (0);
			idx++;
		}
	} else {
		TAILQ_FOREACH(lcchild, &lc->cells, entry) {
			if (lcchild->type == LAYOUT_WINDOWPANE)
				continue;
			if (!layout_set_size_check(w, lcchild, type, size))
				return (0);
		}
	}

	return (1);
}

/* Resize all child cells to fit within the current cell. */
static void
layout_resize_child_cells(struct window *w, struct layout_cell *lc)
{
	struct layout_cell	*lcchild;
	u_int			 previous, available, count, idx;

	if (lc->type == LAYOUT_WINDOWPANE)
		return;

	/* What is the current size used? */
	count = 0;
	previous = 0;
	TAILQ_FOREACH(lcchild, &lc->cells, entry) {
		count++;
		if (lc->type == LAYOUT_LEFTRIGHT)
			previous += lcchild->sx;
		else if (lc->type == LAYOUT_TOPBOTTOM)
			previous += lcchild->sy;
	}
	previous += (count - 1);

	/* And how much is available? */
	available = 0;
	if (lc->type == LAYOUT_LEFTRIGHT)
		available = lc->sx;
	else if (lc->type == LAYOUT_TOPBOTTOM)
		available = lc->sy;

	/* Resize children into the new size. */
	idx = 0;
	TAILQ_FOREACH(lcchild, &lc->cells, entry) {
		if (lc->type == LAYOUT_TOPBOTTOM) {
			lcchild->sx = lc->sx;
			lcchild->xoff = lc->xoff;
		} else {
			lcchild->sx = layout_new_pane_size(w, previous, lcchild,
			    lc->type, lc->sx, count - idx, available);
			available -= (lcchild->sx + 1);
		}
		if (lc->type == LAYOUT_LEFTRIGHT)
			lcchild->sy = lc->sy;
		else {
			lcchild->sy = layout_new_pane_size(w, previous, lcchild,
			    lc->type, lc->sy, count - idx, available);
			available -= (lcchild->sy + 1);
		}
		layout_resize_child_cells(w, lcchild);
		idx++;
	}
}

/*
 * Split a pane into two. size is a hint, or -1 for default half/half
 * split. This must be followed by layout_assign_pane before much else happens!
 */
struct layout_cell *
layout_split_pane(struct window_pane *wp, enum layout_type type, int size,
    int flags)
{
	struct layout_cell	*lc, *lcparent, *lcnew, *lc1, *lc2;
	struct style		*sb_style = &wp->scrollbar_style;
	u_int			 sx, sy, xoff, yoff, size1, size2, minimum;
	u_int			 new_size, saved_size, resize_first = 0;
	int			 full_size = (flags & SPAWN_FULLSIZE), status;
	int			 scrollbars;

	/*
	 * If full_size is specified, add a new cell at the top of the window
	 * layout. Otherwise, split the cell for the current pane.
	 */
	if (full_size)
		lc = wp->window->layout_root;
	else
		lc = wp->layout_cell;
	status = options_get_number(wp->window->options, "pane-border-status");
	scrollbars = options_get_number(wp->window->options, "pane-scrollbars");

	/* Copy the old cell size. */
	sx = lc->sx;
	sy = lc->sy;
	xoff = lc->xoff;
	yoff = lc->yoff;

	/* Check there is enough space for the two new panes. */
	switch (type) {
	case LAYOUT_LEFTRIGHT:
<<<<<<< HEAD
		if (scrollbars)
			minimum = PANE_MINIMUM * 2 + sb_style->width +
			    sb_style->pad;
		else
=======
		if (scrollbars) {
			minimum = PANE_MINIMUM * 2 + sb_style->width +
			    sb_style->pad;
		} else
>>>>>>> be594ff8
			minimum = PANE_MINIMUM * 2 + 1;
		if (sx < minimum)
			return (NULL);
		break;
	case LAYOUT_TOPBOTTOM:
		if (layout_add_horizontal_border(wp->window, lc, status))
			minimum = PANE_MINIMUM * 2 + 2;
		else
			minimum = PANE_MINIMUM * 2 + 1;
		if (sy < minimum)
			return (NULL);
		break;
	default:
		fatalx("bad layout type");
	}

	/*
	 * Calculate new cell sizes. size is the target size or -1 for middle
	 * split, size1 is the size of the top/left and size2 the bottom/right.
	 */
	if (type == LAYOUT_LEFTRIGHT)
		saved_size = sx;
	else
		saved_size = sy;
	if (size < 0)
		size2 = ((saved_size + 1) / 2) - 1;
	else if (flags & SPAWN_BEFORE)
		size2 = saved_size - size - 1;
	else
		size2 = size;
	if (size2 < PANE_MINIMUM)
		size2 = PANE_MINIMUM;
	else if (size2 > saved_size - 2)
		size2 = saved_size - 2;
	size1 = saved_size - 1 - size2;

	/* Which size are we using? */
	if (flags & SPAWN_BEFORE)
		new_size = size2;
	else
		new_size = size1;

	/* Confirm there is enough space for full size pane. */
	if (full_size && !layout_set_size_check(wp->window, lc, type, new_size))
		return (NULL);

	if (lc->parent != NULL && lc->parent->type == type) {
		/*
		 * If the parent exists and is of the same type as the split,
		 * create a new cell and insert it after this one.
		 */
		lcparent = lc->parent;
		lcnew = layout_create_cell(lcparent);
		if (flags & SPAWN_BEFORE)
			TAILQ_INSERT_BEFORE(lc, lcnew, entry);
		else
			TAILQ_INSERT_AFTER(&lcparent->cells, lc, lcnew, entry);
	} else if (full_size && lc->parent == NULL && lc->type == type) {
		/*
		 * If the new full size pane is the same type as the root
		 * split, insert the new pane under the existing root cell
		 * instead of creating a new root cell. The existing layout
		 * must be resized before inserting the new cell.
		 */
		if (lc->type == LAYOUT_LEFTRIGHT) {
			lc->sx = new_size;
			layout_resize_child_cells(wp->window, lc);
			lc->sx = saved_size;
		} else if (lc->type == LAYOUT_TOPBOTTOM) {
			lc->sy = new_size;
			layout_resize_child_cells(wp->window, lc);
			lc->sy = saved_size;
		}
		resize_first = 1;

		/* Create the new cell. */
		lcnew = layout_create_cell(lc);
		size = saved_size - 1 - new_size;
		if (lc->type == LAYOUT_LEFTRIGHT)
			layout_set_size(lcnew, size, sy, 0, 0);
		else if (lc->type == LAYOUT_TOPBOTTOM)
			layout_set_size(lcnew, sx, size, 0, 0);
		if (flags & SPAWN_BEFORE)
			TAILQ_INSERT_HEAD(&lc->cells, lcnew, entry);
		else
			TAILQ_INSERT_TAIL(&lc->cells, lcnew, entry);
	} else {
		/*
		 * Otherwise create a new parent and insert it.
		 */

		/* Create and insert the replacement parent. */
		lcparent = layout_create_cell(lc->parent);
		layout_make_node(lcparent, type);
		layout_set_size(lcparent, sx, sy, xoff, yoff);
		if (lc->parent == NULL)
			wp->window->layout_root = lcparent;
		else
			TAILQ_REPLACE(&lc->parent->cells, lc, lcparent, entry);

		/* Insert the old cell. */
		lc->parent = lcparent;
		TAILQ_INSERT_HEAD(&lcparent->cells, lc, entry);

		/* Create the new child cell. */
		lcnew = layout_create_cell(lcparent);
		if (flags & SPAWN_BEFORE)
			TAILQ_INSERT_HEAD(&lcparent->cells, lcnew, entry);
		else
			TAILQ_INSERT_TAIL(&lcparent->cells, lcnew, entry);
	}
	if (flags & SPAWN_BEFORE) {
		lc1 = lcnew;
		lc2 = lc;
	} else {
		lc1 = lc;
		lc2 = lcnew;
	}

	/*
	 * Set new cell sizes. size1 is the size of the top/left and size2 the
	 * bottom/right.
	 */
	if (!resize_first && type == LAYOUT_LEFTRIGHT) {
		layout_set_size(lc1, size1, sy, xoff, yoff);
		layout_set_size(lc2, size2, sy, xoff + lc1->sx + 1, yoff);
	} else if (!resize_first && type == LAYOUT_TOPBOTTOM) {
		layout_set_size(lc1, sx, size1, xoff, yoff);
		layout_set_size(lc2, sx, size2, xoff, yoff + lc1->sy + 1);
	}
	if (full_size) {
		if (!resize_first)
			layout_resize_child_cells(wp->window, lc);
		layout_fix_offsets(wp->window);
	} else
		layout_make_leaf(lc, wp);

	return (lcnew);
}

/* Destroy the cell associated with a pane. */
void
layout_close_pane(struct window_pane *wp)
{
	struct window	*w = wp->window;

	/* Remove the cell. */
	layout_destroy_cell(w, wp->layout_cell, &w->layout_root);

	/* Fix pane offsets and sizes. */
	if (w->layout_root != NULL) {
		layout_fix_offsets(w);
		layout_fix_panes(w, NULL);
	}
	notify_window("window-layout-changed", w);
}

int
layout_spread_cell(struct window *w, struct layout_cell *parent)
{
	struct layout_cell	*lc;
	struct style		*sb_style = &w->active->scrollbar_style;
	u_int			 number, each, size, this;
	int			 change, changed, status, scrollbars;

	number = 0;
	TAILQ_FOREACH (lc, &parent->cells, entry)
		number++;
	if (number <= 1)
		return (0);
	status = options_get_number(w->options, "pane-border-status");
	scrollbars = options_get_number(w->options, "pane-scrollbars");

	if (parent->type == LAYOUT_LEFTRIGHT) {
		if (scrollbars)
			size = parent->sx - sb_style->width + sb_style->pad;
		else
			size = parent->sx;
	}
	else if (parent->type == LAYOUT_TOPBOTTOM) {
		if (layout_add_horizontal_border(w, parent, status))
			size = parent->sy - 1;
		else
			size = parent->sy;
	} else
		return (0);
	if (size < number - 1)
		return (0);
	each = (size - (number - 1)) / number;
	if (each == 0)
		return (0);

	changed = 0;
	TAILQ_FOREACH (lc, &parent->cells, entry) {
		if (TAILQ_NEXT(lc, entry) == NULL)
			each = size - ((each + 1) * (number - 1));
		change = 0;
		if (parent->type == LAYOUT_LEFTRIGHT) {
			change = each - (int)lc->sx;
			layout_resize_adjust(w, lc, LAYOUT_LEFTRIGHT, change);
		} else if (parent->type == LAYOUT_TOPBOTTOM) {
			if (layout_add_horizontal_border(w, lc, status))
				this = each + 1;
			else
				this = each;
			change = this - (int)lc->sy;
			layout_resize_adjust(w, lc, LAYOUT_TOPBOTTOM, change);
		}
		if (change != 0)
			changed = 1;
	}
	return (changed);
}

void
layout_spread_out(struct window_pane *wp)
{
	struct layout_cell	*parent;
	struct window		*w = wp->window;

	parent = wp->layout_cell->parent;
	if (parent == NULL)
		return;

	do {
		if (layout_spread_cell(w, parent)) {
			layout_fix_offsets(w);
			layout_fix_panes(w, NULL);
			break;
		}
	} while ((parent = parent->parent) != NULL);
}<|MERGE_RESOLUTION|>--- conflicted
+++ resolved
@@ -292,11 +292,7 @@
 	struct window_pane	*wp;
 	struct layout_cell	*lc;
 	int			 status, scrollbars, sb_pos, sb_w, sb_pad;
-<<<<<<< HEAD
-	u_int			 sx, sy, mode;
-=======
 	u_int			 sx, sy;
->>>>>>> be594ff8
 
 	status = options_get_number(w->options, "pane-border-status");
 	scrollbars = options_get_number(w->options, "pane-scrollbars");
@@ -317,7 +313,6 @@
 			sy--;
 		}
 
-		mode = window_pane_mode(wp);
 		if (window_pane_show_scrollbar(wp, scrollbars)) {
 			sb_w = wp->scrollbar_style.width;
 			sb_pad = wp->scrollbar_style.pad;
@@ -940,17 +935,10 @@
 	/* Check there is enough space for the two new panes. */
 	switch (type) {
 	case LAYOUT_LEFTRIGHT:
-<<<<<<< HEAD
-		if (scrollbars)
-			minimum = PANE_MINIMUM * 2 + sb_style->width +
-			    sb_style->pad;
-		else
-=======
 		if (scrollbars) {
 			minimum = PANE_MINIMUM * 2 + sb_style->width +
 			    sb_style->pad;
 		} else
->>>>>>> be594ff8
 			minimum = PANE_MINIMUM * 2 + 1;
 		if (sx < minimum)
 			return (NULL);
