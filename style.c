/* $OpenBSD$ */

/*
 * Copyright (c) 2007 Nicholas Marriott <nicholas.marriott@gmail.com>
 * Copyright (c) 2014 Tiago Cunha <tcunha@users.sourceforge.net>
 *
 * Permission to use, copy, modify, and distribute this software for any
 * purpose with or without fee is hereby granted, provided that the above
 * copyright notice and this permission notice appear in all copies.
 *
 * THE SOFTWARE IS PROVIDED "AS IS" AND THE AUTHOR DISCLAIMS ALL WARRANTIES
 * WITH REGARD TO THIS SOFTWARE INCLUDING ALL IMPLIED WARRANTIES OF
 * MERCHANTABILITY AND FITNESS. IN NO EVENT SHALL THE AUTHOR BE LIABLE FOR
 * ANY SPECIAL, DIRECT, INDIRECT, OR CONSEQUENTIAL DAMAGES OR ANY DAMAGES
 * WHATSOEVER RESULTING FROM LOSS OF MIND, USE, DATA OR PROFITS, WHETHER
 * IN AN ACTION OF CONTRACT, NEGLIGENCE OR OTHER TORTIOUS ACTION, ARISING
 * OUT OF OR IN CONNECTION WITH THE USE OR PERFORMANCE OF THIS SOFTWARE.
 */

#include <sys/types.h>

#include <string.h>

#include "tmux.h"

/* Parse an embedded style of the form "fg=colour,bg=colour,bright,...". */
int
style_parse(const struct grid_cell *defgc, struct grid_cell *gc,
    const char *in)
{
	struct grid_cell	savedgc;
	const char		delimiters[] = " ,";
	char			tmp[32];
	int			val;
	size_t			end;
	int			fg, bg;
	u_char			attr, flags;

	if (*in == '\0')
		return (0);
	if (strchr(delimiters, in[strlen(in) - 1]) != NULL)
		return (-1);
	memcpy(&savedgc, gc, sizeof savedgc);

	fg = gc->fg;
	bg = gc->bg;
	attr = gc->attr;
	flags = gc->flags;
	do {
		end = strcspn(in, delimiters);
		if (end > (sizeof tmp) - 1)
			goto error;
		memcpy(tmp, in, end);
		tmp[end] = '\0';

		if (strcasecmp(tmp, "default") == 0) {
			fg = defgc->fg;
			bg = defgc->bg;
			attr = defgc->attr;
			flags = defgc->flags;
		} else if (end > 3 && strncasecmp(tmp + 1, "g=", 2) == 0) {
			if ((val = colour_fromstring(tmp + 3)) == -1)
				goto error;
			if (*in == 'f' || *in == 'F') {
<<<<<<< HEAD
				if (val != 8) {
=======
				if (val != 8)
>>>>>>> a24260bb
					fg = val;
				else
					fg = defgc->fg;
<<<<<<< HEAD
				}
			} else if (*in == 'b' || *in == 'B') {
				if (val != 8) {
=======
			} else if (*in == 'b' || *in == 'B') {
				if (val != 8)
>>>>>>> a24260bb
					bg = val;
				else
					bg = defgc->bg;
<<<<<<< HEAD
				}
=======
>>>>>>> a24260bb
			} else
				goto error;
		} else if (strcasecmp(tmp, "none") == 0)
			attr = 0;
		else if (end > 2 && strncasecmp(tmp, "no", 2) == 0) {
			if ((val = attributes_fromstring(tmp + 2)) == -1)
				goto error;
			attr &= ~val;
		} else {
			if ((val = attributes_fromstring(tmp)) == -1)
				goto error;
			attr |= val;
		}

		in += end + strspn(in + end, delimiters);
	} while (*in != '\0');
	gc->fg = fg;
	gc->bg = bg;
	gc->attr = attr;
	gc->flags = flags;

	return (0);

error:
	memcpy(gc, &savedgc, sizeof *gc);
	return (-1);
}

/* Convert style to a string. */
const char *
style_tostring(struct grid_cell *gc)
{
	int		 off = 0, comma = 0;
	static char	 s[256];

	*s = '\0';

	if (gc->fg != 8) {
		off += xsnprintf(s, sizeof s, "fg=%s", colour_tostring(gc->fg));
		comma = 1;
	}

	if (gc->bg != 8) {
		off += xsnprintf(s + off, sizeof s - off, "%sbg=%s",
		    comma ? "," : "", colour_tostring(gc->bg));
		comma = 1;
	}

	if (gc->attr != 0 && gc->attr != GRID_ATTR_CHARSET) {
		xsnprintf(s + off, sizeof s - off, "%s%s",
		    comma ? "," : "", attributes_tostring(gc->attr));
	}

	if (*s == '\0')
		return ("default");
	return (s);
}

/* Synchronize new -style option with the old one. */
void
style_update_new(struct options *oo, const char *name, const char *newname)
{
	int			 value;
	struct grid_cell	*gc;
	struct options_entry	*o;

	/* It's a colour or attribute, but with no -style equivalent. */
	if (newname == NULL)
		return;

	o = options_find1(oo, newname);
	if (o == NULL)
		o = options_set_style(oo, newname, "default", 0);
	gc = &o->style;

	o = options_find1(oo, name);
	if (o == NULL)
		o = options_set_number(oo, name, 8);
	value = o->num;

	if (strstr(name, "-bg") != NULL)
		gc->bg = value;
	else if (strstr(name, "-fg") != NULL)
		gc->fg = value;
	else if (strstr(name, "-attr") != NULL)
		gc->attr = value;
}

/* Synchronize all the old options with the new -style one. */
void
style_update_old(struct options *oo, const char *name, struct grid_cell *gc)
{
	char	newname[128];
	int	size;

	size = strrchr(name, '-') - name;

	xsnprintf(newname, sizeof newname, "%.*s-bg", size, name);
	options_set_number(oo, newname, gc->bg);

	xsnprintf(newname, sizeof newname, "%.*s-fg", size, name);
	options_set_number(oo, newname, gc->fg);

	xsnprintf(newname, sizeof newname, "%.*s-attr", size, name);
	options_set_number(oo, newname, gc->attr);
}

/* Apply a style. */
void
style_apply(struct grid_cell *gc, struct options *oo, const char *name)
{
	struct grid_cell	*gcp;

	memcpy(gc, &grid_default_cell, sizeof *gc);
	gcp = options_get_style(oo, name);
	gc->fg = gcp->fg;
	gc->bg = gcp->bg;
	gc->attr |= gcp->attr;
}

/* Apply a style, updating if default. */
void
style_apply_update(struct grid_cell *gc, struct options *oo, const char *name)
{
	struct grid_cell	*gcp;

	gcp = options_get_style(oo, name);
<<<<<<< HEAD
	if (gcp->fg != 8) {
		gc->fg = gcp->fg;
	}
	if (gcp->bg != 8) {
		gc->bg = gcp->bg;
	}
=======
	if (gcp->fg != 8)
		gc->fg = gcp->fg;
	if (gcp->bg != 8)
		gc->bg = gcp->bg;
>>>>>>> a24260bb
	if (gcp->attr != 0)
		gc->attr |= gcp->attr;
}

/* Check if two styles are the same. */
int
style_equal(const struct grid_cell *gc1, const struct grid_cell *gc2)
{
	return (gc1->fg == gc2->fg &&
	    gc1->bg == gc2->bg &&
	    (gc1->flags & ~GRID_FLAG_PADDING) ==
	    (gc2->flags & ~GRID_FLAG_PADDING) &&
	    (gc1->attr & ~GRID_ATTR_CHARSET) ==
	    (gc2->attr & ~GRID_ATTR_CHARSET));
}<|MERGE_RESOLUTION|>--- conflicted
+++ resolved
@@ -62,29 +62,15 @@
 			if ((val = colour_fromstring(tmp + 3)) == -1)
 				goto error;
 			if (*in == 'f' || *in == 'F') {
-<<<<<<< HEAD
-				if (val != 8) {
-=======
 				if (val != 8)
->>>>>>> a24260bb
 					fg = val;
 				else
 					fg = defgc->fg;
-<<<<<<< HEAD
-				}
-			} else if (*in == 'b' || *in == 'B') {
-				if (val != 8) {
-=======
 			} else if (*in == 'b' || *in == 'B') {
 				if (val != 8)
->>>>>>> a24260bb
 					bg = val;
 				else
 					bg = defgc->bg;
-<<<<<<< HEAD
-				}
-=======
->>>>>>> a24260bb
 			} else
 				goto error;
 		} else if (strcasecmp(tmp, "none") == 0)
@@ -212,19 +198,10 @@
 	struct grid_cell	*gcp;
 
 	gcp = options_get_style(oo, name);
-<<<<<<< HEAD
-	if (gcp->fg != 8) {
-		gc->fg = gcp->fg;
-	}
-	if (gcp->bg != 8) {
-		gc->bg = gcp->bg;
-	}
-=======
 	if (gcp->fg != 8)
 		gc->fg = gcp->fg;
 	if (gcp->bg != 8)
 		gc->bg = gcp->bg;
->>>>>>> a24260bb
 	if (gcp->attr != 0)
 		gc->attr |= gcp->attr;
 }
