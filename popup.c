/* $OpenBSD$ */

/*
 * Copyright (c) 2020 Nicholas Marriott <nicholas.marriott@gmail.com>
 *
 * Permission to use, copy, modify, and distribute this software for any
 * purpose with or without fee is hereby granted, provided that the above
 * copyright notice and this permission notice appear in all copies.
 *
 * THE SOFTWARE IS PROVIDED "AS IS" AND THE AUTHOR DISCLAIMS ALL WARRANTIES
 * WITH REGARD TO THIS SOFTWARE INCLUDING ALL IMPLIED WARRANTIES OF
 * MERCHANTABILITY AND FITNESS. IN NO EVENT SHALL THE AUTHOR BE LIABLE FOR
 * ANY SPECIAL, DIRECT, INDIRECT, OR CONSEQUENTIAL DAMAGES OR ANY DAMAGES
 * WHATSOEVER RESULTING FROM LOSS OF MIND, USE, DATA OR PROFITS, WHETHER
 * IN AN ACTION OF CONTRACT, NEGLIGENCE OR OTHER TORTIOUS ACTION, ARISING
 * OUT OF OR IN CONNECTION WITH THE USE OR PERFORMANCE OF THIS SOFTWARE.
 */

#include <sys/types.h>
#include <sys/wait.h>

#include <signal.h>
#include <stdlib.h>
#include <string.h>
#include <unistd.h>

#include "tmux.h"

struct popup_data {
	struct client		 *c;
	struct cmdq_item	 *item;
	int			  flags;
<<<<<<< HEAD
	enum box_lines		  lines;
	struct style		  style;
	int			  style_set;
	struct style		  border_style;
	int			  border_style_set;
=======
>>>>>>> 3934d9b2
	char			 *title;

	struct grid_cell	  border_cell;
	enum box_lines		  border_lines;

	struct screen		  s;
	struct grid_cell	  defaults;
	struct colour_palette	  palette;

	struct job		 *job;
	struct input_ctx	 *ictx;
	int			  status;
	popup_close_cb		  cb;
	void			 *arg;

	struct menu		 *menu;
	struct menu_data	 *md;
	int			  close;

	/* Current position and size. */
	u_int			  px;
	u_int			  py;
	u_int			  sx;
	u_int			  sy;

	/* Preferred position and size. */
	u_int			  ppx;
	u_int			  ppy;
	u_int			  psx;
	u_int			  psy;

	enum { OFF, MOVE, SIZE }  dragging;
	u_int			  dx;
	u_int			  dy;

	u_int			  lx;
	u_int			  ly;
	u_int			  lb;
};

struct popup_editor {
	char			*path;
	popup_finish_edit_cb	 cb;
	void			*arg;
};

static const struct menu_item popup_menu_items[] = {
	{ "Close", 'q', NULL },
	{ "#{?buffer_name,Paste #[underscore]#{buffer_name},}", 'p', NULL },
	{ "", KEYC_NONE, NULL },
	{ "Fill Space", 'F', NULL },
	{ "Centre", 'C', NULL },
	{ "", KEYC_NONE, NULL },
	{ "To Horizontal Pane", 'h', NULL },
	{ "To Vertical Pane", 'v', NULL },

	{ NULL, KEYC_NONE, NULL }
};

static const struct menu_item popup_internal_menu_items[] = {
	{ "Close", 'q', NULL },
	{ "", KEYC_NONE, NULL },
	{ "Fill Space", 'F', NULL },
	{ "Centre", 'C', NULL },

	{ NULL, KEYC_NONE, NULL }
};

static void
popup_redraw_cb(const struct tty_ctx *ttyctx)
{
	struct popup_data	*pd = ttyctx->arg;

	pd->c->flags |= CLIENT_REDRAWOVERLAY;
}

static int
popup_set_client_cb(struct tty_ctx *ttyctx, struct client *c)
{
	struct popup_data	*pd = ttyctx->arg;

	if (c != pd->c)
		return (0);
	if (pd->c->flags & CLIENT_REDRAWOVERLAY)
		return (0);

	ttyctx->bigger = 0;
	ttyctx->wox = 0;
	ttyctx->woy = 0;
	ttyctx->wsx = c->tty.sx;
	ttyctx->wsy = c->tty.sy;

	if (pd->border_lines == BOX_LINES_NONE) {
		ttyctx->xoff = ttyctx->rxoff = pd->px;
		ttyctx->yoff = ttyctx->ryoff = pd->py;
	} else {
		ttyctx->xoff = ttyctx->rxoff = pd->px + 1;
		ttyctx->yoff = ttyctx->ryoff = pd->py + 1;
	}

	return (1);
}

static void
popup_init_ctx_cb(struct screen_write_ctx *ctx, struct tty_ctx *ttyctx)
{
	struct popup_data	*pd = ctx->arg;

	memcpy(&ttyctx->defaults, &pd->defaults, sizeof ttyctx->defaults);
	ttyctx->palette = &pd->palette;
	ttyctx->redraw_cb = popup_redraw_cb;
	ttyctx->set_client_cb = popup_set_client_cb;
	ttyctx->arg = pd;
}

static struct screen *
popup_mode_cb(__unused struct client *c, void *data, u_int *cx, u_int *cy)
{
	struct popup_data	*pd = data;

	if (pd->md != NULL)
		return (menu_mode_cb(c, pd->md, cx, cy));

	if (pd->border_lines == BOX_LINES_NONE) {
		*cx = pd->px + pd->s.cx;
		*cy = pd->py + pd->s.cy;
	} else {
		*cx = pd->px + 1 + pd->s.cx;
		*cy = pd->py + 1 + pd->s.cy;
	}
	return (&pd->s);
}

/* Return parts of the input range which are not obstructed by the popup. */
static void
popup_check_cb(struct client* c, void *data, u_int px, u_int py, u_int nx,
    struct overlay_ranges *r)
{
	struct popup_data	*pd = data;
	struct overlay_ranges	 or[2];
	u_int			 i, j, k = 0;

	if (pd->md != NULL) {
		/* Check each returned range for the menu against the popup. */
		menu_check_cb(c, pd->md, px, py, nx, r);
		for (i = 0; i < 2; i++) {
			server_client_overlay_range(pd->px, pd->py, pd->sx,
			    pd->sy, r->px[i], py, r->nx[i], &or[i]);
		}

		/*
		 * or has up to OVERLAY_MAX_RANGES non-overlapping ranges,
		 * ordered from left to right. Collect them in the output.
		 */
		for (i = 0; i < 2; i++) {
			/* Each or[i] only has 2 ranges. */
			for (j = 0; j < 2; j++) {
				if (or[i].nx[j] > 0) {
					r->px[k] = or[i].px[j];
					r->nx[k] = or[i].nx[j];
					k++;
				}
			}
		}

		/* Zero remaining ranges if any. */
		for (i = k; i < OVERLAY_MAX_RANGES; i++) {
			r->px[i] = 0;
			r->nx[i] = 0;
		}

		return;
	}

	server_client_overlay_range(pd->px, pd->py, pd->sx, pd->sy, px, py, nx,
	    r);
}

static void
popup_draw_cb(struct client *c, void *data, struct screen_redraw_ctx *rctx)
{
	struct popup_data	*pd = data;
	struct tty		*tty = &c->tty;
	struct screen		 s;
	struct screen_write_ctx	 ctx;
	u_int			 i, px = pd->px, py = pd->py;
	struct colour_palette	*palette = &pd->palette;
	struct grid_cell	 defaults;

	screen_init(&s, pd->sx, pd->sy, 0);
	screen_write_start(&ctx, &s);
	screen_write_clearscreen(&ctx, 8);

<<<<<<< HEAD
	if (pd->border_style_set) {
		memcpy(&bgc, &pd->border_style.gc, sizeof bgc);
		bgc.attr = 0;
	} else {
		memcpy(&bgc, &grid_default_cell, sizeof bgc);
		bgc.attr = 0;
		style_apply(&bgc, o, "popup-border-style", NULL);
	}

	if (pd->lines == BOX_LINES_NONE) {
=======
	if (pd->border_lines == BOX_LINES_NONE) {
>>>>>>> 3934d9b2
		screen_write_cursormove(&ctx, 0, 0, 0);
		screen_write_fast_copy(&ctx, &pd->s, 0, 0, pd->sx, pd->sy);
	} else if (pd->sx > 2 && pd->sy > 2) {
		screen_write_box(&ctx, pd->sx, pd->sy, pd->border_lines,
		    &pd->border_cell, pd->title);
		screen_write_cursormove(&ctx, 1, 1, 0);
		screen_write_fast_copy(&ctx, &pd->s, 0, 0, pd->sx - 2,
		    pd->sy - 2);
	}
	screen_write_stop(&ctx);

<<<<<<< HEAD
	if (pd->style_set) {
		memcpy(&gc, &pd->style.gc, sizeof gc);
		gc.attr = 0;
	} else {
		memcpy(&gc, &grid_default_cell, sizeof gc);
		gc.attr = 0;
		style_apply(&gc, o, "popup-style", NULL);
	}
	palette->fg = gc.fg;
	palette->bg = gc.bg;
=======
	memcpy(&defaults, &pd->defaults, sizeof defaults);
	if (defaults.fg == 8)
		defaults.fg = palette->fg;
	if (defaults.bg == 8)
		defaults.bg = palette->bg;
>>>>>>> 3934d9b2

	if (pd->md != NULL) {
		c->overlay_check = menu_check_cb;
		c->overlay_data = pd->md;
	} else {
		c->overlay_check = NULL;
		c->overlay_data = NULL;
	}
	for (i = 0; i < pd->sy; i++) {
		tty_draw_line(tty, &s, 0, i, pd->sx, px, py + i, &defaults,
		    palette);
	}
	if (pd->md != NULL) {
		c->overlay_check = NULL;
		c->overlay_data = NULL;
		menu_draw_cb(c, pd->md, rctx);
	}
	c->overlay_check = popup_check_cb;
	c->overlay_data = pd;
}

static void
popup_free_cb(struct client *c, void *data)
{
	struct popup_data	*pd = data;
	struct cmdq_item	*item = pd->item;

	if (pd->md != NULL)
		menu_free_cb(c, pd->md);

	if (pd->cb != NULL)
		pd->cb(pd->status, pd->arg);

	if (item != NULL) {
		if (cmdq_get_client(item) != NULL &&
		    cmdq_get_client(item)->session == NULL)
			cmdq_get_client(item)->retval = pd->status;
		cmdq_continue(item);
	}
	server_client_unref(pd->c);

	if (pd->job != NULL)
		job_free(pd->job);
	input_free(pd->ictx);

	screen_free(&pd->s);
	colour_palette_free(&pd->palette);

	free(pd->title);
	free(pd);
}

static void
popup_resize_cb(__unused struct client *c, void *data)
{
	struct popup_data	*pd = data;
	struct tty		*tty = &c->tty;

	if (pd == NULL)
		return;
	if (pd->md != NULL)
		menu_free_cb(c, pd->md);

	/* Adjust position and size. */
	if (pd->psy > tty->sy)
		pd->sy = tty->sy;
	else
		pd->sy = pd->psy;
	if (pd->psx > tty->sx)
		pd->sx = tty->sx;
	else
		pd->sx = pd->psx;
	if (pd->ppy + pd->sy > tty->sy)
		pd->py = tty->sy - pd->sy;
	else
		pd->py = pd->ppy;
	if (pd->ppx + pd->sx > tty->sx)
		pd->px = tty->sx - pd->sx;
	else
		pd->px = pd->ppx;

	/* Avoid zero size screens. */
	if (pd->border_lines == BOX_LINES_NONE) {
		screen_resize(&pd->s, pd->sx, pd->sy, 0);
		if (pd->job != NULL)
			job_resize(pd->job, pd->sx, pd->sy );
	} else if (pd->sx > 2 && pd->sy > 2) {
		screen_resize(&pd->s, pd->sx - 2, pd->sy - 2, 0);
		if (pd->job != NULL)
			job_resize(pd->job, pd->sx - 2, pd->sy - 2);
	}
}

static void
popup_make_pane(struct popup_data *pd, enum layout_type type)
{
	struct client		*c = pd->c;
	struct session		*s = c->session;
	struct window		*w = s->curw->window;
	struct layout_cell	*lc;
	struct window_pane	*wp = w->active, *new_wp;
	u_int			 hlimit;
	const char		*shell;

	window_unzoom(w);

	lc = layout_split_pane(wp, type, -1, 0);
	hlimit = options_get_number(s->options, "history-limit");
	new_wp = window_add_pane(wp->window, NULL, hlimit, 0);
	layout_assign_pane(lc, new_wp, 0);

	new_wp->fd = job_transfer(pd->job, &new_wp->pid, new_wp->tty,
	    sizeof new_wp->tty);
	pd->job = NULL;

	screen_set_title(&pd->s, new_wp->base.title);
	screen_free(&new_wp->base);
	memcpy(&new_wp->base, &pd->s, sizeof wp->base);
	screen_resize(&new_wp->base, new_wp->sx, new_wp->sy, 1);
	screen_init(&pd->s, 1, 1, 0);

	shell = options_get_string(s->options, "default-shell");
	if (!checkshell(shell))
		shell = _PATH_BSHELL;
	new_wp->shell = xstrdup(shell);

	window_pane_set_event(new_wp);
	window_set_active_pane(w, new_wp, 1);
	new_wp->flags |= PANE_CHANGED;

	pd->close = 1;
}

static void
popup_menu_done(__unused struct menu *menu, __unused u_int choice,
    key_code key, void *data)
{
	struct popup_data	*pd = data;
	struct client		*c = pd->c;
	struct paste_buffer	*pb;
	const char		*buf;
	size_t			 len;

	pd->md = NULL;
	pd->menu = NULL;
	server_redraw_client(pd->c);

	switch (key) {
	case 'p':
		pb = paste_get_top(NULL);
		if (pb != NULL) {
			buf = paste_buffer_data(pb, &len);
			bufferevent_write(job_get_event(pd->job), buf, len);
		}
		break;
	case 'F':
		pd->sx = c->tty.sx;
		pd->sy = c->tty.sy;
		pd->px = 0;
		pd->py = 0;
		server_redraw_client(c);
		break;
	case 'C':
		pd->px = c->tty.sx / 2 - pd->sx / 2;
		pd->py = c->tty.sy / 2 - pd->sy / 2;
		server_redraw_client(c);
		break;
	case 'h':
		popup_make_pane(pd, LAYOUT_LEFTRIGHT);
		break;
	case 'v':
		popup_make_pane(pd, LAYOUT_TOPBOTTOM);
		break;
	case 'q':
		pd->close = 1;
		break;
	}
}

static void
popup_handle_drag(struct client *c, struct popup_data *pd,
    struct mouse_event *m)
{
	u_int	px, py;

	if (!MOUSE_DRAG(m->b))
		pd->dragging = OFF;
	else if (pd->dragging == MOVE) {
		if (m->x < pd->dx)
			px = 0;
		else if (m->x - pd->dx + pd->sx > c->tty.sx)
			px = c->tty.sx - pd->sx;
		else
			px = m->x - pd->dx;
		if (m->y < pd->dy)
			py = 0;
		else if (m->y - pd->dy + pd->sy > c->tty.sy)
			py = c->tty.sy - pd->sy;
		else
			py = m->y - pd->dy;
		pd->px = px;
		pd->py = py;
		pd->dx = m->x - pd->px;
		pd->dy = m->y - pd->py;
		pd->ppx = px;
		pd->ppy = py;
		server_redraw_client(c);
	} else if (pd->dragging == SIZE) {
		if (pd->border_lines == BOX_LINES_NONE) {
			if (m->x < pd->px + 1)
				return;
			if (m->y < pd->py + 1)
				return;
		} else {
			if (m->x < pd->px + 3)
				return;
			if (m->y < pd->py + 3)
				return;
		}
		pd->sx = m->x - pd->px;
		pd->sy = m->y - pd->py;
		pd->psx = pd->sx;
		pd->psy = pd->sy;

		if (pd->border_lines == BOX_LINES_NONE) {
			screen_resize(&pd->s, pd->sx, pd->sy, 0);
			if (pd->job != NULL)
				job_resize(pd->job, pd->sx, pd->sy);
		} else {
			screen_resize(&pd->s, pd->sx - 2, pd->sy - 2, 0);
			if (pd->job != NULL)
				job_resize(pd->job, pd->sx - 2, pd->sy - 2);
		}
		server_redraw_client(c);
	}
}

static int
popup_key_cb(struct client *c, void *data, struct key_event *event)
{
	struct popup_data	*pd = data;
	struct mouse_event	*m = &event->m;
	const char		*buf;
	size_t			 len;
	u_int			 px, py, x;
	enum { NONE, LEFT, RIGHT, TOP, BOTTOM } border = NONE;

	if (pd->md != NULL) {
		if (menu_key_cb(c, pd->md, event) == 1) {
			pd->md = NULL;
			pd->menu = NULL;
			if (pd->close)
				server_client_clear_overlay(c);
			else
				server_redraw_client(c);
		}
		return (0);
	}

	if (KEYC_IS_MOUSE(event->key)) {
		if (pd->dragging != OFF) {
			popup_handle_drag(c, pd, m);
			goto out;
		}
		if (m->x < pd->px ||
		    m->x > pd->px + pd->sx - 1 ||
		    m->y < pd->py ||
		    m->y > pd->py + pd->sy - 1) {
			if (MOUSE_BUTTONS(m->b) == 2)
				goto menu;
			return (0);
		}
		if (pd->border_lines != BOX_LINES_NONE) {
			if (m->x == pd->px)
				border = LEFT;
			else if (m->x == pd->px + pd->sx - 1)
				border = RIGHT;
			else if (m->y == pd->py)
				border = TOP;
			else if (m->y == pd->py + pd->sy - 1)
				border = BOTTOM;
		}
		if ((m->b & MOUSE_MASK_MODIFIERS) == 0 &&
		    MOUSE_BUTTONS(m->b) == 2 &&
		    (border == LEFT || border == TOP))
		    goto menu;
		if (((m->b & MOUSE_MASK_MODIFIERS) == MOUSE_MASK_META) ||
		    border != NONE) {
			if (!MOUSE_DRAG(m->b))
				goto out;
			if (MOUSE_BUTTONS(m->lb) == 0)
				pd->dragging = MOVE;
			else if (MOUSE_BUTTONS(m->lb) == 2)
				pd->dragging = SIZE;
			pd->dx = m->lx - pd->px;
			pd->dy = m->ly - pd->py;
			goto out;
		}
	}
	if ((((pd->flags & (POPUP_CLOSEEXIT|POPUP_CLOSEEXITZERO)) == 0) ||
	    pd->job == NULL) &&
	    (event->key == '\033' || event->key == '\003'))
		return (1);
	if (pd->job != NULL) {
		if (KEYC_IS_MOUSE(event->key)) {
			/* Must be inside, checked already. */
			if (pd->border_lines == BOX_LINES_NONE) {
				px = m->x - pd->px;
				py = m->y - pd->py;
			} else {
				px = m->x - pd->px - 1;
				py = m->y - pd->py - 1;
			}
			if (!input_key_get_mouse(&pd->s, m, px, py, &buf, &len))
				return (0);
			bufferevent_write(job_get_event(pd->job), buf, len);
			return (0);
		}
		input_key(&pd->s, job_get_event(pd->job), event->key);
	}
	return (0);

menu:
	pd->menu = menu_create("");
	if (pd->flags & POPUP_INTERNAL) {
		menu_add_items(pd->menu, popup_internal_menu_items, NULL, NULL,
		    NULL);
	} else
		menu_add_items(pd->menu, popup_menu_items, NULL, NULL, NULL);
	if (m->x >= (pd->menu->width + 4) / 2)
		x = m->x - (pd->menu->width + 4) / 2;
	else
		x = 0;
	pd->md = menu_prepare(pd->menu, 0, pd->lines, NULL, x, m->y, c, NULL,
	    NULL, NULL, popup_menu_done, pd);
	c->flags |= CLIENT_REDRAWOVERLAY;

out:
	pd->lx = m->x;
	pd->ly = m->y;
	pd->lb = m->b;
	return (0);
}

static void
popup_job_update_cb(struct job *job)
{
	struct popup_data	*pd = job_get_data(job);
	struct evbuffer		*evb = job_get_event(job)->input;
	struct client		*c = pd->c;
	struct screen		*s = &pd->s;
	void			*data = EVBUFFER_DATA(evb);
	size_t			 size = EVBUFFER_LENGTH(evb);

	if (size == 0)
		return;

	if (pd->md != NULL) {
		c->overlay_check = menu_check_cb;
		c->overlay_data = pd->md;
	} else {
		c->overlay_check = NULL;
		c->overlay_data = NULL;
	}
	input_parse_screen(pd->ictx, s, popup_init_ctx_cb, pd, data, size);
	c->overlay_check = popup_check_cb;
	c->overlay_data = pd;

	evbuffer_drain(evb, size);
}

static void
popup_job_complete_cb(struct job *job)
{
	struct popup_data	*pd = job_get_data(job);
	int			 status;

	status = job_get_status(pd->job);
	if (WIFEXITED(status))
		pd->status = WEXITSTATUS(status);
	else if (WIFSIGNALED(status))
		pd->status = WTERMSIG(status);
	else
		pd->status = 0;
	pd->job = NULL;

	if ((pd->flags & POPUP_CLOSEEXIT) ||
	    ((pd->flags & POPUP_CLOSEEXITZERO) && pd->status == 0))
		server_client_clear_overlay(pd->c);
}

int
popup_display(int flags, enum box_lines lines, struct cmdq_item *item, u_int px,
    u_int py, u_int sx, u_int sy, struct environ *env, const char *shellcmd,
    int argc, char **argv, const char *cwd, const char *title, struct client *c,
    struct session *s, const char* style, const char* border_style,
    popup_close_cb cb, void *arg)
{
	struct popup_data	*pd;
	u_int			 jx, jy;
	struct options		*o;
	struct style		 sytmp;

	if (s != NULL)
		o = s->curw->window->options;
	else
		o = c->session->curw->window->options;

	if (lines == BOX_LINES_DEFAULT)
		lines = options_get_number(o, "popup-border-lines");
	if (lines == BOX_LINES_NONE) {
		if (sx < 1 || sy < 1)
			return (-1);
		jx = sx;
		jy = sy;
	} else {
		if (sx < 3 || sy < 3)
			return (-1);
		jx = sx - 2;
		jy = sy - 2;
	}
	if (c->tty.sx < sx || c->tty.sy < sy)
		return (-1);

	pd = xcalloc(1, sizeof *pd);
	pd->item = item;
	pd->flags = flags;
<<<<<<< HEAD
	pd->lines = lines;

	if (style != NULL) {
		pd->style_set = 1;
		style_parse(&pd->style, &grid_default_cell, style);
	}
	if (border_style != NULL) {
		pd->border_style_set = 1;
		style_parse(&pd->border_style, &grid_default_cell,
		    border_style);
	}

=======
>>>>>>> 3934d9b2
	pd->title = xstrdup(title);

	pd->c = c;
	pd->c->references++;

	pd->cb = cb;
	pd->arg = arg;
	pd->status = 128 + SIGHUP;

	pd->border_lines = lines;
	memcpy(&pd->border_cell, &grid_default_cell, sizeof pd->border_cell);
	style_apply(&pd->border_cell, o, "popup-border-style", NULL);
	if (border_style != NULL) {
		style_set(&sytmp, &grid_default_cell);
		if (style_parse(&sytmp, &pd->border_cell, border_style) == 0) {
			pd->border_cell.fg = sytmp.gc.fg;
			pd->border_cell.bg = sytmp.gc.bg;
		}
	}
	pd->border_cell.attr = 0;

	screen_init(&pd->s, sx - 2, sy - 2, 0);
	colour_palette_init(&pd->palette);
	colour_palette_from_option(&pd->palette, global_w_options);

	memcpy(&pd->defaults, &grid_default_cell, sizeof pd->defaults);
	style_apply(&pd->defaults, o, "popup-style", NULL);
	if (style != NULL) {
		style_set(&sytmp, &grid_default_cell);
		if (style_parse(&sytmp, &pd->defaults, style) == 0) {
			pd->defaults.fg = sytmp.gc.fg;
			pd->defaults.bg = sytmp.gc.bg;
		}
	}
	pd->defaults.attr = 0;

	pd->px = px;
	pd->py = py;
	pd->sx = sx;
	pd->sy = sy;

	pd->ppx = px;
	pd->ppy = py;
	pd->psx = sx;
	pd->psy = sy;

	pd->job = job_run(shellcmd, argc, argv, env, s, cwd,
	    popup_job_update_cb, popup_job_complete_cb, NULL, pd,
	    JOB_NOWAIT|JOB_PTY|JOB_KEEPWRITE, jx, jy);
	pd->ictx = input_init(NULL, job_get_event(pd->job), &pd->palette);

	server_client_set_overlay(c, 0, popup_check_cb, popup_mode_cb,
	    popup_draw_cb, popup_key_cb, popup_free_cb, popup_resize_cb, pd);
	return (0);
}

static void
popup_editor_free(struct popup_editor *pe)
{
	unlink(pe->path);
	free(pe->path);
	free(pe);
}

static void
popup_editor_close_cb(int status, void *arg)
{
	struct popup_editor	*pe = arg;
	FILE			*f;
	char			*buf = NULL;
	off_t			 len = 0;

	if (status != 0) {
		pe->cb(NULL, 0, pe->arg);
		popup_editor_free(pe);
		return;
	}

	f = fopen(pe->path, "r");
	if (f != NULL) {
		fseeko(f, 0, SEEK_END);
		len = ftello(f);
		fseeko(f, 0, SEEK_SET);

		if (len == 0 ||
		    (uintmax_t)len > (uintmax_t)SIZE_MAX ||
		    (buf = malloc(len)) == NULL ||
		    fread(buf, len, 1, f) != 1) {
			free(buf);
			buf = NULL;
			len = 0;
		}
		fclose(f);
	}
	pe->cb(buf, len, pe->arg); /* callback now owns buffer */
	popup_editor_free(pe);
}

int
popup_editor(struct client *c, const char *buf, size_t len,
    popup_finish_edit_cb cb, void *arg)
{
	struct popup_editor	*pe;
	int			 fd;
	FILE			*f;
	char			*cmd;
	char			 path[] = _PATH_TMP "tmux.XXXXXXXX";
	const char		*editor;
	u_int			 px, py, sx, sy;

	editor = options_get_string(global_options, "editor");
	if (*editor == '\0')
		return (-1);

	fd = mkstemp(path);
	if (fd == -1)
		return (-1);
	f = fdopen(fd, "w");
	if (fwrite(buf, len, 1, f) != 1) {
		fclose(f);
		return (-1);
	}
	fclose(f);

	pe = xcalloc(1, sizeof *pe);
	pe->path = xstrdup(path);
	pe->cb = cb;
	pe->arg = arg;

	sx = c->tty.sx * 9 / 10;
	sy = c->tty.sy * 9 / 10;
	px = (c->tty.sx / 2) - (sx / 2);
	py = (c->tty.sy / 2) - (sy / 2);

	xasprintf(&cmd, "%s %s", editor, path);
	if (popup_display(POPUP_INTERNAL|POPUP_CLOSEEXIT, BOX_LINES_DEFAULT,
	    NULL, px, py, sx, sy, NULL, cmd, 0, NULL, _PATH_TMP, NULL, c, NULL,
	    NULL, NULL, popup_editor_close_cb, pe) != 0) {
		popup_editor_free(pe);
		free(cmd);
		return (-1);
	}
	free(cmd);
	return (0);
}<|MERGE_RESOLUTION|>--- conflicted
+++ resolved
@@ -30,14 +30,6 @@
 	struct client		 *c;
 	struct cmdq_item	 *item;
 	int			  flags;
-<<<<<<< HEAD
-	enum box_lines		  lines;
-	struct style		  style;
-	int			  style_set;
-	struct style		  border_style;
-	int			  border_style_set;
-=======
->>>>>>> 3934d9b2
 	char			 *title;
 
 	struct grid_cell	  border_cell;
@@ -231,20 +223,7 @@
 	screen_write_start(&ctx, &s);
 	screen_write_clearscreen(&ctx, 8);
 
-<<<<<<< HEAD
-	if (pd->border_style_set) {
-		memcpy(&bgc, &pd->border_style.gc, sizeof bgc);
-		bgc.attr = 0;
-	} else {
-		memcpy(&bgc, &grid_default_cell, sizeof bgc);
-		bgc.attr = 0;
-		style_apply(&bgc, o, "popup-border-style", NULL);
-	}
-
-	if (pd->lines == BOX_LINES_NONE) {
-=======
 	if (pd->border_lines == BOX_LINES_NONE) {
->>>>>>> 3934d9b2
 		screen_write_cursormove(&ctx, 0, 0, 0);
 		screen_write_fast_copy(&ctx, &pd->s, 0, 0, pd->sx, pd->sy);
 	} else if (pd->sx > 2 && pd->sy > 2) {
@@ -256,24 +235,11 @@
 	}
 	screen_write_stop(&ctx);
 
-<<<<<<< HEAD
-	if (pd->style_set) {
-		memcpy(&gc, &pd->style.gc, sizeof gc);
-		gc.attr = 0;
-	} else {
-		memcpy(&gc, &grid_default_cell, sizeof gc);
-		gc.attr = 0;
-		style_apply(&gc, o, "popup-style", NULL);
-	}
-	palette->fg = gc.fg;
-	palette->bg = gc.bg;
-=======
 	memcpy(&defaults, &pd->defaults, sizeof defaults);
 	if (defaults.fg == 8)
 		defaults.fg = palette->fg;
 	if (defaults.bg == 8)
 		defaults.bg = palette->bg;
->>>>>>> 3934d9b2
 
 	if (pd->md != NULL) {
 		c->overlay_check = menu_check_cb;
@@ -607,8 +573,8 @@
 		x = m->x - (pd->menu->width + 4) / 2;
 	else
 		x = 0;
-	pd->md = menu_prepare(pd->menu, 0, pd->lines, NULL, x, m->y, c, NULL,
-	    NULL, NULL, popup_menu_done, pd);
+	pd->md = menu_prepare(pd->menu, 0, pd->border_lines, NULL, x, m->y, c,
+	    NULL, NULL, NULL, popup_menu_done, pd);
 	c->flags |= CLIENT_REDRAWOVERLAY;
 
 out:
@@ -701,21 +667,6 @@
 	pd = xcalloc(1, sizeof *pd);
 	pd->item = item;
 	pd->flags = flags;
-<<<<<<< HEAD
-	pd->lines = lines;
-
-	if (style != NULL) {
-		pd->style_set = 1;
-		style_parse(&pd->style, &grid_default_cell, style);
-	}
-	if (border_style != NULL) {
-		pd->border_style_set = 1;
-		style_parse(&pd->border_style, &grid_default_cell,
-		    border_style);
-	}
-
-=======
->>>>>>> 3934d9b2
 	pd->title = xstrdup(title);
 
 	pd->c = c;
