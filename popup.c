/* $OpenBSD$ */

/*
 * Copyright (c) 2020 Nicholas Marriott <nicholas.marriott@gmail.com>
 *
 * Permission to use, copy, modify, and distribute this software for any
 * purpose with or without fee is hereby granted, provided that the above
 * copyright notice and this permission notice appear in all copies.
 *
 * THE SOFTWARE IS PROVIDED "AS IS" AND THE AUTHOR DISCLAIMS ALL WARRANTIES
 * WITH REGARD TO THIS SOFTWARE INCLUDING ALL IMPLIED WARRANTIES OF
 * MERCHANTABILITY AND FITNESS. IN NO EVENT SHALL THE AUTHOR BE LIABLE FOR
 * ANY SPECIAL, DIRECT, INDIRECT, OR CONSEQUENTIAL DAMAGES OR ANY DAMAGES
 * WHATSOEVER RESULTING FROM LOSS OF MIND, USE, DATA OR PROFITS, WHETHER
 * IN AN ACTION OF CONTRACT, NEGLIGENCE OR OTHER TORTIOUS ACTION, ARISING
 * OUT OF OR IN CONNECTION WITH THE USE OR PERFORMANCE OF THIS SOFTWARE.
 */

#include <sys/types.h>
#include <sys/wait.h>

#include <signal.h>
#include <stdlib.h>
#include <string.h>
#include <unistd.h>

#include "tmux.h"

struct popup_data {
	struct client		 *c;
	struct cmdq_item	 *item;
	int			  flags;
	enum box_lines		  lines;
<<<<<<< HEAD
	struct style		  style;
	int			  style_set;
	struct style		  border_style;
	int			  border_style_set;
=======
	char			 *title;
>>>>>>> 1bf2f811

	struct screen		  s;
	struct colour_palette	  palette;
	struct job		 *job;
	struct input_ctx	 *ictx;
	int			  status;
	popup_close_cb		  cb;
	void			 *arg;

	struct menu		 *menu;
	struct menu_data	 *md;
	int			  close;

	/* Current position and size. */
	u_int			  px;
	u_int			  py;
	u_int			  sx;
	u_int			  sy;

	/* Preferred position and size. */
	u_int			  ppx;
	u_int			  ppy;
	u_int			  psx;
	u_int			  psy;

	enum { OFF, MOVE, SIZE }  dragging;
	u_int			  dx;
	u_int			  dy;

	u_int			  lx;
	u_int			  ly;
	u_int			  lb;
};

struct popup_editor {
	char			*path;
	popup_finish_edit_cb	 cb;
	void			*arg;
};

static const struct menu_item popup_menu_items[] = {
	{ "Close", 'q', NULL },
	{ "#{?buffer_name,Paste #[underscore]#{buffer_name},}", 'p', NULL },
	{ "", KEYC_NONE, NULL },
	{ "Fill Space", 'F', NULL },
	{ "Centre", 'C', NULL },
	{ "", KEYC_NONE, NULL },
	{ "To Horizontal Pane", 'h', NULL },
	{ "To Vertical Pane", 'v', NULL },

	{ NULL, KEYC_NONE, NULL }
};

static const struct menu_item popup_internal_menu_items[] = {
	{ "Close", 'q', NULL },
	{ "", KEYC_NONE, NULL },
	{ "Fill Space", 'F', NULL },
	{ "Centre", 'C', NULL },

	{ NULL, KEYC_NONE, NULL }
};

static void
popup_redraw_cb(const struct tty_ctx *ttyctx)
{
	struct popup_data	*pd = ttyctx->arg;

	pd->c->flags |= CLIENT_REDRAWOVERLAY;
}

static int
popup_set_client_cb(struct tty_ctx *ttyctx, struct client *c)
{
	struct popup_data	*pd = ttyctx->arg;

	if (c != pd->c)
		return (0);
	if (pd->c->flags & CLIENT_REDRAWOVERLAY)
		return (0);

	ttyctx->bigger = 0;
	ttyctx->wox = 0;
	ttyctx->woy = 0;
	ttyctx->wsx = c->tty.sx;
	ttyctx->wsy = c->tty.sy;

	if (pd->lines == BOX_LINES_NONE) {
		ttyctx->xoff = ttyctx->rxoff = pd->px;
		ttyctx->yoff = ttyctx->ryoff = pd->py;
	} else {
		ttyctx->xoff = ttyctx->rxoff = pd->px + 1;
		ttyctx->yoff = ttyctx->ryoff = pd->py + 1;
	}

	return (1);
}

static void
popup_init_ctx_cb(struct screen_write_ctx *ctx, struct tty_ctx *ttyctx)
{
	struct popup_data	*pd = ctx->arg;

	ttyctx->palette = &pd->palette;
	ttyctx->redraw_cb = popup_redraw_cb;
	ttyctx->set_client_cb = popup_set_client_cb;
	ttyctx->arg = pd;
}

static struct screen *
popup_mode_cb(__unused struct client *c, void *data, u_int *cx, u_int *cy)
{
	struct popup_data	*pd = data;

	if (pd->md != NULL)
		return (menu_mode_cb(c, pd->md, cx, cy));

	if (pd->lines == BOX_LINES_NONE) {
		*cx = pd->px + pd->s.cx;
		*cy = pd->py + pd->s.cy;
	} else {
		*cx = pd->px + 1 + pd->s.cx;
		*cy = pd->py + 1 + pd->s.cy;
	}
	return (&pd->s);
}

/* Return parts of the input range which are not obstructed by the popup. */
static void
popup_check_cb(struct client* c, void *data, u_int px, u_int py, u_int nx,
    struct overlay_ranges *r)
{
	struct popup_data	*pd = data;
	struct overlay_ranges	 or[2];
	u_int			 i, j, k = 0;

	if (pd->md != NULL) {
		/* Check each returned range for the menu against the popup. */
		menu_check_cb(c, pd->md, px, py, nx, r);
		for (i = 0; i < 2; i++) {
			server_client_overlay_range(pd->px, pd->py, pd->sx,
			    pd->sy, r->px[i], py, r->nx[i], &or[i]);
		}

		/*
		 * or has up to OVERLAY_MAX_RANGES non-overlapping ranges,
		 * ordered from left to right. Collect them in the output.
		 */
		for (i = 0; i < 2; i++) {
			/* Each or[i] only has 2 ranges. */
			for (j = 0; j < 2; j++) {
				if (or[i].nx[j] > 0) {
					r->px[k] = or[i].px[j];
					r->nx[k] = or[i].nx[j];
					k++;
				}
			}
		}

		/* Zero remaining ranges if any. */
		for (i = k; i < OVERLAY_MAX_RANGES; i++) {
			r->px[i] = 0;
			r->nx[i] = 0;
		}

		return;
	}

	server_client_overlay_range(pd->px, pd->py, pd->sx, pd->sy, px, py, nx,
	    r);
}

static void
popup_draw_cb(struct client *c, void *data, struct screen_redraw_ctx *rctx)
{
	struct popup_data	*pd = data;
	struct tty		*tty = &c->tty;
	struct screen		 s;
	struct screen_write_ctx	 ctx;
	u_int			 i, px = pd->px, py = pd->py;
	struct colour_palette	*palette = &pd->palette;
	struct grid_cell	 gc;
	struct grid_cell	 bgc;
	struct options          *o = c->session->curw->window->options;

	screen_init(&s, pd->sx, pd->sy, 0);
	screen_write_start(&ctx, &s);
	screen_write_clearscreen(&ctx, 8);

	if (pd->border_style_set) {
		memcpy(&bgc, &pd->border_style.gc, sizeof bgc);
		bgc.attr = 0;
	} else {
		memcpy(&bgc, &grid_default_cell, sizeof bgc);
		bgc.attr = 0;
		style_apply(&bgc, o, "popup-border-style", NULL);
	}

	if (pd->lines == BOX_LINES_NONE) {
		screen_write_cursormove(&ctx, 0, 0, 0);
		screen_write_fast_copy(&ctx, &pd->s, 0, 0, pd->sx, pd->sy);
	} else if (pd->sx > 2 && pd->sy > 2) {
		screen_write_box(&ctx, pd->sx, pd->sy, pd->lines, &bgc,
		    pd->title);
		screen_write_cursormove(&ctx, 1, 1, 0);
		screen_write_fast_copy(&ctx, &pd->s, 0, 0, pd->sx - 2,
		    pd->sy - 2);
	}
	screen_write_stop(&ctx);

	if (pd->style_set) {
		memcpy(&gc, &pd->style.gc, sizeof gc);
		gc.attr = 0;
	} else {
		memcpy(&gc, &grid_default_cell, sizeof gc);
		gc.attr = 0;
		style_apply(&gc, o, "popup-style", NULL);
	}
	palette->fg = gc.fg;
	palette->bg = gc.bg;

	if (pd->md != NULL) {
		c->overlay_check = menu_check_cb;
		c->overlay_data = pd->md;
	} else {
		c->overlay_check = NULL;
		c->overlay_data = NULL;
	}
	for (i = 0; i < pd->sy; i++)
		tty_draw_line(tty, &s, 0, i, pd->sx, px, py + i, &gc, palette);
	if (pd->md != NULL) {
		c->overlay_check = NULL;
		c->overlay_data = NULL;
		menu_draw_cb(c, pd->md, rctx);
	}
	c->overlay_check = popup_check_cb;
	c->overlay_data = pd;
}

static void
popup_free_cb(struct client *c, void *data)
{
	struct popup_data	*pd = data;
	struct cmdq_item	*item = pd->item;

	if (pd->md != NULL)
		menu_free_cb(c, pd->md);

	if (pd->cb != NULL)
		pd->cb(pd->status, pd->arg);

	if (item != NULL) {
		if (cmdq_get_client(item) != NULL &&
		    cmdq_get_client(item)->session == NULL)
			cmdq_get_client(item)->retval = pd->status;
		cmdq_continue(item);
	}
	server_client_unref(pd->c);

	if (pd->job != NULL)
		job_free(pd->job);
	input_free(pd->ictx);

	screen_free(&pd->s);
	colour_palette_free(&pd->palette);

	free(pd->title);
	free(pd);
}

static void
popup_resize_cb(__unused struct client *c, void *data)
{
	struct popup_data	*pd = data;
	struct tty		*tty = &c->tty;

	if (pd == NULL)
		return;
	if (pd->md != NULL)
		menu_free_cb(c, pd->md);

	/* Adjust position and size. */
	if (pd->psy > tty->sy)
		pd->sy = tty->sy;
	else
		pd->sy = pd->psy;
	if (pd->psx > tty->sx)
		pd->sx = tty->sx;
	else
		pd->sx = pd->psx;
	if (pd->ppy + pd->sy > tty->sy)
		pd->py = tty->sy - pd->sy;
	else
		pd->py = pd->ppy;
	if (pd->ppx + pd->sx > tty->sx)
		pd->px = tty->sx - pd->sx;
	else
		pd->px = pd->ppx;

	/* Avoid zero size screens. */
	if (pd->lines == BOX_LINES_NONE) {
		screen_resize(&pd->s, pd->sx, pd->sy, 0);
		if (pd->job != NULL)
			job_resize(pd->job, pd->sx, pd->sy );
	} else if (pd->sx > 2 && pd->sy > 2) {
		screen_resize(&pd->s, pd->sx - 2, pd->sy - 2, 0);
		if (pd->job != NULL)
			job_resize(pd->job, pd->sx - 2, pd->sy - 2);
	}
}

static void
popup_make_pane(struct popup_data *pd, enum layout_type type)
{
	struct client		*c = pd->c;
	struct session		*s = c->session;
	struct window		*w = s->curw->window;
	struct layout_cell	*lc;
	struct window_pane	*wp = w->active, *new_wp;
	u_int			 hlimit;
	const char		*shell;

	window_unzoom(w);

	lc = layout_split_pane(wp, type, -1, 0);
	hlimit = options_get_number(s->options, "history-limit");
	new_wp = window_add_pane(wp->window, NULL, hlimit, 0);
	layout_assign_pane(lc, new_wp, 0);

	new_wp->fd = job_transfer(pd->job, &new_wp->pid, new_wp->tty,
	    sizeof new_wp->tty);
	pd->job = NULL;

	screen_set_title(&pd->s, new_wp->base.title);
	screen_free(&new_wp->base);
	memcpy(&new_wp->base, &pd->s, sizeof wp->base);
	screen_resize(&new_wp->base, new_wp->sx, new_wp->sy, 1);
	screen_init(&pd->s, 1, 1, 0);

	shell = options_get_string(s->options, "default-shell");
	if (!checkshell(shell))
		shell = _PATH_BSHELL;
	new_wp->shell = xstrdup(shell);

	window_pane_set_event(new_wp);
	window_set_active_pane(w, new_wp, 1);
	new_wp->flags |= PANE_CHANGED;

	pd->close = 1;
}

static void
popup_menu_done(__unused struct menu *menu, __unused u_int choice,
    key_code key, void *data)
{
	struct popup_data	*pd = data;
	struct client		*c = pd->c;
	struct paste_buffer	*pb;
	const char		*buf;
	size_t			 len;

	pd->md = NULL;
	pd->menu = NULL;
	server_redraw_client(pd->c);

	switch (key) {
	case 'p':
		pb = paste_get_top(NULL);
		if (pb != NULL) {
			buf = paste_buffer_data(pb, &len);
			bufferevent_write(job_get_event(pd->job), buf, len);
		}
		break;
	case 'F':
		pd->sx = c->tty.sx;
		pd->sy = c->tty.sy;
		pd->px = 0;
		pd->py = 0;
		server_redraw_client(c);
		break;
	case 'C':
		pd->px = c->tty.sx / 2 - pd->sx / 2;
		pd->py = c->tty.sy / 2 - pd->sy / 2;
		server_redraw_client(c);
		break;
	case 'h':
		popup_make_pane(pd, LAYOUT_LEFTRIGHT);
		break;
	case 'v':
		popup_make_pane(pd, LAYOUT_TOPBOTTOM);
		break;
	case 'q':
		pd->close = 1;
		break;
	}
}

static void
popup_handle_drag(struct client *c, struct popup_data *pd,
    struct mouse_event *m)
{
	u_int	px, py;

	if (!MOUSE_DRAG(m->b))
		pd->dragging = OFF;
	else if (pd->dragging == MOVE) {
		if (m->x < pd->dx)
			px = 0;
		else if (m->x - pd->dx + pd->sx > c->tty.sx)
			px = c->tty.sx - pd->sx;
		else
			px = m->x - pd->dx;
		if (m->y < pd->dy)
			py = 0;
		else if (m->y - pd->dy + pd->sy > c->tty.sy)
			py = c->tty.sy - pd->sy;
		else
			py = m->y - pd->dy;
		pd->px = px;
		pd->py = py;
		pd->dx = m->x - pd->px;
		pd->dy = m->y - pd->py;
		pd->ppx = px;
		pd->ppy = py;
		server_redraw_client(c);
	} else if (pd->dragging == SIZE) {
		if (pd->lines == BOX_LINES_NONE) {
			if (m->x < pd->px + 1)
				return;
			if (m->y < pd->py + 1)
				return;
		} else {
			if (m->x < pd->px + 3)
				return;
			if (m->y < pd->py + 3)
				return;
		}
		pd->sx = m->x - pd->px;
		pd->sy = m->y - pd->py;
		pd->psx = pd->sx;
		pd->psy = pd->sy;

		if (pd->lines == BOX_LINES_NONE) {
			screen_resize(&pd->s, pd->sx, pd->sy, 0);
			if (pd->job != NULL)
				job_resize(pd->job, pd->sx, pd->sy);
		} else {
			screen_resize(&pd->s, pd->sx - 2, pd->sy - 2, 0);
			if (pd->job != NULL)
				job_resize(pd->job, pd->sx - 2, pd->sy - 2);
		}
		server_redraw_client(c);
	}
}

static int
popup_key_cb(struct client *c, void *data, struct key_event *event)
{
	struct popup_data	*pd = data;
	struct mouse_event	*m = &event->m;
	const char		*buf;
	size_t			 len;
	u_int			 px, py, x;
	enum { NONE, LEFT, RIGHT, TOP, BOTTOM } border = NONE;

	if (pd->md != NULL) {
		if (menu_key_cb(c, pd->md, event) == 1) {
			pd->md = NULL;
			pd->menu = NULL;
			if (pd->close)
				server_client_clear_overlay(c);
			else
				server_redraw_client(c);
		}
		return (0);
	}

	if (KEYC_IS_MOUSE(event->key)) {
		if (pd->dragging != OFF) {
			popup_handle_drag(c, pd, m);
			goto out;
		}
		if (m->x < pd->px ||
		    m->x > pd->px + pd->sx - 1 ||
		    m->y < pd->py ||
		    m->y > pd->py + pd->sy - 1) {
			if (MOUSE_BUTTONS(m->b) == 2)
				goto menu;
			return (0);
		}
		if (pd->lines != BOX_LINES_NONE) {
			if (m->x == pd->px)
				border = LEFT;
			else if (m->x == pd->px + pd->sx - 1)
				border = RIGHT;
			else if (m->y == pd->py)
				border = TOP;
			else if (m->y == pd->py + pd->sy - 1)
				border = BOTTOM;
		}
		if ((m->b & MOUSE_MASK_MODIFIERS) == 0 &&
		    MOUSE_BUTTONS(m->b) == 2 &&
		    (border == LEFT || border == TOP))
		    goto menu;
		if (((m->b & MOUSE_MASK_MODIFIERS) == MOUSE_MASK_META) ||
		    border != NONE) {
			if (!MOUSE_DRAG(m->b))
				goto out;
			if (MOUSE_BUTTONS(m->lb) == 0)
				pd->dragging = MOVE;
			else if (MOUSE_BUTTONS(m->lb) == 2)
				pd->dragging = SIZE;
			pd->dx = m->lx - pd->px;
			pd->dy = m->ly - pd->py;
			goto out;
		}
	}
	if ((((pd->flags & (POPUP_CLOSEEXIT|POPUP_CLOSEEXITZERO)) == 0) ||
	    pd->job == NULL) &&
	    (event->key == '\033' || event->key == '\003'))
		return (1);
	if (pd->job != NULL) {
		if (KEYC_IS_MOUSE(event->key)) {
			/* Must be inside, checked already. */
			if (pd->lines == BOX_LINES_NONE) {
				px = m->x - pd->px;
				py = m->y - pd->py;
			} else {
				px = m->x - pd->px - 1;
				py = m->y - pd->py - 1;
			}
			if (!input_key_get_mouse(&pd->s, m, px, py, &buf, &len))
				return (0);
			bufferevent_write(job_get_event(pd->job), buf, len);
			return (0);
		}
		input_key(&pd->s, job_get_event(pd->job), event->key);
	}
	return (0);

menu:
	pd->menu = menu_create("");
	if (pd->flags & POPUP_INTERNAL) {
		menu_add_items(pd->menu, popup_internal_menu_items, NULL, NULL,
		    NULL);
	} else
		menu_add_items(pd->menu, popup_menu_items, NULL, NULL, NULL);
	if (m->x >= (pd->menu->width + 4) / 2)
		x = m->x - (pd->menu->width + 4) / 2;
	else
		x = 0;
	pd->md = menu_prepare(pd->menu, 0, NULL, x, m->y, c, NULL,
	    popup_menu_done, pd);
	c->flags |= CLIENT_REDRAWOVERLAY;

out:
	pd->lx = m->x;
	pd->ly = m->y;
	pd->lb = m->b;
	return (0);
}

static void
popup_job_update_cb(struct job *job)
{
	struct popup_data	*pd = job_get_data(job);
	struct evbuffer		*evb = job_get_event(job)->input;
	struct client		*c = pd->c;
	struct screen		*s = &pd->s;
	void			*data = EVBUFFER_DATA(evb);
	size_t			 size = EVBUFFER_LENGTH(evb);

	if (size == 0)
		return;

	if (pd->md != NULL) {
		c->overlay_check = menu_check_cb;
		c->overlay_data = pd->md;
	} else {
		c->overlay_check = NULL;
		c->overlay_data = NULL;
	}
	input_parse_screen(pd->ictx, s, popup_init_ctx_cb, pd, data, size);
	c->overlay_check = popup_check_cb;
	c->overlay_data = pd;

	evbuffer_drain(evb, size);
}

static void
popup_job_complete_cb(struct job *job)
{
	struct popup_data	*pd = job_get_data(job);
	int			 status;

	status = job_get_status(pd->job);
	if (WIFEXITED(status))
		pd->status = WEXITSTATUS(status);
	else if (WIFSIGNALED(status))
		pd->status = WTERMSIG(status);
	else
		pd->status = 0;
	pd->job = NULL;

	if ((pd->flags & POPUP_CLOSEEXIT) ||
	    ((pd->flags & POPUP_CLOSEEXITZERO) && pd->status == 0))
		server_client_clear_overlay(pd->c);
}

int
popup_display(int flags, enum box_lines lines, struct cmdq_item *item, u_int px,
    u_int py, u_int sx, u_int sy, struct environ *env, const char *shellcmd,
<<<<<<< HEAD
    int argc, char **argv, const char *cwd, struct client *c, struct session *s,
    const char* style, const char* border_style, popup_close_cb cb,
    void *arg)
=======
    int argc, char **argv, const char *cwd, const char *title, struct client *c,
    struct session *s, popup_close_cb cb, void *arg)
>>>>>>> 1bf2f811
{
	struct popup_data	*pd;
	u_int			 jx, jy;
	struct options		*o;

	if (lines == BOX_LINES_DEFAULT) {
		if (s != NULL)
			o = s->curw->window->options;
		else
			o = c->session->curw->window->options;
		lines = options_get_number(o, "popup-border-lines");
	}
	if (lines == BOX_LINES_NONE) {
		if (sx < 1 || sy < 1)
			return (-1);
		jx = sx;
		jy = sy;
	} else {
		if (sx < 3 || sy < 3)
			return (-1);
		jx = sx - 2;
		jy = sy - 2;
	}
	if (c->tty.sx < sx || c->tty.sy < sy)
		return (-1);

	pd = xcalloc(1, sizeof *pd);
	pd->item = item;
	pd->flags = flags;
	pd->lines = lines;
<<<<<<< HEAD
	if (style != NULL) {
		pd->style_set = 1;
		style_parse(&pd->style, &grid_default_cell, style);
	}
	if (border_style != NULL) {
		pd->border_style_set = 1;
		style_parse(&pd->border_style, &grid_default_cell,
		    border_style);
	}
=======
	pd->title = xstrdup(title);
>>>>>>> 1bf2f811

	pd->c = c;
	pd->c->references++;

	pd->cb = cb;
	pd->arg = arg;
	pd->status = 128 + SIGHUP;

	screen_init(&pd->s, sx - 2, sy - 2, 0);
	colour_palette_init(&pd->palette);
	colour_palette_from_option(&pd->palette, global_w_options);

	pd->px = px;
	pd->py = py;
	pd->sx = sx;
	pd->sy = sy;

	pd->ppx = px;
	pd->ppy = py;
	pd->psx = sx;
	pd->psy = sy;

	pd->job = job_run(shellcmd, argc, argv, env, s, cwd,
	    popup_job_update_cb, popup_job_complete_cb, NULL, pd,
	    JOB_NOWAIT|JOB_PTY|JOB_KEEPWRITE, jx, jy);
	pd->ictx = input_init(NULL, job_get_event(pd->job), &pd->palette);

	server_client_set_overlay(c, 0, popup_check_cb, popup_mode_cb,
	    popup_draw_cb, popup_key_cb, popup_free_cb, popup_resize_cb, pd);
	return (0);
}

static void
popup_editor_free(struct popup_editor *pe)
{
	unlink(pe->path);
	free(pe->path);
	free(pe);
}

static void
popup_editor_close_cb(int status, void *arg)
{
	struct popup_editor	*pe = arg;
	FILE			*f;
	char			*buf = NULL;
	off_t			 len = 0;

	if (status != 0) {
		pe->cb(NULL, 0, pe->arg);
		popup_editor_free(pe);
		return;
	}

	f = fopen(pe->path, "r");
	if (f != NULL) {
		fseeko(f, 0, SEEK_END);
		len = ftello(f);
		fseeko(f, 0, SEEK_SET);

		if (len == 0 ||
		    (uintmax_t)len > (uintmax_t)SIZE_MAX ||
		    (buf = malloc(len)) == NULL ||
		    fread(buf, len, 1, f) != 1) {
			free(buf);
			buf = NULL;
			len = 0;
		}
		fclose(f);
	}
	pe->cb(buf, len, pe->arg); /* callback now owns buffer */
	popup_editor_free(pe);
}

int
popup_editor(struct client *c, const char *buf, size_t len,
    popup_finish_edit_cb cb, void *arg)
{
	struct popup_editor	*pe;
	int			 fd;
	FILE			*f;
	char			*cmd;
	char			 path[] = _PATH_TMP "tmux.XXXXXXXX";
	const char		*editor;
	u_int			 px, py, sx, sy;

	editor = options_get_string(global_options, "editor");
	if (*editor == '\0')
		return (-1);

	fd = mkstemp(path);
	if (fd == -1)
		return (-1);
	f = fdopen(fd, "w");
	if (fwrite(buf, len, 1, f) != 1) {
		fclose(f);
		return (-1);
	}
	fclose(f);

	pe = xcalloc(1, sizeof *pe);
	pe->path = xstrdup(path);
	pe->cb = cb;
	pe->arg = arg;

	sx = c->tty.sx * 9 / 10;
	sy = c->tty.sy * 9 / 10;
	px = (c->tty.sx / 2) - (sx / 2);
	py = (c->tty.sy / 2) - (sy / 2);

	xasprintf(&cmd, "%s %s", editor, path);
	if (popup_display(POPUP_INTERNAL|POPUP_CLOSEEXIT, BOX_LINES_DEFAULT,
<<<<<<< HEAD
	    NULL, px, py, sx, sy, NULL, cmd, 0, NULL, _PATH_TMP, c, NULL, NULL,
	    NULL, popup_editor_close_cb, pe) != 0) {
=======
	    NULL, px, py, sx, sy, NULL, cmd, 0, NULL, _PATH_TMP, NULL, c, NULL,
	    popup_editor_close_cb, pe) != 0) {
>>>>>>> 1bf2f811
		popup_editor_free(pe);
		free(cmd);
		return (-1);
	}
	free(cmd);
	return (0);
}<|MERGE_RESOLUTION|>--- conflicted
+++ resolved
@@ -31,14 +31,11 @@
 	struct cmdq_item	 *item;
 	int			  flags;
 	enum box_lines		  lines;
-<<<<<<< HEAD
 	struct style		  style;
 	int			  style_set;
 	struct style		  border_style;
 	int			  border_style_set;
-=======
 	char			 *title;
->>>>>>> 1bf2f811
 
 	struct screen		  s;
 	struct colour_palette	  palette;
@@ -650,14 +647,9 @@
 int
 popup_display(int flags, enum box_lines lines, struct cmdq_item *item, u_int px,
     u_int py, u_int sx, u_int sy, struct environ *env, const char *shellcmd,
-<<<<<<< HEAD
-    int argc, char **argv, const char *cwd, struct client *c, struct session *s,
-    const char* style, const char* border_style, popup_close_cb cb,
-    void *arg)
-=======
     int argc, char **argv, const char *cwd, const char *title, struct client *c,
-    struct session *s, popup_close_cb cb, void *arg)
->>>>>>> 1bf2f811
+    struct session *s, const char* style, const char* border_style,
+    popup_close_cb cb, void *arg)
 {
 	struct popup_data	*pd;
 	u_int			 jx, jy;
@@ -688,7 +680,7 @@
 	pd->item = item;
 	pd->flags = flags;
 	pd->lines = lines;
-<<<<<<< HEAD
+
 	if (style != NULL) {
 		pd->style_set = 1;
 		style_parse(&pd->style, &grid_default_cell, style);
@@ -698,9 +690,8 @@
 		style_parse(&pd->border_style, &grid_default_cell,
 		    border_style);
 	}
-=======
+
 	pd->title = xstrdup(title);
->>>>>>> 1bf2f811
 
 	pd->c = c;
 	pd->c->references++;
@@ -813,13 +804,8 @@
 
 	xasprintf(&cmd, "%s %s", editor, path);
 	if (popup_display(POPUP_INTERNAL|POPUP_CLOSEEXIT, BOX_LINES_DEFAULT,
-<<<<<<< HEAD
-	    NULL, px, py, sx, sy, NULL, cmd, 0, NULL, _PATH_TMP, c, NULL, NULL,
-	    NULL, popup_editor_close_cb, pe) != 0) {
-=======
 	    NULL, px, py, sx, sy, NULL, cmd, 0, NULL, _PATH_TMP, NULL, c, NULL,
-	    popup_editor_close_cb, pe) != 0) {
->>>>>>> 1bf2f811
+	    NULL, NULL, popup_editor_close_cb, pe) != 0) {
 		popup_editor_free(pe);
 		free(cmd);
 		return (-1);
