--- conflicted
+++ resolved
@@ -621,11 +621,7 @@
 {
 	struct window_copy_mode_data	*data = wme->data;
 	u_int				 ox, oy, px, py, n, offset, size;
-<<<<<<< HEAD
-	u_int				 new_offset, slider_y = wp->sb_slider_y;
-=======
 	u_int				 new_offset;
->>>>>>> 563ed053
 	u_int				 slider_height = wp->sb_slider_h;
 	u_int				 sb_height = wp->sy, sb_top = wp->yoff;
 	u_int				 sy = screen_size_y(data->backing);
