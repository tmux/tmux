--- conflicted
+++ resolved
@@ -72,12 +72,6 @@
 		    struct screen *, int, int);
 static void	window_copy_clear_marks(struct window_mode_entry *);
 static void	window_copy_move_left(struct screen *, u_int *, u_int *, int);
-<<<<<<< HEAD
-#ifdef UNUSED_FUNCTION
-static void	window_copy_move_right(struct screen *, u_int *, u_int *, int);
-#endif /* UNUSED_FUNCTION */
-=======
->>>>>>> ca5afb34
 static int	window_copy_is_lowercase(const char *);
 static int	window_copy_search_jump(struct window_mode_entry *,
 		    struct grid *, struct grid *, u_int, u_int, u_int, int, int,
@@ -2822,28 +2816,6 @@
 		*fx = *fx - 1;
 }
 
-<<<<<<< HEAD
-#ifdef UNUSED_FUNCTION
-static void
-window_copy_move_right(struct screen *s, u_int *fx, u_int *fy, int wrapflag)
-{
-	if (*fx == screen_size_x(s) - 1) { /* right */
-		if (*fy == screen_hsize(s) + screen_size_y(s) - 1) { /* bottom */
-			if (wrapflag) {
-				*fx = 0;
-				*fy = 0;
-			}
-			return;
-		}
-		*fx = 0;
-		*fy = *fy + 1;
-	} else
-		*fx = *fx + 1;
-}
-#endif /* UNUSED_FUNCTION */
-
-=======
->>>>>>> ca5afb34
 static int
 window_copy_is_lowercase(const char *ptr)
 {
