--- conflicted
+++ resolved
@@ -50,10 +50,6 @@
 			cmdq_error(cmdq, "missing key");
 			return (CMD_RETURN_ERROR);
 		}
-<<<<<<< HEAD
-		return (CMD_RETURN_ERROR);
-=======
->>>>>>> d518067b
 		key = key_string_lookup_string(args->argv[0]);
 		if (key == KEYC_NONE) {
 			cmdq_error(cmdq, "unknown key: %s", args->argv[0]);
