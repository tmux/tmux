/* $OpenBSD$ */

/*
 * Copyright (c) 2012 Nicholas Marriott <nicholas.marriott@gmail.com>
 * Copyright (c) 2012 George Nachman <tmux@georgester.com>
 *
 * Permission to use, copy, modify, and distribute this software for any
 * purpose with or without fee is hereby granted, provided that the above
 * copyright notice and this permission notice appear in all copies.
 *
 * THE SOFTWARE IS PROVIDED "AS IS" AND THE AUTHOR DISCLAIMS ALL WARRANTIES
 * WITH REGARD TO THIS SOFTWARE INCLUDING ALL IMPLIED WARRANTIES OF
 * MERCHANTABILITY AND FITNESS. IN NO EVENT SHALL THE AUTHOR BE LIABLE FOR
 * ANY SPECIAL, DIRECT, INDIRECT, OR CONSEQUENTIAL DAMAGES OR ANY DAMAGES
 * WHATSOEVER RESULTING FROM LOSS OF MIND, USE, DATA OR PROFITS, WHETHER
 * IN AN ACTION OF CONTRACT, NEGLIGENCE OR OTHER TORTIOUS ACTION, ARISING
 * OUT OF OR IN CONNECTION WITH THE USE OR PERFORMANCE OF THIS SOFTWARE.
 */

#include <sys/types.h>

#include <event.h>
#include <stdlib.h>
#include <string.h>
#include <time.h>
#include <unistd.h>

#include "tmux.h"

/*
 * Block of data to output. Each client has one "all" queue of blocks and
 * another queue for each pane (in struct client_offset). %output blocks are
 * added to both queues and other output lines (notifications) added only to
 * the client queue.
 *
 * When a client becomes writeable, data from blocks on the pane queue are sent
 * up to the maximum size (CLIENT_BUFFER_HIGH). If a block is entirely written,
 * it is removed from both pane and client queues and if this means non-%output
 * blocks are now at the head of the client queue, they are written.
 *
 * This means a %output block holds up any subsequent non-%output blocks until
 * it is written which enforces ordering even if the client cannot accept the
 * entire block in one go.
 */
struct control_block {
	size_t				 size;
	char				*line;
	uint64_t			 t;

	TAILQ_ENTRY(control_block)	 entry;
	TAILQ_ENTRY(control_block)	 all_entry;
};

/* Control client pane. */
struct control_pane {
	u_int				 pane;

	/*
	 * Offsets into the pane data. The first (offset) is the data we have
	 * written; the second (queued) the data we have queued (pointed to by
	 * a block).
	 */
	struct window_pane_offset	 offset;
	struct window_pane_offset	 queued;

	int				 flags;
#define CONTROL_PANE_OFF 0x1
#define CONTROL_PANE_PAUSED 0x2

	int				 pending_flag;
	TAILQ_ENTRY(control_pane)	 pending_entry;

	TAILQ_HEAD(, control_block)	 blocks;

	RB_ENTRY(control_pane)		 entry;
};
RB_HEAD(control_panes, control_pane);

/* Subscription pane. */
struct control_sub_pane {
	u_int				 pane;
	u_int				 idx;
	char				*last;

	RB_ENTRY(control_sub_pane)	 entry;
};
RB_HEAD(control_sub_panes, control_sub_pane);

/* Subscription window. */
struct control_sub_window {
	u_int				 window;
	u_int				 idx;
	char				*last;

	RB_ENTRY(control_sub_window)	 entry;
};
RB_HEAD(control_sub_windows, control_sub_window);

/* Control client subscription. */
struct control_sub {
	char				*name;
	char				*format;

	enum control_sub_type		 type;
	u_int				 id;

	char				*last;
	struct control_sub_panes	 panes;
	struct control_sub_windows	 windows;

	RB_ENTRY(control_sub)		 entry;
};
RB_HEAD(control_subs, control_sub);

/* Control client state. */
struct control_state {
	struct control_panes		 panes;

	TAILQ_HEAD(, control_pane)	 pending_list;
	u_int				 pending_count;

	TAILQ_HEAD(, control_block)	 all_blocks;

	struct bufferevent		*read_event;
	struct bufferevent		*write_event;

	struct control_subs		 subs;
	struct event			 subs_timer;
};

/* Low and high watermarks. */
#define CONTROL_BUFFER_LOW 512
#define CONTROL_BUFFER_HIGH 8192

/* Minimum to write to each client. */
#define CONTROL_WRITE_MINIMUM 32

/* Maximum age for clients that are not using pause mode. */
#define CONTROL_MAXIMUM_AGE 300000

/* Flags to ignore client. */
#define CONTROL_IGNORE_FLAGS \
	(CLIENT_CONTROL_NOOUTPUT| \
	 CLIENT_UNATTACHEDFLAGS)

/* Compare client panes. */
static int
control_pane_cmp(struct control_pane *cp1, struct control_pane *cp2)
{
	if (cp1->pane < cp2->pane)
		return (-1);
	if (cp1->pane > cp2->pane)
		return (1);
	return (0);
}
RB_GENERATE_STATIC(control_panes, control_pane, entry, control_pane_cmp);

/* Compare client subs. */
static int
control_sub_cmp(struct control_sub *csub1, struct control_sub *csub2)
{
	return (strcmp(csub1->name, csub2->name));
}
RB_GENERATE_STATIC(control_subs, control_sub, entry, control_sub_cmp);

/* Compare client subscription panes. */
static int
control_sub_pane_cmp(struct control_sub_pane *csp1,
    struct control_sub_pane *csp2)
{
	if (csp1->pane < csp2->pane)
		return (-1);
	if (csp1->pane > csp2->pane)
		return (1);
	if (csp1->idx < csp2->idx)
		return (-1);
	if (csp1->idx > csp2->idx)
		return (1);
	return (0);
}
RB_GENERATE_STATIC(control_sub_panes, control_sub_pane, entry,
    control_sub_pane_cmp);

/* Compare client subscription windows. */
static int
control_sub_window_cmp(struct control_sub_window *csw1,
    struct control_sub_window *csw2)
{
	if (csw1->window < csw2->window)
		return (-1);
	if (csw1->window > csw2->window)
		return (1);
	if (csw1->idx < csw2->idx)
		return (-1);
	if (csw1->idx > csw2->idx)
		return (1);
	return (0);
}
RB_GENERATE_STATIC(control_sub_windows, control_sub_window, entry,
    control_sub_window_cmp);

/* Free a subscription. */
static void
control_free_sub(struct control_state *cs, struct control_sub *csub)
{
	struct control_sub_pane		*csp, *csp1;
	struct control_sub_window	*csw, *csw1;

	RB_FOREACH_SAFE(csp, control_sub_panes, &csub->panes, csp1) {
		RB_REMOVE(control_sub_panes, &csub->panes, csp);
		free(csp);
	}
	RB_FOREACH_SAFE(csw, control_sub_windows, &csub->windows, csw1) {
		RB_REMOVE(control_sub_windows, &csub->windows, csw);
		free(csw);
	}
	free(csub->last);

	RB_REMOVE(control_subs, &cs->subs, csub);
	free(csub->name);
	free(csub->format);
	free(csub);
}

/* Free a block. */
static void
control_free_block(struct control_state *cs, struct control_block *cb)
{
	free(cb->line);
	TAILQ_REMOVE(&cs->all_blocks, cb, all_entry);
	free(cb);
}

/* Get pane offsets for this client. */
static struct control_pane *
control_get_pane(struct client *c, struct window_pane *wp)
{
	struct control_state	*cs = c->control_state;
	struct control_pane	 cp = { .pane = wp->id };

	return (RB_FIND(control_panes, &cs->panes, &cp));
}

/* Add pane offsets for this client. */
static struct control_pane *
control_add_pane(struct client *c, struct window_pane *wp)
{
	struct control_state	*cs = c->control_state;
	struct control_pane	*cp;

	cp = control_get_pane(c, wp);
	if (cp != NULL)
		return (cp);

	cp = xcalloc(1, sizeof *cp);
	cp->pane = wp->id;
	RB_INSERT(control_panes, &cs->panes, cp);

	memcpy(&cp->offset, &wp->offset, sizeof cp->offset);
	memcpy(&cp->queued, &wp->offset, sizeof cp->queued);
	TAILQ_INIT(&cp->blocks);

	return (cp);
}

/* Discard output for a pane. */
static void
control_discard_pane(struct client *c, struct control_pane *cp)
{
	struct control_state	*cs = c->control_state;
	struct control_block	*cb, *cb1;

	TAILQ_FOREACH_SAFE(cb, &cp->blocks, entry, cb1) {
		TAILQ_REMOVE(&cp->blocks, cb, entry);
		control_free_block(cs, cb);
	}
}

/* Get actual pane for this client. */
static struct window_pane *
control_window_pane(struct client *c, u_int pane)
{
	struct window_pane	*wp;

	if (c->session == NULL)
		return (NULL);
	if ((wp = window_pane_find_by_id(pane)) == NULL)
		return (NULL);
	if (winlink_find_by_window(&c->session->windows, wp->window) == NULL)
		return (NULL);
	return (wp);
}

/* Reset control offsets. */
void
control_reset_offsets(struct client *c)
{
	struct control_state	*cs = c->control_state;
	struct control_pane	*cp, *cp1;

	RB_FOREACH_SAFE(cp, control_panes, &cs->panes, cp1) {
		RB_REMOVE(control_panes, &cs->panes, cp);
		free(cp);
	}

	TAILQ_INIT(&cs->pending_list);
	cs->pending_count = 0;
}

/* Get offsets for client. */
struct window_pane_offset *
control_pane_offset(struct client *c, struct window_pane *wp, int *off)
{
	struct control_state	*cs = c->control_state;
	struct control_pane	*cp;

	if (c->flags & CLIENT_CONTROL_NOOUTPUT) {
		*off = 0;
		return (NULL);
	}

	cp = control_get_pane(c, wp);
	if (cp == NULL || (cp->flags & CONTROL_PANE_PAUSED)) {
		*off = 0;
		return (NULL);
	}
	if (cp->flags & CONTROL_PANE_OFF) {
		*off = 1;
		return (NULL);
	}
	*off = (EVBUFFER_LENGTH(cs->write_event->output) >= CONTROL_BUFFER_LOW);
	return (&cp->offset);
}

/* Set pane as on. */
void
control_set_pane_on(struct client *c, struct window_pane *wp)
{
	struct control_pane	*cp;

	cp = control_get_pane(c, wp);
	if (cp != NULL && (cp->flags & CONTROL_PANE_OFF)) {
		cp->flags &= ~CONTROL_PANE_OFF;
		memcpy(&cp->offset, &wp->offset, sizeof cp->offset);
		memcpy(&cp->queued, &wp->offset, sizeof cp->queued);
	}
}

/* Set pane as off. */
void
control_set_pane_off(struct client *c, struct window_pane *wp)
{
	struct control_pane	*cp;

	cp = control_add_pane(c, wp);
	cp->flags |= CONTROL_PANE_OFF;
}

/* Continue a paused pane. */
void
control_continue_pane(struct client *c, struct window_pane *wp)
{
	struct control_pane	*cp;

	cp = control_get_pane(c, wp);
	if (cp != NULL && (cp->flags & CONTROL_PANE_PAUSED)) {
		cp->flags &= ~CONTROL_PANE_PAUSED;
		memcpy(&cp->offset, &wp->offset, sizeof cp->offset);
		memcpy(&cp->queued, &wp->offset, sizeof cp->queued);
		control_write(c, "%%continue %%%u", wp->id);
	}
}

/* Pause a pane. */
void
control_pause_pane(struct client *c, struct window_pane *wp)
{
	struct control_pane	*cp;

	cp = control_add_pane(c, wp);
	if (~cp->flags & CONTROL_PANE_PAUSED) {
		cp->flags |= CONTROL_PANE_PAUSED;
		control_discard_pane(c, cp);
		control_write(c, "%%pause %%%u", wp->id);
	}
}

/* Write a line. */
static void
control_vwrite(struct client *c, const char *fmt, va_list ap)
{
	struct control_state	*cs = c->control_state;
	char			*s;

	xvasprintf(&s, fmt, ap);
	log_debug("%s: %s: writing line: %s", __func__, c->name, s);

	bufferevent_write(cs->write_event, s, strlen(s));
	bufferevent_write(cs->write_event, "\n", 1);

	bufferevent_enable(cs->write_event, EV_WRITE);
	free(s);
}

/* Write a line. */
void
control_write(struct client *c, const char *fmt, ...)
{
	struct control_state	*cs = c->control_state;
	struct control_block	*cb;
	va_list			 ap;

	va_start(ap, fmt);

	if (TAILQ_EMPTY(&cs->all_blocks)) {
		control_vwrite(c, fmt, ap);
		va_end(ap);
		return;
	}

	cb = xcalloc(1, sizeof *cb);
	xvasprintf(&cb->line, fmt, ap);
	TAILQ_INSERT_TAIL(&cs->all_blocks, cb, all_entry);
	cb->t = get_timer();

	log_debug("%s: %s: storing line: %s", __func__, c->name, cb->line);
	bufferevent_enable(cs->write_event, EV_WRITE);

	va_end(ap);
}

/* Check age for this pane. */
static int
control_check_age(struct client *c, struct window_pane *wp,
    struct control_pane *cp)
{
	struct control_block	*cb;
	uint64_t		 t, age;

	cb = TAILQ_FIRST(&cp->blocks);
	if (cb == NULL)
		return (0);
	t = get_timer();
	if (cb->t >= t)
		return (0);

	age = t - cb->t;
	log_debug("%s: %s: %%%u is %llu behind", __func__, c->name, wp->id,
	    (unsigned long long)age);

	if (c->flags & CLIENT_CONTROL_PAUSEAFTER) {
		if (age < c->pause_age)
			return (0);
		cp->flags |= CONTROL_PANE_PAUSED;
		control_discard_pane(c, cp);
		control_write(c, "%%pause %%%u", wp->id);
	} else {
		if (age < CONTROL_MAXIMUM_AGE)
			return (0);
		c->exit_message = xstrdup("too far behind");
		c->flags |= CLIENT_EXIT;
		control_discard(c);
	}
	return (1);
}

/* Write output from a pane. */
void
control_write_output(struct client *c, struct window_pane *wp)
{
	struct control_state	*cs = c->control_state;
	struct control_pane	*cp;
	struct control_block	*cb;
	size_t			 new_size;

	if (winlink_find_by_window(&c->session->windows, wp->window) == NULL)
		return;

	if (c->flags & CONTROL_IGNORE_FLAGS) {
		cp = control_get_pane(c, wp);
		if (cp != NULL)
			goto ignore;
		return;
	}
	cp = control_add_pane(c, wp);
	if (cp->flags & (CONTROL_PANE_OFF|CONTROL_PANE_PAUSED))
		goto ignore;
	if (control_check_age(c, wp, cp))
		return;

	window_pane_get_new_data(wp, &cp->queued, &new_size);
	if (new_size == 0)
		return;
	window_pane_update_used_data(wp, &cp->queued, new_size);

	cb = xcalloc(1, sizeof *cb);
	cb->size = new_size;
	TAILQ_INSERT_TAIL(&cs->all_blocks, cb, all_entry);
	cb->t = get_timer();

	TAILQ_INSERT_TAIL(&cp->blocks, cb, entry);
	log_debug("%s: %s: new output block of %zu for %%%u", __func__, c->name,
	    cb->size, wp->id);

	if (!cp->pending_flag) {
		log_debug("%s: %s: %%%u now pending", __func__, c->name,
		    wp->id);
		TAILQ_INSERT_TAIL(&cs->pending_list, cp, pending_entry);
		cp->pending_flag = 1;
		cs->pending_count++;
	}
	bufferevent_enable(cs->write_event, EV_WRITE);
	return;

ignore:
	log_debug("%s: %s: ignoring pane %%%u", __func__, c->name, wp->id);
	window_pane_update_used_data(wp, &cp->offset, SIZE_MAX);
	window_pane_update_used_data(wp, &cp->queued, SIZE_MAX);
}

/* Control client error callback. */
static enum cmd_retval
control_error(struct cmdq_item *item, void *data)
{
	struct client	*c = cmdq_get_client(item);
	char		*error = data;

	cmdq_guard(item, "begin", 1);
	control_write(c, "parse error: %s", error);
	cmdq_guard(item, "error", 1);

	free(error);
	return (CMD_RETURN_NORMAL);
}

/* Control client error callback. */
static void
control_error_callback(__unused struct bufferevent *bufev,
    __unused short what, void *data)
{
	struct client	*c = data;

	c->flags |= CLIENT_EXIT;
}

/* Control client input callback. Read lines and fire commands. */
static void
control_read_callback(__unused struct bufferevent *bufev, void *data)
{
	struct client		*c = data;
	struct control_state	*cs = c->control_state;
	struct evbuffer		*buffer = cs->read_event->input;
	char			*line, *error;
	struct cmdq_state	*state;
	enum cmd_parse_status	 status;

	for (;;) {
		line = evbuffer_readln(buffer, NULL, EVBUFFER_EOL_LF);
		if (line == NULL)
			break;
		log_debug("%s: %s: %s", __func__, c->name, line);
		if (*line == '\0') { /* empty line detach */
			free(line);
			c->flags |= CLIENT_EXIT;
			break;
		}

		state = cmdq_new_state(NULL, NULL, CMDQ_STATE_CONTROL);
		status = cmd_parse_and_append(line, NULL, c, state, &error);
		if (status == CMD_PARSE_ERROR)
			cmdq_append(c, cmdq_get_callback(control_error, error));
		cmdq_free_state(state);

		free(line);
	}
}

/* Does this control client have outstanding data to write? */
int
control_all_done(struct client *c)
{
	struct control_state	*cs = c->control_state;

	if (!TAILQ_EMPTY(&cs->all_blocks))
		return (0);
	return (EVBUFFER_LENGTH(cs->write_event->output) == 0);
}

/* Flush all blocks until output. */
static void
control_flush_all_blocks(struct client *c)
{
	struct control_state	*cs = c->control_state;
	struct control_block	*cb, *cb1;

	TAILQ_FOREACH_SAFE(cb, &cs->all_blocks, all_entry, cb1) {
		if (cb->size != 0)
			break;
		log_debug("%s: %s: flushing line: %s", __func__, c->name,
		    cb->line);

		bufferevent_write(cs->write_event, cb->line, strlen(cb->line));
		bufferevent_write(cs->write_event, "\n", 1);
		control_free_block(cs, cb);
	}
}

/* Append data to buffer. */
static struct evbuffer *
control_append_data(struct client *c, struct control_pane *cp, uint64_t age,
    struct evbuffer *message, struct window_pane *wp, size_t size)
{
	u_char	*new_data;
	size_t	 new_size;
	u_int	 i;

	if (message == NULL) {
		message = evbuffer_new();
		if (message == NULL)
			fatalx("out of memory");
		if (c->flags & CLIENT_CONTROL_PAUSEAFTER) {
			evbuffer_add_printf(message,
			    "%%extended-output %%%u %llu : ", wp->id,
			    (unsigned long long)age);
		} else
			evbuffer_add_printf(message, "%%output %%%u ", wp->id);
	}

	new_data = window_pane_get_new_data(wp, &cp->offset, &new_size);
	if (new_size < size)
		fatalx("not enough data: %zu < %zu", new_size, size);
	for (i = 0; i < size; i++) {
		if (new_data[i] < ' ' || new_data[i] == '\\')
			evbuffer_add_printf(message, "\\%03o", new_data[i]);
		else
			evbuffer_add_printf(message, "%c", new_data[i]);
	}
	window_pane_update_used_data(wp, &cp->offset, size);
	return (message);
}

/* Write buffer. */
static void
control_write_data(struct client *c, struct evbuffer *message)
{
	struct control_state	*cs = c->control_state;

	log_debug("%s: %s: %.*s", __func__, c->name,
	    (int)EVBUFFER_LENGTH(message), EVBUFFER_DATA(message));

	evbuffer_add(message, "\n", 1);
	bufferevent_write_buffer(cs->write_event, message);
	evbuffer_free(message);
}

/* Write output to client. */
static int
control_write_pending(struct client *c, struct control_pane *cp, size_t limit)
{
	struct control_state	*cs = c->control_state;
	struct window_pane	*wp = NULL;
	struct evbuffer		*message = NULL;
	size_t			 used = 0, size;
	struct control_block	*cb, *cb1;
	uint64_t		 age, t = get_timer();

	wp = control_window_pane(c, cp->pane);
	if (wp == NULL) {
		TAILQ_FOREACH_SAFE(cb, &cp->blocks, entry, cb1) {
			TAILQ_REMOVE(&cp->blocks, cb, entry);
			control_free_block(cs, cb);
		}
		control_flush_all_blocks(c);
		return (0);
	}

	while (used != limit && !TAILQ_EMPTY(&cp->blocks)) {
		if (control_check_age(c, wp, cp)) {
			if (message != NULL)
				evbuffer_free(message);
			message = NULL;
			break;
		}

		cb = TAILQ_FIRST(&cp->blocks);
		if (cb->t < t)
			age = t - cb->t;
		else
			age = 0;
<<<<<<< HEAD
		log_debug("%s: %s: output block %zu (age %lu) for %%%u "
		    "(used %zu/%zu)", __func__, c->name, cb->size, age,
		    cp->pane, used, limit);
=======
		log_debug("%s: %s: output block %zu (age %llu) for %%%u "
		    "(used %zu/%zu)", __func__, c->name, cb->size,
		    (unsigned long long)age, cp->pane, used, limit);
>>>>>>> ca5afb34

		size = cb->size;
		if (size > limit - used)
			size = limit - used;
		used += size;

		message = control_append_data(c, cp, age, message, wp, size);

		cb->size -= size;
		if (cb->size == 0) {
			TAILQ_REMOVE(&cp->blocks, cb, entry);
			control_free_block(cs, cb);

			cb = TAILQ_FIRST(&cs->all_blocks);
			if (cb != NULL && cb->size == 0) {
				if (wp != NULL && message != NULL) {
					control_write_data(c, message);
					message = NULL;
				}
				control_flush_all_blocks(c);
			}
		}
	}
	if (message != NULL)
		control_write_data(c, message);
	return (!TAILQ_EMPTY(&cp->blocks));
}

/* Control client write callback. */
static void
control_write_callback(__unused struct bufferevent *bufev, void *data)
{
	struct client		*c = data;
	struct control_state	*cs = c->control_state;
	struct control_pane	*cp, *cp1;
	struct evbuffer		*evb = cs->write_event->output;
	size_t			 space, limit;

	control_flush_all_blocks(c);

	while (EVBUFFER_LENGTH(evb) < CONTROL_BUFFER_HIGH) {
		if (cs->pending_count == 0)
			break;
		space = CONTROL_BUFFER_HIGH - EVBUFFER_LENGTH(evb);
		log_debug("%s: %s: %zu bytes available, %u panes", __func__,
		    c->name, space, cs->pending_count);

		limit = (space / cs->pending_count / 3); /* 3 bytes for \xxx */
		if (limit < CONTROL_WRITE_MINIMUM)
			limit = CONTROL_WRITE_MINIMUM;

		TAILQ_FOREACH_SAFE(cp, &cs->pending_list, pending_entry, cp1) {
			if (EVBUFFER_LENGTH(evb) >= CONTROL_BUFFER_HIGH)
				break;
			if (control_write_pending(c, cp, limit))
				continue;
			TAILQ_REMOVE(&cs->pending_list, cp, pending_entry);
			cp->pending_flag = 0;
			cs->pending_count--;
		}
	}
	if (EVBUFFER_LENGTH(evb) == 0)
		bufferevent_disable(cs->write_event, EV_WRITE);
}

/* Initialize for control mode. */
void
control_start(struct client *c)
{
	struct control_state	*cs;

	if (c->flags & CLIENT_CONTROLCONTROL) {
		close(c->out_fd);
		c->out_fd = -1;
	} else
		setblocking(c->out_fd, 0);
	setblocking(c->fd, 0);

	cs = c->control_state = xcalloc(1, sizeof *cs);
	RB_INIT(&cs->panes);
	TAILQ_INIT(&cs->pending_list);
	TAILQ_INIT(&cs->all_blocks);
	RB_INIT(&cs->subs);

	cs->read_event = bufferevent_new(c->fd, control_read_callback,
	    control_write_callback, control_error_callback, c);
	bufferevent_enable(cs->read_event, EV_READ);

	if (c->flags & CLIENT_CONTROLCONTROL)
		cs->write_event = cs->read_event;
	else {
		cs->write_event = bufferevent_new(c->out_fd, NULL,
		    control_write_callback, control_error_callback, c);
	}
	bufferevent_setwatermark(cs->write_event, EV_WRITE, CONTROL_BUFFER_LOW,
	    0);

	if (c->flags & CLIENT_CONTROLCONTROL) {
		bufferevent_write(cs->write_event, "\033P1000p", 7);
		bufferevent_enable(cs->write_event, EV_WRITE);
	}
}

/* Discard all output for a client. */
void
control_discard(struct client *c)
{
	struct control_state	*cs = c->control_state;
	struct control_pane	*cp;

	RB_FOREACH(cp, control_panes, &cs->panes)
		control_discard_pane(c, cp);
	bufferevent_disable(cs->read_event, EV_READ);
}

/* Stop control mode. */
void
control_stop(struct client *c)
{
	struct control_state	*cs = c->control_state;
	struct control_block	*cb, *cb1;
	struct control_sub	*csub, *csub1;

	if (~c->flags & CLIENT_CONTROLCONTROL)
		bufferevent_free(cs->write_event);
	bufferevent_free(cs->read_event);

	RB_FOREACH_SAFE(csub, control_subs, &cs->subs, csub1)
		control_free_sub(cs, csub);
	if (evtimer_initialized(&cs->subs_timer))
		evtimer_del(&cs->subs_timer);

	TAILQ_FOREACH_SAFE(cb, &cs->all_blocks, all_entry, cb1)
		control_free_block(cs, cb);
	control_reset_offsets(c);

	free(cs);
}

/* Check session subscription. */
static void
control_check_subs_session(struct client *c, struct control_sub *csub)
{
	struct session		*s = c->session;
	struct format_tree	*ft;
	char			*value;

	ft = format_create_defaults(NULL, c, s, NULL, NULL);
	value = format_expand(ft, csub->format);
	format_free(ft);

	if (csub->last != NULL && strcmp(value, csub->last) == 0) {
		free(value);
		return;
	}
	control_write(c,
	    "%%subscription-changed %s $%u - - - : %s",
	    csub->name, s->id, value);
	free(csub->last);
	csub->last = value;
}

/* Check pane subscription. */
static void
control_check_subs_pane(struct client *c, struct control_sub *csub)
{
	struct session		*s = c->session;
	struct window_pane	*wp;
	struct window		*w;
	struct winlink		*wl;
	struct format_tree	*ft;
	char			*value;
	struct control_sub_pane	*csp, find;

	wp = window_pane_find_by_id(csub->id);
	if (wp == NULL)
		return;
	w = wp->window;

	TAILQ_FOREACH(wl, &w->winlinks, wentry) {
		if (wl->session != s)
			continue;

		ft = format_create_defaults(NULL, c, s, wl, wp);
		value = format_expand(ft, csub->format);
		format_free(ft);

		find.pane = wp->id;
		find.idx = wl->idx;

		csp = RB_FIND(control_sub_panes, &csub->panes, &find);
		if (csp == NULL) {
			csp = xcalloc(1, sizeof *csp);
			csp->pane = wp->id;
			csp->idx = wl->idx;
			RB_INSERT(control_sub_panes, &csub->panes, csp);
		}

		if (csp->last != NULL && strcmp(value, csp->last) == 0) {
			free(value);
			continue;
		}
		control_write(c,
		    "%%subscription-changed %s $%u @%u %u %%%u : %s",
		    csub->name, s->id, w->id, wl->idx, wp->id, value);
		free(csp->last);
		csp->last = value;
	}
}

/* Check all panes subscription. */
static void
control_check_subs_all_panes(struct client *c, struct control_sub *csub)
{
	struct session		*s = c->session;
	struct window_pane	*wp;
	struct window		*w;
	struct winlink		*wl;
	struct format_tree	*ft;
	char			*value;
	struct control_sub_pane	*csp, find;

	RB_FOREACH(wl, winlinks, &s->windows) {
		w = wl->window;
		TAILQ_FOREACH(wp, &w->panes, entry) {
			ft = format_create_defaults(NULL, c, s, wl, wp);
			value = format_expand(ft, csub->format);
			format_free(ft);

			find.pane = wp->id;
			find.idx = wl->idx;

			csp = RB_FIND(control_sub_panes, &csub->panes, &find);
			if (csp == NULL) {
				csp = xcalloc(1, sizeof *csp);
				csp->pane = wp->id;
				csp->idx = wl->idx;
				RB_INSERT(control_sub_panes, &csub->panes, csp);
			}

			if (csp->last != NULL &&
			    strcmp(value, csp->last) == 0) {
				free(value);
				continue;
			}
			control_write(c,
			    "%%subscription-changed %s $%u @%u %u %%%u : %s",
			    csub->name, s->id, w->id, wl->idx, wp->id, value);
			free(csp->last);
			csp->last = value;
		}
	}
}

/* Check window subscription. */
static void
control_check_subs_window(struct client *c, struct control_sub *csub)
{
	struct session			*s = c->session;
	struct window			*w;
	struct winlink			*wl;
	struct format_tree		*ft;
	char				*value;
	struct control_sub_window	*csw, find;

	w = window_find_by_id(csub->id);
	if (w == NULL)
		return;

	TAILQ_FOREACH(wl, &w->winlinks, wentry) {
		if (wl->session != s)
			continue;

		ft = format_create_defaults(NULL, c, s, wl, NULL);
		value = format_expand(ft, csub->format);
		format_free(ft);

		find.window = w->id;
		find.idx = wl->idx;

		csw = RB_FIND(control_sub_windows, &csub->windows, &find);
		if (csw == NULL) {
			csw = xcalloc(1, sizeof *csw);
			csw->window = w->id;
			csw->idx = wl->idx;
			RB_INSERT(control_sub_windows, &csub->windows, csw);
		}

		if (csw->last != NULL && strcmp(value, csw->last) == 0) {
			free(value);
			continue;
		}
		control_write(c,
		    "%%subscription-changed %s $%u @%u %u - : %s",
		    csub->name, s->id, w->id, wl->idx, value);
		free(csw->last);
		csw->last = value;
	}
}

/* Check all windows subscription. */
static void
control_check_subs_all_windows(struct client *c, struct control_sub *csub)
{
	struct session			*s = c->session;
	struct window			*w;
	struct winlink			*wl;
	struct format_tree		*ft;
	char				*value;
	struct control_sub_window	*csw, find;

	RB_FOREACH(wl, winlinks, &s->windows) {
		w = wl->window;

		ft = format_create_defaults(NULL, c, s, wl, NULL);
		value = format_expand(ft, csub->format);
		format_free(ft);

		find.window = w->id;
		find.idx = wl->idx;

		csw = RB_FIND(control_sub_windows, &csub->windows, &find);
		if (csw == NULL) {
			csw = xcalloc(1, sizeof *csw);
			csw->window = w->id;
			csw->idx = wl->idx;
			RB_INSERT(control_sub_windows, &csub->windows, csw);
		}

		if (csw->last != NULL && strcmp(value, csw->last) == 0) {
			free(value);
			continue;
		}
		control_write(c,
		    "%%subscription-changed %s $%u @%u %u - : %s",
		    csub->name, s->id, w->id, wl->idx, value);
		free(csw->last);
		csw->last = value;
	}
}

/* Check subscriptions timer. */
static void
control_check_subs_timer(__unused int fd, __unused short events, void *data)
{
	struct client		*c = data;
	struct control_state	*cs = c->control_state;
	struct control_sub	*csub, *csub1;
	struct timeval		 tv = { .tv_sec = 1 };

	log_debug("%s: timer fired", __func__);
	evtimer_add(&cs->subs_timer, &tv);

	RB_FOREACH_SAFE(csub, control_subs, &cs->subs, csub1) {
		switch (csub->type) {
		case CONTROL_SUB_SESSION:
			control_check_subs_session(c, csub);
			break;
		case CONTROL_SUB_PANE:
			control_check_subs_pane(c, csub);
			break;
		case CONTROL_SUB_ALL_PANES:
			control_check_subs_all_panes(c, csub);
			break;
		case CONTROL_SUB_WINDOW:
			control_check_subs_window(c, csub);
			break;
		case CONTROL_SUB_ALL_WINDOWS:
			control_check_subs_all_windows(c, csub);
			break;
		}
	}
}

/* Add a subscription. */
void
control_add_sub(struct client *c, const char *name, enum control_sub_type type,
    int id, const char *format)
{
	struct control_state	*cs = c->control_state;
	struct control_sub	*csub, find;
	struct timeval		 tv = { .tv_sec = 1 };

	find.name = (char *)name;
	if ((csub = RB_FIND(control_subs, &cs->subs, &find)) != NULL)
		control_free_sub(cs, csub);

	csub = xcalloc(1, sizeof *csub);
	csub->name = xstrdup(name);
	csub->type = type;
	csub->id = id;
	csub->format = xstrdup(format);
	RB_INSERT(control_subs, &cs->subs, csub);

	RB_INIT(&csub->panes);
	RB_INIT(&csub->windows);

	if (!evtimer_initialized(&cs->subs_timer))
		evtimer_set(&cs->subs_timer, control_check_subs_timer, c);
	if (!evtimer_pending(&cs->subs_timer, NULL))
		evtimer_add(&cs->subs_timer, &tv);
}

/* Remove a subscription. */
void
control_remove_sub(struct client *c, const char *name)
{
	struct control_state	*cs = c->control_state;
	struct control_sub	*csub, find;

	find.name = (char *)name;
	if ((csub = RB_FIND(control_subs, &cs->subs, &find)) != NULL)
		control_free_sub(cs, csub);
	if (RB_EMPTY(&cs->subs))
		evtimer_del(&cs->subs_timer);
}<|MERGE_RESOLUTION|>--- conflicted
+++ resolved
@@ -687,15 +687,9 @@
 			age = t - cb->t;
 		else
 			age = 0;
-<<<<<<< HEAD
-		log_debug("%s: %s: output block %zu (age %lu) for %%%u "
-		    "(used %zu/%zu)", __func__, c->name, cb->size, age,
-		    cp->pane, used, limit);
-=======
 		log_debug("%s: %s: output block %zu (age %llu) for %%%u "
 		    "(used %zu/%zu)", __func__, c->name, cb->size,
 		    (unsigned long long)age, cp->pane, used, limit);
->>>>>>> ca5afb34
 
 		size = cb->size;
 		if (size > limit - used)
