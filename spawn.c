--- conflicted
+++ resolved
@@ -393,10 +393,6 @@
 		return (NULL);
 	}
 
-<<<<<<< HEAD
-	/* In the parent process, everything is done now. */
-	if (new_wp->pid != 0) {
-=======
 	/*
 	 * In the parent process, everything is done now. Change the working
 	 * directory back.
@@ -406,7 +402,6 @@
 		    chdir(path) != 0 &&
 		    (home == NULL || chdir(home) != 0))
 			chdir("/");
->>>>>>> 21c27fdc
 		goto complete;
 	}
 
