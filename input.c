--- conflicted
+++ resolved
@@ -1628,29 +1628,15 @@
 	(*i)++;
 	c = input_get(ictx, *i, 0, -1);
 	if (c == -1) {
-<<<<<<< HEAD
-		if (fgbg == 38) {
-			gc->fg = 8;
-		} else if (fgbg == 48) {
-=======
 		if (fgbg == 38)
 			gc->fg = 8;
 		else if (fgbg == 48)
->>>>>>> a24260bb
 			gc->bg = 8;
 	} else {
-<<<<<<< HEAD
-		if (fgbg == 38) {
-			gc->fg = c | COLOUR_FLAG_256;
-		} else if (fgbg == 48) {
-			gc->bg = c | COLOUR_FLAG_256;
-		}
-=======
 		if (fgbg == 38)
 			gc->fg = c | COLOUR_FLAG_256;
 		else if (fgbg == 48)
 			gc->bg = c | COLOUR_FLAG_256;
->>>>>>> a24260bb
 	}
 }
 
@@ -1674,18 +1660,10 @@
 	if (b == -1 || b > 255)
 		return;
 
-<<<<<<< HEAD
-	if (fgbg == 38) {
-		gc->fg = colour_rgbto24bit(r, g, b);
-	} else if (fgbg == 48) {
-		gc->bg = colour_rgbto24bit(r, g, b);
-	}
-=======
 	if (fgbg == 38)
 		gc->fg = colour_join_rgb(r, g, b);
 	else if (fgbg == 48)
 		gc->bg = colour_join_rgb(r, g, b);
->>>>>>> a24260bb
 }
 
 /* Handle CSI SGR. */
