/* $OpenBSD$ */

/*
 * Copyright (c) 2007 Nicholas Marriott <nicholas.marriott@gmail.com>
 *
 * Permission to use, copy, modify, and distribute this software for any
 * purpose with or without fee is hereby granted, provided that the above
 * copyright notice and this permission notice appear in all copies.
 *
 * THE SOFTWARE IS PROVIDED "AS IS" AND THE AUTHOR DISCLAIMS ALL WARRANTIES
 * WITH REGARD TO THIS SOFTWARE INCLUDING ALL IMPLIED WARRANTIES OF
 * MERCHANTABILITY AND FITNESS. IN NO EVENT SHALL THE AUTHOR BE LIABLE FOR
 * ANY SPECIAL, DIRECT, INDIRECT, OR CONSEQUENTIAL DAMAGES OR ANY DAMAGES
 * WHATSOEVER RESULTING FROM LOSS OF MIND, USE, DATA OR PROFITS, WHETHER
 * IN AN ACTION OF CONTRACT, NEGLIGENCE OR OTHER TORTIOUS ACTION, ARISING
 * OUT OF OR IN CONNECTION WITH THE USE OR PERFORMANCE OF THIS SOFTWARE.
 */

#include <sys/types.h>

#include <netinet/in.h>

#include <ctype.h>
#include <resolv.h>
#include <stdlib.h>
#include <string.h>
#include <time.h>

#include "tmux.h"

/*
 * Based on the description by Paul Williams at:
 *
 * https://vt100.net/emu/dec_ansi_parser
 *
 * With the following changes:
 *
 * - 7-bit only.
 *
 * - Support for UTF-8.
 *
 * - OSC (but not APC) may be terminated by \007 as well as ST.
 *
 * - A state for APC similar to OSC. Some terminals appear to use this to set
 *   the title.
 *
 * - A state for the screen \033k...\033\\ sequence to rename a window. This is
 *   pretty stupid but not supporting it is more trouble than it is worth.
 *
 * - Special handling for ESC inside a DCS to allow arbitrary byte sequences to
 *   be passed to the underlying terminals.
 */

/* Input parser cell. */
struct input_cell {
	struct grid_cell	cell;
	int			set;
	int			g0set;	/* 1 if ACS */
	int			g1set;	/* 1 if ACS */
};

/* Input parser argument. */
struct input_param {
	enum {
		INPUT_MISSING,
		INPUT_NUMBER,
		INPUT_STRING
	}			type;
	union {
		int		num;
		char	       *str;
	};
};

/* Input parser context. */
struct input_ctx {
	struct window_pane     *wp;
	struct bufferevent     *event;
	struct screen_write_ctx ctx;
	struct colour_palette  *palette;

	struct input_cell	cell;

	struct input_cell	old_cell;
	u_int			old_cx;
	u_int			old_cy;
	int			old_mode;

	u_char			interm_buf[4];
	size_t			interm_len;

	u_char			param_buf[64];
	size_t			param_len;

#define INPUT_BUF_START 32
	u_char		       *input_buf;
	size_t			input_len;
	size_t			input_space;
	enum {
		INPUT_END_ST,
		INPUT_END_BEL
	}			input_end;

	struct input_param	param_list[24];
	u_int			param_list_len;

	struct utf8_data	utf8data;
	int			utf8started;

	int			ch;
	struct utf8_data	last;

	int			flags;
#define INPUT_DISCARD 0x1
#define INPUT_LAST 0x2

	const struct input_state *state;

	struct event		timer;

	/*
	 * All input received since we were last in the ground state. Sent to
	 * control clients on connection.
	 */
	struct evbuffer		*since_ground;
};

/* Helper functions. */
struct input_transition;
static int	input_split(struct input_ctx *);
static int	input_get(struct input_ctx *, u_int, int, int);
static void printflike(2, 3) input_reply(struct input_ctx *, const char *, ...);
static void	input_set_state(struct input_ctx *,
		    const struct input_transition *);
static void	input_reset_cell(struct input_ctx *);
static void	input_report_current_theme(struct input_ctx *);
static void	input_osc_4(struct input_ctx *, const char *);
static void	input_osc_8(struct input_ctx *, const char *);
static void	input_osc_10(struct input_ctx *, const char *);
static void	input_osc_11(struct input_ctx *, const char *);
static void	input_osc_12(struct input_ctx *, const char *);
static void	input_osc_52(struct input_ctx *, const char *);
static void	input_osc_104(struct input_ctx *, const char *);
static void	input_osc_110(struct input_ctx *, const char *);
static void	input_osc_111(struct input_ctx *, const char *);
static void	input_osc_112(struct input_ctx *, const char *);
static void	input_osc_133(struct input_ctx *, const char *);

/* Transition entry/exit handlers. */
static void	input_clear(struct input_ctx *);
static void	input_ground(struct input_ctx *);
static void	input_enter_dcs(struct input_ctx *);
static void	input_enter_osc(struct input_ctx *);
static void	input_exit_osc(struct input_ctx *);
static void	input_enter_apc(struct input_ctx *);
static void	input_exit_apc(struct input_ctx *);
static void	input_enter_rename(struct input_ctx *);
static void	input_exit_rename(struct input_ctx *);

/* Input state handlers. */
static int	input_print(struct input_ctx *);
static int	input_intermediate(struct input_ctx *);
static int	input_parameter(struct input_ctx *);
static int	input_input(struct input_ctx *);
static int	input_c0_dispatch(struct input_ctx *);
static int	input_esc_dispatch(struct input_ctx *);
static int	input_csi_dispatch(struct input_ctx *);
static void	input_csi_dispatch_rm(struct input_ctx *);
static void	input_csi_dispatch_rm_private(struct input_ctx *);
static void	input_csi_dispatch_sm(struct input_ctx *);
static void	input_csi_dispatch_sm_private(struct input_ctx *);
static void	input_csi_dispatch_sm_graphics(struct input_ctx *);
static void	input_csi_dispatch_winops(struct input_ctx *);
static void	input_csi_dispatch_sgr_256(struct input_ctx *, int, u_int *);
static void	input_csi_dispatch_sgr_rgb(struct input_ctx *, int, u_int *);
static void	input_csi_dispatch_sgr(struct input_ctx *);
static int	input_dcs_dispatch(struct input_ctx *);
static int	input_top_bit_set(struct input_ctx *);
static int	input_end_bel(struct input_ctx *);

/* Command table comparison function. */
static int	input_table_compare(const void *, const void *);

/* Command table entry. */
struct input_table_entry {
	int		ch;
	const char     *interm;
	int		type;
};

/* Escape commands. */
enum input_esc_type {
	INPUT_ESC_DECALN,
	INPUT_ESC_DECKPAM,
	INPUT_ESC_DECKPNM,
	INPUT_ESC_DECRC,
	INPUT_ESC_DECSC,
	INPUT_ESC_HTS,
	INPUT_ESC_IND,
	INPUT_ESC_NEL,
	INPUT_ESC_RI,
	INPUT_ESC_RIS,
	INPUT_ESC_SCSG0_OFF,
	INPUT_ESC_SCSG0_ON,
	INPUT_ESC_SCSG1_OFF,
	INPUT_ESC_SCSG1_ON,
	INPUT_ESC_ST
};

/* Escape command table. */
static const struct input_table_entry input_esc_table[] = {
	{ '0', "(", INPUT_ESC_SCSG0_ON },
	{ '0', ")", INPUT_ESC_SCSG1_ON },
	{ '7', "",  INPUT_ESC_DECSC },
	{ '8', "",  INPUT_ESC_DECRC },
	{ '8', "#", INPUT_ESC_DECALN },
	{ '=', "",  INPUT_ESC_DECKPAM },
	{ '>', "",  INPUT_ESC_DECKPNM },
	{ 'B', "(", INPUT_ESC_SCSG0_OFF },
	{ 'B', ")", INPUT_ESC_SCSG1_OFF },
	{ 'D', "",  INPUT_ESC_IND },
	{ 'E', "",  INPUT_ESC_NEL },
	{ 'H', "",  INPUT_ESC_HTS },
	{ 'M', "",  INPUT_ESC_RI },
	{ '\\', "", INPUT_ESC_ST },
	{ 'c', "",  INPUT_ESC_RIS },
};

/* Control (CSI) commands. */
enum input_csi_type {
	INPUT_CSI_CBT,
	INPUT_CSI_CNL,
	INPUT_CSI_CPL,
	INPUT_CSI_CUB,
	INPUT_CSI_CUD,
	INPUT_CSI_CUF,
	INPUT_CSI_CUP,
	INPUT_CSI_CUU,
	INPUT_CSI_DA,
	INPUT_CSI_DA_TWO,
	INPUT_CSI_DCH,
	INPUT_CSI_DECSCUSR,
	INPUT_CSI_DECSTBM,
	INPUT_CSI_DL,
	INPUT_CSI_DSR,
	INPUT_CSI_DSR_PRIVATE,
	INPUT_CSI_ECH,
	INPUT_CSI_ED,
	INPUT_CSI_EL,
	INPUT_CSI_HPA,
	INPUT_CSI_ICH,
	INPUT_CSI_IL,
	INPUT_CSI_MODOFF,
	INPUT_CSI_MODSET,
	INPUT_CSI_QUERY_PRIVATE,
	INPUT_CSI_RCP,
	INPUT_CSI_REP,
	INPUT_CSI_RM,
	INPUT_CSI_RM_PRIVATE,
	INPUT_CSI_SCP,
	INPUT_CSI_SD,
	INPUT_CSI_SGR,
	INPUT_CSI_SM,
	INPUT_CSI_SM_GRAPHICS,
	INPUT_CSI_SM_PRIVATE,
	INPUT_CSI_SU,
	INPUT_CSI_TBC,
	INPUT_CSI_VPA,
	INPUT_CSI_WINOPS,
	INPUT_CSI_XDA
};

/* Control (CSI) command table. */
static const struct input_table_entry input_csi_table[] = {
	{ '@', "",  INPUT_CSI_ICH },
	{ 'A', "",  INPUT_CSI_CUU },
	{ 'B', "",  INPUT_CSI_CUD },
	{ 'C', "",  INPUT_CSI_CUF },
	{ 'D', "",  INPUT_CSI_CUB },
	{ 'E', "",  INPUT_CSI_CNL },
	{ 'F', "",  INPUT_CSI_CPL },
	{ 'G', "",  INPUT_CSI_HPA },
	{ 'H', "",  INPUT_CSI_CUP },
	{ 'J', "",  INPUT_CSI_ED },
	{ 'K', "",  INPUT_CSI_EL },
	{ 'L', "",  INPUT_CSI_IL },
	{ 'M', "",  INPUT_CSI_DL },
	{ 'P', "",  INPUT_CSI_DCH },
	{ 'S', "",  INPUT_CSI_SU },
	{ 'S', "?", INPUT_CSI_SM_GRAPHICS },
	{ 'T', "",  INPUT_CSI_SD },
	{ 'X', "",  INPUT_CSI_ECH },
	{ 'Z', "",  INPUT_CSI_CBT },
	{ '`', "",  INPUT_CSI_HPA },
	{ 'b', "",  INPUT_CSI_REP },
	{ 'c', "",  INPUT_CSI_DA },
	{ 'c', ">", INPUT_CSI_DA_TWO },
	{ 'd', "",  INPUT_CSI_VPA },
	{ 'f', "",  INPUT_CSI_CUP },
	{ 'g', "",  INPUT_CSI_TBC },
	{ 'h', "",  INPUT_CSI_SM },
	{ 'h', "?", INPUT_CSI_SM_PRIVATE },
	{ 'l', "",  INPUT_CSI_RM },
	{ 'l', "?", INPUT_CSI_RM_PRIVATE },
	{ 'm', "",  INPUT_CSI_SGR },
	{ 'm', ">", INPUT_CSI_MODSET },
	{ 'n', "",  INPUT_CSI_DSR },
	{ 'n', ">", INPUT_CSI_MODOFF },
	{ 'n', "?", INPUT_CSI_DSR_PRIVATE },
	{ 'p', "?$", INPUT_CSI_QUERY_PRIVATE },
	{ 'q', " ", INPUT_CSI_DECSCUSR },
	{ 'q', ">", INPUT_CSI_XDA },
	{ 'r', "",  INPUT_CSI_DECSTBM },
	{ 's', "",  INPUT_CSI_SCP },
	{ 't', "",  INPUT_CSI_WINOPS },
	{ 'u', "",  INPUT_CSI_RCP }
};

/* Input transition. */
struct input_transition {
	int				first;
	int				last;

	int				(*handler)(struct input_ctx *);
	const struct input_state       *state;
};

/* Input state. */
struct input_state {
	const char			*name;
	void				(*enter)(struct input_ctx *);
	void				(*exit)(struct input_ctx *);
	const struct input_transition	*transitions;
};

/* State transitions available from all states. */
#define INPUT_STATE_ANYWHERE \
	{ 0x18, 0x18, input_c0_dispatch, &input_state_ground }, \
	{ 0x1a, 0x1a, input_c0_dispatch, &input_state_ground }, \
	{ 0x1b, 0x1b, NULL,		 &input_state_esc_enter }

/* Forward declarations of state tables. */
static const struct input_transition input_state_ground_table[];
static const struct input_transition input_state_esc_enter_table[];
static const struct input_transition input_state_esc_intermediate_table[];
static const struct input_transition input_state_csi_enter_table[];
static const struct input_transition input_state_csi_parameter_table[];
static const struct input_transition input_state_csi_intermediate_table[];
static const struct input_transition input_state_csi_ignore_table[];
static const struct input_transition input_state_dcs_enter_table[];
static const struct input_transition input_state_dcs_parameter_table[];
static const struct input_transition input_state_dcs_intermediate_table[];
static const struct input_transition input_state_dcs_handler_table[];
static const struct input_transition input_state_dcs_escape_table[];
static const struct input_transition input_state_dcs_ignore_table[];
static const struct input_transition input_state_osc_string_table[];
static const struct input_transition input_state_apc_string_table[];
static const struct input_transition input_state_rename_string_table[];
static const struct input_transition input_state_consume_st_table[];

/* ground state definition. */
static const struct input_state input_state_ground = {
	"ground",
	input_ground, NULL,
	input_state_ground_table
};

/* esc_enter state definition. */
static const struct input_state input_state_esc_enter = {
	"esc_enter",
	input_clear, NULL,
	input_state_esc_enter_table
};

/* esc_intermediate state definition. */
static const struct input_state input_state_esc_intermediate = {
	"esc_intermediate",
	NULL, NULL,
	input_state_esc_intermediate_table
};

/* csi_enter state definition. */
static const struct input_state input_state_csi_enter = {
	"csi_enter",
	input_clear, NULL,
	input_state_csi_enter_table
};

/* csi_parameter state definition. */
static const struct input_state input_state_csi_parameter = {
	"csi_parameter",
	NULL, NULL,
	input_state_csi_parameter_table
};

/* csi_intermediate state definition. */
static const struct input_state input_state_csi_intermediate = {
	"csi_intermediate",
	NULL, NULL,
	input_state_csi_intermediate_table
};

/* csi_ignore state definition. */
static const struct input_state input_state_csi_ignore = {
	"csi_ignore",
	NULL, NULL,
	input_state_csi_ignore_table
};

/* dcs_enter state definition. */
static const struct input_state input_state_dcs_enter = {
	"dcs_enter",
	input_enter_dcs, NULL,
	input_state_dcs_enter_table
};

/* dcs_parameter state definition. */
static const struct input_state input_state_dcs_parameter = {
	"dcs_parameter",
	NULL, NULL,
	input_state_dcs_parameter_table
};

/* dcs_intermediate state definition. */
static const struct input_state input_state_dcs_intermediate = {
	"dcs_intermediate",
	NULL, NULL,
	input_state_dcs_intermediate_table
};

/* dcs_handler state definition. */
static const struct input_state input_state_dcs_handler = {
	"dcs_handler",
	NULL, NULL,
	input_state_dcs_handler_table
};

/* dcs_escape state definition. */
static const struct input_state input_state_dcs_escape = {
	"dcs_escape",
	NULL, NULL,
	input_state_dcs_escape_table
};

/* dcs_ignore state definition. */
static const struct input_state input_state_dcs_ignore = {
	"dcs_ignore",
	NULL, NULL,
	input_state_dcs_ignore_table
};

/* osc_string state definition. */
static const struct input_state input_state_osc_string = {
	"osc_string",
	input_enter_osc, input_exit_osc,
	input_state_osc_string_table
};

/* apc_string state definition. */
static const struct input_state input_state_apc_string = {
	"apc_string",
	input_enter_apc, input_exit_apc,
	input_state_apc_string_table
};

/* rename_string state definition. */
static const struct input_state input_state_rename_string = {
	"rename_string",
	input_enter_rename, input_exit_rename,
	input_state_rename_string_table
};

/* consume_st state definition. */
static const struct input_state input_state_consume_st = {
	"consume_st",
	input_enter_rename, NULL, /* rename also waits for ST */
	input_state_consume_st_table
};

/* ground state table. */
static const struct input_transition input_state_ground_table[] = {
	INPUT_STATE_ANYWHERE,

	{ 0x00, 0x17, input_c0_dispatch, NULL },
	{ 0x19, 0x19, input_c0_dispatch, NULL },
	{ 0x1c, 0x1f, input_c0_dispatch, NULL },
	{ 0x20, 0x7e, input_print,	 NULL },
	{ 0x7f, 0x7f, NULL,		 NULL },
	{ 0x80, 0xff, input_top_bit_set, NULL },

	{ -1, -1, NULL, NULL }
};

/* esc_enter state table. */
static const struct input_transition input_state_esc_enter_table[] = {
	INPUT_STATE_ANYWHERE,

	{ 0x00, 0x17, input_c0_dispatch,  NULL },
	{ 0x19, 0x19, input_c0_dispatch,  NULL },
	{ 0x1c, 0x1f, input_c0_dispatch,  NULL },
	{ 0x20, 0x2f, input_intermediate, &input_state_esc_intermediate },
	{ 0x30, 0x4f, input_esc_dispatch, &input_state_ground },
	{ 0x50, 0x50, NULL,		  &input_state_dcs_enter },
	{ 0x51, 0x57, input_esc_dispatch, &input_state_ground },
	{ 0x58, 0x58, NULL,		  &input_state_consume_st },
	{ 0x59, 0x59, input_esc_dispatch, &input_state_ground },
	{ 0x5a, 0x5a, input_esc_dispatch, &input_state_ground },
	{ 0x5b, 0x5b, NULL,		  &input_state_csi_enter },
	{ 0x5c, 0x5c, input_esc_dispatch, &input_state_ground },
	{ 0x5d, 0x5d, NULL,		  &input_state_osc_string },
	{ 0x5e, 0x5e, NULL,		  &input_state_consume_st },
	{ 0x5f, 0x5f, NULL,		  &input_state_apc_string },
	{ 0x60, 0x6a, input_esc_dispatch, &input_state_ground },
	{ 0x6b, 0x6b, NULL,		  &input_state_rename_string },
	{ 0x6c, 0x7e, input_esc_dispatch, &input_state_ground },
	{ 0x7f, 0xff, NULL,		  NULL },

	{ -1, -1, NULL, NULL }
};

/* esc_intermediate state table. */
static const struct input_transition input_state_esc_intermediate_table[] = {
	INPUT_STATE_ANYWHERE,

	{ 0x00, 0x17, input_c0_dispatch,  NULL },
	{ 0x19, 0x19, input_c0_dispatch,  NULL },
	{ 0x1c, 0x1f, input_c0_dispatch,  NULL },
	{ 0x20, 0x2f, input_intermediate, NULL },
	{ 0x30, 0x7e, input_esc_dispatch, &input_state_ground },
	{ 0x7f, 0xff, NULL,		  NULL },

	{ -1, -1, NULL, NULL }
};

/* csi_enter state table. */
static const struct input_transition input_state_csi_enter_table[] = {
	INPUT_STATE_ANYWHERE,

	{ 0x00, 0x17, input_c0_dispatch,  NULL },
	{ 0x19, 0x19, input_c0_dispatch,  NULL },
	{ 0x1c, 0x1f, input_c0_dispatch,  NULL },
	{ 0x20, 0x2f, input_intermediate, &input_state_csi_intermediate },
	{ 0x30, 0x39, input_parameter,	  &input_state_csi_parameter },
	{ 0x3a, 0x3a, input_parameter,	  &input_state_csi_parameter },
	{ 0x3b, 0x3b, input_parameter,	  &input_state_csi_parameter },
	{ 0x3c, 0x3f, input_intermediate, &input_state_csi_parameter },
	{ 0x40, 0x7e, input_csi_dispatch, &input_state_ground },
	{ 0x7f, 0xff, NULL,		  NULL },

	{ -1, -1, NULL, NULL }
};

/* csi_parameter state table. */
static const struct input_transition input_state_csi_parameter_table[] = {
	INPUT_STATE_ANYWHERE,

	{ 0x00, 0x17, input_c0_dispatch,  NULL },
	{ 0x19, 0x19, input_c0_dispatch,  NULL },
	{ 0x1c, 0x1f, input_c0_dispatch,  NULL },
	{ 0x20, 0x2f, input_intermediate, &input_state_csi_intermediate },
	{ 0x30, 0x39, input_parameter,	  NULL },
	{ 0x3a, 0x3a, input_parameter,	  NULL },
	{ 0x3b, 0x3b, input_parameter,	  NULL },
	{ 0x3c, 0x3f, NULL,		  &input_state_csi_ignore },
	{ 0x40, 0x7e, input_csi_dispatch, &input_state_ground },
	{ 0x7f, 0xff, NULL,		  NULL },

	{ -1, -1, NULL, NULL }
};

/* csi_intermediate state table. */
static const struct input_transition input_state_csi_intermediate_table[] = {
	INPUT_STATE_ANYWHERE,

	{ 0x00, 0x17, input_c0_dispatch,  NULL },
	{ 0x19, 0x19, input_c0_dispatch,  NULL },
	{ 0x1c, 0x1f, input_c0_dispatch,  NULL },
	{ 0x20, 0x2f, input_intermediate, NULL },
	{ 0x30, 0x3f, NULL,		  &input_state_csi_ignore },
	{ 0x40, 0x7e, input_csi_dispatch, &input_state_ground },
	{ 0x7f, 0xff, NULL,		  NULL },

	{ -1, -1, NULL, NULL }
};

/* csi_ignore state table. */
static const struct input_transition input_state_csi_ignore_table[] = {
	INPUT_STATE_ANYWHERE,

	{ 0x00, 0x17, input_c0_dispatch, NULL },
	{ 0x19, 0x19, input_c0_dispatch, NULL },
	{ 0x1c, 0x1f, input_c0_dispatch, NULL },
	{ 0x20, 0x3f, NULL,		 NULL },
	{ 0x40, 0x7e, NULL,		 &input_state_ground },
	{ 0x7f, 0xff, NULL,		 NULL },

	{ -1, -1, NULL, NULL }
};

/* dcs_enter state table. */
static const struct input_transition input_state_dcs_enter_table[] = {
	INPUT_STATE_ANYWHERE,

	{ 0x00, 0x17, NULL,		  NULL },
	{ 0x19, 0x19, NULL,		  NULL },
	{ 0x1c, 0x1f, NULL,		  NULL },
	{ 0x20, 0x2f, input_intermediate, &input_state_dcs_intermediate },
	{ 0x30, 0x39, input_parameter,	  &input_state_dcs_parameter },
	{ 0x3a, 0x3a, NULL,		  &input_state_dcs_ignore },
	{ 0x3b, 0x3b, input_parameter,	  &input_state_dcs_parameter },
	{ 0x3c, 0x3f, input_intermediate, &input_state_dcs_parameter },
	{ 0x40, 0x7e, input_input,	  &input_state_dcs_handler },
	{ 0x7f, 0xff, NULL,		  NULL },

	{ -1, -1, NULL, NULL }
};

/* dcs_parameter state table. */
static const struct input_transition input_state_dcs_parameter_table[] = {
	INPUT_STATE_ANYWHERE,

	{ 0x00, 0x17, NULL,		  NULL },
	{ 0x19, 0x19, NULL,		  NULL },
	{ 0x1c, 0x1f, NULL,		  NULL },
	{ 0x20, 0x2f, input_intermediate, &input_state_dcs_intermediate },
	{ 0x30, 0x39, input_parameter,	  NULL },
	{ 0x3a, 0x3a, NULL,		  &input_state_dcs_ignore },
	{ 0x3b, 0x3b, input_parameter,	  NULL },
	{ 0x3c, 0x3f, NULL,		  &input_state_dcs_ignore },
	{ 0x40, 0x7e, input_input,	  &input_state_dcs_handler },
	{ 0x7f, 0xff, NULL,		  NULL },

	{ -1, -1, NULL, NULL }
};

/* dcs_intermediate state table. */
static const struct input_transition input_state_dcs_intermediate_table[] = {
	INPUT_STATE_ANYWHERE,

	{ 0x00, 0x17, NULL,		  NULL },
	{ 0x19, 0x19, NULL,		  NULL },
	{ 0x1c, 0x1f, NULL,		  NULL },
	{ 0x20, 0x2f, input_intermediate, NULL },
	{ 0x30, 0x3f, NULL,		  &input_state_dcs_ignore },
	{ 0x40, 0x7e, input_input,	  &input_state_dcs_handler },
	{ 0x7f, 0xff, NULL,		  NULL },

	{ -1, -1, NULL, NULL }
};

/* dcs_handler state table. */
static const struct input_transition input_state_dcs_handler_table[] = {
	/* No INPUT_STATE_ANYWHERE */

	{ 0x00, 0x1a, input_input,  NULL },
	{ 0x1b, 0x1b, NULL,	    &input_state_dcs_escape },
	{ 0x1c, 0xff, input_input,  NULL },

	{ -1, -1, NULL, NULL }
};

/* dcs_escape state table. */
static const struct input_transition input_state_dcs_escape_table[] = {
	/* No INPUT_STATE_ANYWHERE */

	{ 0x00, 0x5b, input_input,	  &input_state_dcs_handler },
	{ 0x5c, 0x5c, input_dcs_dispatch, &input_state_ground },
	{ 0x5d, 0xff, input_input,	  &input_state_dcs_handler },

	{ -1, -1, NULL, NULL }
};

/* dcs_ignore state table. */
static const struct input_transition input_state_dcs_ignore_table[] = {
	INPUT_STATE_ANYWHERE,

	{ 0x00, 0x17, NULL,	    NULL },
	{ 0x19, 0x19, NULL,	    NULL },
	{ 0x1c, 0x1f, NULL,	    NULL },
	{ 0x20, 0xff, NULL,	    NULL },

	{ -1, -1, NULL, NULL }
};

/* osc_string state table. */
static const struct input_transition input_state_osc_string_table[] = {
	INPUT_STATE_ANYWHERE,

	{ 0x00, 0x06, NULL,	     NULL },
	{ 0x07, 0x07, input_end_bel, &input_state_ground },
	{ 0x08, 0x17, NULL,	     NULL },
	{ 0x19, 0x19, NULL,	     NULL },
	{ 0x1c, 0x1f, NULL,	     NULL },
	{ 0x20, 0xff, input_input,   NULL },

	{ -1, -1, NULL, NULL }
};

/* apc_string state table. */
static const struct input_transition input_state_apc_string_table[] = {
	INPUT_STATE_ANYWHERE,

	{ 0x00, 0x17, NULL,	    NULL },
	{ 0x19, 0x19, NULL,	    NULL },
	{ 0x1c, 0x1f, NULL,	    NULL },
	{ 0x20, 0xff, input_input,  NULL },

	{ -1, -1, NULL, NULL }
};

/* rename_string state table. */
static const struct input_transition input_state_rename_string_table[] = {
	INPUT_STATE_ANYWHERE,

	{ 0x00, 0x17, NULL,	    NULL },
	{ 0x19, 0x19, NULL,	    NULL },
	{ 0x1c, 0x1f, NULL,	    NULL },
	{ 0x20, 0xff, input_input,  NULL },

	{ -1, -1, NULL, NULL }
};

/* consume_st state table. */
static const struct input_transition input_state_consume_st_table[] = {
	INPUT_STATE_ANYWHERE,

	{ 0x00, 0x17, NULL,	    NULL },
	{ 0x19, 0x19, NULL,	    NULL },
	{ 0x1c, 0x1f, NULL,	    NULL },
	{ 0x20, 0xff, NULL,	    NULL },

	{ -1, -1, NULL, NULL }
};

/* Maximum of bytes allowed to read in a single input. */
static size_t input_buffer_size = INPUT_BUF_DEFAULT_SIZE;

/* Input table compare. */
static int
input_table_compare(const void *key, const void *value)
{
	const struct input_ctx		*ictx = key;
	const struct input_table_entry	*entry = value;

	if (ictx->ch != entry->ch)
		return (ictx->ch - entry->ch);
	return (strcmp(ictx->interm_buf, entry->interm));
}

/* Stop UTF-8 and enter an invalid character. */
static void
input_stop_utf8(struct input_ctx *ictx)
{
	struct screen_write_ctx	*sctx = &ictx->ctx;
	static struct utf8_data	 rc = { "\357\277\275", 3, 3, 1 };

	if (ictx->utf8started) {
		utf8_copy(&ictx->cell.cell.data, &rc);
		screen_write_collect_add(sctx, &ictx->cell.cell);
	}
	ictx->utf8started = 0;
}

/*
 * Timer - if this expires then have been waiting for a terminator for too
 * long, so reset to ground.
 */
static void
input_timer_callback(__unused int fd, __unused short events, void *arg)
{
	struct input_ctx	*ictx = arg;

	log_debug("%s: %s expired" , __func__, ictx->state->name);
	input_reset(ictx, 0);
}

/* Start the timer. */
static void
input_start_timer(struct input_ctx *ictx)
{
	struct timeval	tv = { .tv_sec = 5, .tv_usec = 0 };

	event_del(&ictx->timer);
	event_add(&ictx->timer, &tv);
}

/* Reset cell state to default. */
static void
input_reset_cell(struct input_ctx *ictx)
{
	memcpy(&ictx->cell.cell, &grid_default_cell, sizeof ictx->cell.cell);
	ictx->cell.set = 0;
	ictx->cell.g0set = ictx->cell.g1set = 0;

	memcpy(&ictx->old_cell, &ictx->cell, sizeof ictx->old_cell);
	ictx->old_cx = 0;
	ictx->old_cy = 0;
}

/* Save screen state. */
static void
input_save_state(struct input_ctx *ictx)
{
	struct screen_write_ctx	*sctx = &ictx->ctx;
	struct screen		*s = sctx->s;

	memcpy(&ictx->old_cell, &ictx->cell, sizeof ictx->old_cell);
	ictx->old_cx = s->cx;
	ictx->old_cy = s->cy;
	ictx->old_mode = s->mode;
}

/* Restore screen state. */
static void
input_restore_state(struct input_ctx *ictx)
{
	struct screen_write_ctx	*sctx = &ictx->ctx;

	memcpy(&ictx->cell, &ictx->old_cell, sizeof ictx->cell);
	if (ictx->old_mode & MODE_ORIGIN)
		screen_write_mode_set(sctx, MODE_ORIGIN);
	else
		screen_write_mode_clear(sctx, MODE_ORIGIN);
	screen_write_cursormove(sctx, ictx->old_cx, ictx->old_cy, 0);
}

/* Initialise input parser. */
struct input_ctx *
input_init(struct window_pane *wp, struct bufferevent *bev,
    struct colour_palette *palette)
{
	struct input_ctx	*ictx;

	ictx = xcalloc(1, sizeof *ictx);
	ictx->wp = wp;
	ictx->event = bev;
	ictx->palette = palette;

	ictx->input_space = INPUT_BUF_START;
	ictx->input_buf = xmalloc(INPUT_BUF_START);

	ictx->since_ground = evbuffer_new();
	if (ictx->since_ground == NULL)
		fatalx("out of memory");

	evtimer_set(&ictx->timer, input_timer_callback, ictx);

	input_reset(ictx, 0);
	return (ictx);
}

/* Destroy input parser. */
void
input_free(struct input_ctx *ictx)
{
	u_int	i;

	for (i = 0; i < ictx->param_list_len; i++) {
		if (ictx->param_list[i].type == INPUT_STRING)
			free(ictx->param_list[i].str);
	}

	event_del(&ictx->timer);

	free(ictx->input_buf);
	evbuffer_free(ictx->since_ground);

	free(ictx);
}

/* Reset input state and clear screen. */
void
input_reset(struct input_ctx *ictx, int clear)
{
	struct screen_write_ctx	*sctx = &ictx->ctx;
	struct window_pane	*wp = ictx->wp;

	input_reset_cell(ictx);

	if (clear && wp != NULL) {
		if (TAILQ_EMPTY(&wp->modes))
			screen_write_start_pane(sctx, wp, &wp->base);
		else
			screen_write_start(sctx, &wp->base);
		screen_write_reset(sctx);
		screen_write_stop(sctx);
	}

	input_clear(ictx);

	ictx->state = &input_state_ground;
	ictx->flags = 0;
}

/* Return pending data. */
struct evbuffer *
input_pending(struct input_ctx *ictx)
{
	return (ictx->since_ground);
}

/* Change input state. */
static void
input_set_state(struct input_ctx *ictx, const struct input_transition *itr)
{
	if (ictx->state->exit != NULL)
		ictx->state->exit(ictx);
	ictx->state = itr->state;
	if (ictx->state->enter != NULL)
		ictx->state->enter(ictx);
}

/* Parse data. */
static void
input_parse(struct input_ctx *ictx, u_char *buf, size_t len)
{
	struct screen_write_ctx		*sctx = &ictx->ctx;
	const struct input_state	*state = NULL;
	const struct input_transition	*itr = NULL;
	size_t				 off = 0;

	/* Parse the input. */
	while (off < len) {
		ictx->ch = buf[off++];

		/* Find the transition. */
		if (ictx->state != state ||
		    itr == NULL ||
		    ictx->ch < itr->first ||
		    ictx->ch > itr->last) {
			itr = ictx->state->transitions;
			while (itr->first != -1 && itr->last != -1) {
				if (ictx->ch >= itr->first &&
				    ictx->ch <= itr->last)
					break;
				itr++;
			}
			if (itr->first == -1 || itr->last == -1) {
				/* No transition? Eh? */
				fatalx("no transition from state");
			}
		}
		state = ictx->state;

		/*
		 * Any state except print stops the current collection. This is
		 * an optimization to avoid checking if the attributes have
		 * changed for every character. It will stop unnecessarily for
		 * sequences that don't make a terminal change, but they should
		 * be the minority.
		 */
		if (itr->handler != input_print)
			screen_write_collect_end(sctx);

		/*
		 * Execute the handler, if any. Don't switch state if it
		 * returns non-zero.
		 */
		if (itr->handler != NULL && itr->handler(ictx) != 0)
			continue;

		/* And switch state, if necessary. */
		if (itr->state != NULL)
			input_set_state(ictx, itr);

		/* If not in ground state, save input. */
		if (ictx->state != &input_state_ground)
			evbuffer_add(ictx->since_ground, &ictx->ch, 1);
	}
}

/* Parse input from pane. */
void
input_parse_pane(struct window_pane *wp)
{
	void	*new_data;
	size_t	 new_size;

	new_data = window_pane_get_new_data(wp, &wp->offset, &new_size);
	input_parse_buffer(wp, new_data, new_size);
	window_pane_update_used_data(wp, &wp->offset, new_size);
}

/* Parse given input. */
void
input_parse_buffer(struct window_pane *wp, u_char *buf, size_t len)
{
	struct input_ctx	*ictx = wp->ictx;
	struct screen_write_ctx	*sctx = &ictx->ctx;

	if (len == 0)
		return;

	window_update_activity(wp->window);
	wp->flags |= PANE_CHANGED;

	/* Flag new input while in a mode. */
	if (!TAILQ_EMPTY(&wp->modes))
		wp->flags |= PANE_UNSEENCHANGES;

	/* NULL wp if there is a mode set as don't want to update the tty. */
	if (TAILQ_EMPTY(&wp->modes))
		screen_write_start_pane(sctx, wp, &wp->base);
	else
		screen_write_start(sctx, &wp->base);

	log_debug("%s: %%%u %s, %zu bytes: %.*s", __func__, wp->id,
	    ictx->state->name, len, (int)len, buf);

	input_parse(ictx, buf, len);
	screen_write_stop(sctx);
}

/* Parse given input for screen. */
void
input_parse_screen(struct input_ctx *ictx, struct screen *s,
    screen_write_init_ctx_cb cb, void *arg, u_char *buf, size_t len)
{
	struct screen_write_ctx	*sctx = &ictx->ctx;

	if (len == 0)
		return;

	screen_write_start_callback(sctx, s, cb, arg);
	input_parse(ictx, buf, len);
	screen_write_stop(sctx);
}

/* Split the parameter list (if any). */
static int
input_split(struct input_ctx *ictx)
{
	const char		*errstr;
	char			*ptr, *out;
	struct input_param	*ip;
	u_int			 i;

	for (i = 0; i < ictx->param_list_len; i++) {
		if (ictx->param_list[i].type == INPUT_STRING)
			free(ictx->param_list[i].str);
	}
	ictx->param_list_len = 0;

	if (ictx->param_len == 0)
		return (0);
	ip = &ictx->param_list[0];

	ptr = ictx->param_buf;
	while ((out = strsep(&ptr, ";")) != NULL) {
		if (*out == '\0')
			ip->type = INPUT_MISSING;
		else {
			if (strchr(out, ':') != NULL) {
				ip->type = INPUT_STRING;
				ip->str = xstrdup(out);
			} else {
				ip->type = INPUT_NUMBER;
				ip->num = strtonum(out, 0, INT_MAX, &errstr);
				if (errstr != NULL)
					return (-1);
			}
		}
		ip = &ictx->param_list[++ictx->param_list_len];
		if (ictx->param_list_len == nitems(ictx->param_list))
			return (-1);
	}

	for (i = 0; i < ictx->param_list_len; i++) {
		ip = &ictx->param_list[i];
		if (ip->type == INPUT_MISSING)
			log_debug("parameter %u: missing", i);
		else if (ip->type == INPUT_STRING)
			log_debug("parameter %u: string %s", i, ip->str);
		else if (ip->type == INPUT_NUMBER)
			log_debug("parameter %u: number %d", i, ip->num);
	}

	return (0);
}

/* Get an argument or return default value. */
static int
input_get(struct input_ctx *ictx, u_int validx, int minval, int defval)
{
	struct input_param	*ip;
	int			 retval;

	if (validx >= ictx->param_list_len)
	    return (defval);
	ip = &ictx->param_list[validx];
	if (ip->type == INPUT_MISSING)
		return (defval);
	if (ip->type == INPUT_STRING)
		return (-1);
	retval = ip->num;
	if (retval < minval)
		return (minval);
	return (retval);
}

/* Reply to terminal query. */
static void
input_reply(struct input_ctx *ictx, const char *fmt, ...)
{
	struct bufferevent	*bev = ictx->event;
	va_list			 ap;
	char			*reply;

	if (bev == NULL)
		return;

	va_start(ap, fmt);
	xvasprintf(&reply, fmt, ap);
	va_end(ap);

	log_debug("%s: %s", __func__, reply);
	bufferevent_write(bev, reply, strlen(reply));
	free(reply);
}

/* Clear saved state. */
static void
input_clear(struct input_ctx *ictx)
{
	event_del(&ictx->timer);

	*ictx->interm_buf = '\0';
	ictx->interm_len = 0;

	*ictx->param_buf = '\0';
	ictx->param_len = 0;

	*ictx->input_buf = '\0';
	ictx->input_len = 0;

	ictx->input_end = INPUT_END_ST;

	ictx->flags &= ~INPUT_DISCARD;
}

/* Reset for ground state. */
static void
input_ground(struct input_ctx *ictx)
{
	event_del(&ictx->timer);
	evbuffer_drain(ictx->since_ground, EVBUFFER_LENGTH(ictx->since_ground));

	if (ictx->input_space > INPUT_BUF_START) {
		ictx->input_space = INPUT_BUF_START;
		ictx->input_buf = xrealloc(ictx->input_buf, INPUT_BUF_START);
	}
}

/* Output this character to the screen. */
static int
input_print(struct input_ctx *ictx)
{
	struct screen_write_ctx	*sctx = &ictx->ctx;
	int			 set;

	input_stop_utf8(ictx); /* can't be valid UTF-8 */

	set = ictx->cell.set == 0 ? ictx->cell.g0set : ictx->cell.g1set;
	if (set == 1)
		ictx->cell.cell.attr |= GRID_ATTR_CHARSET;
	else
		ictx->cell.cell.attr &= ~GRID_ATTR_CHARSET;
	utf8_set(&ictx->cell.cell.data, ictx->ch);
	screen_write_collect_add(sctx, &ictx->cell.cell);

	utf8_copy(&ictx->last, &ictx->cell.cell.data);
	ictx->flags |= INPUT_LAST;

	ictx->cell.cell.attr &= ~GRID_ATTR_CHARSET;

	return (0);
}

/* Collect intermediate string. */
static int
input_intermediate(struct input_ctx *ictx)
{
	if (ictx->interm_len == (sizeof ictx->interm_buf) - 1)
		ictx->flags |= INPUT_DISCARD;
	else {
		ictx->interm_buf[ictx->interm_len++] = ictx->ch;
		ictx->interm_buf[ictx->interm_len] = '\0';
	}

	return (0);
}

/* Collect parameter string. */
static int
input_parameter(struct input_ctx *ictx)
{
	if (ictx->param_len == (sizeof ictx->param_buf) - 1)
		ictx->flags |= INPUT_DISCARD;
	else {
		ictx->param_buf[ictx->param_len++] = ictx->ch;
		ictx->param_buf[ictx->param_len] = '\0';
	}

	return (0);
}

/* Collect input string. */
static int
input_input(struct input_ctx *ictx)
{
	size_t available;

	available = ictx->input_space;
	while (ictx->input_len + 1 >= available) {
		available *= 2;
		if (available > input_buffer_size) {
			ictx->flags |= INPUT_DISCARD;
			return (0);
		}
		ictx->input_buf = xrealloc(ictx->input_buf, available);
		ictx->input_space = available;
	}
	ictx->input_buf[ictx->input_len++] = ictx->ch;
	ictx->input_buf[ictx->input_len] = '\0';

	return (0);
}

/* Execute C0 control sequence. */
static int
input_c0_dispatch(struct input_ctx *ictx)
{
	struct screen_write_ctx	*sctx = &ictx->ctx;
	struct window_pane	*wp = ictx->wp;
	struct screen		*s = sctx->s;
	struct grid_cell	 gc, first_gc;
	u_int			 cx, line;
	u_int			 width;
	int			 has_content = 0;

	input_stop_utf8(ictx); /* can't be valid UTF-8 */

	log_debug("%s: '%c'", __func__, ictx->ch);

	switch (ictx->ch) {
	case '\000':	/* NUL */
		break;
	case '\007':	/* BEL */
		if (wp != NULL)
			alerts_queue(wp->window, WINDOW_BELL);
		break;
	case '\010':	/* BS */
		screen_write_backspace(sctx);
		break;
	case '\011':	/* HT */
		/* Don't tab beyond the end of the line. */
		cx = s->cx;
		if (cx >= screen_size_x(s) - 1)
			break;

		/* Find the next tab point, or use the last column if none. */
		line = s->cy + s->grid->hsize;
		grid_get_cell(s->grid, cx, line, &first_gc);
		do {
			if (!has_content) {
				grid_get_cell(s->grid, cx, line, &gc);
				if (gc.data.size != 1 ||
				    *gc.data.data != ' ' ||
				    !grid_cells_look_equal(&gc, &first_gc))
					has_content = 1;
			}
			cx++;
			if (bit_test(s->tabs, cx))
				break;
		} while (cx < screen_size_x(s) - 1);

		width = cx - s->cx;
		if (has_content || width > sizeof gc.data.data)
			s->cx = cx;
		else {
			grid_get_cell(s->grid, s->cx, line, &gc);
			grid_set_tab(&gc, width);
			screen_write_collect_add(sctx, &gc);
		}
		break;
	case '\012':	/* LF */
	case '\013':	/* VT */
	case '\014':	/* FF */
		screen_write_linefeed(sctx, 0, ictx->cell.cell.bg);
		if (s->mode & MODE_CRLF)
			screen_write_carriagereturn(sctx);
		break;
	case '\015':	/* CR */
		screen_write_carriagereturn(sctx);
		break;
	case '\016':	/* SO */
		ictx->cell.set = 1;
		break;
	case '\017':	/* SI */
		ictx->cell.set = 0;
		break;
	default:
		log_debug("%s: unknown '%c'", __func__, ictx->ch);
		break;
	}

	ictx->flags &= ~INPUT_LAST;
	return (0);
}

/* Execute escape sequence. */
static int
input_esc_dispatch(struct input_ctx *ictx)
{
	struct screen_write_ctx		*sctx = &ictx->ctx;
	struct screen			*s = sctx->s;
	struct input_table_entry	*entry;

	if (ictx->flags & INPUT_DISCARD)
		return (0);
	log_debug("%s: '%c', %s", __func__, ictx->ch, ictx->interm_buf);

	entry = bsearch(ictx, input_esc_table, nitems(input_esc_table),
	    sizeof input_esc_table[0], input_table_compare);
	if (entry == NULL) {
		log_debug("%s: unknown '%c'", __func__, ictx->ch);
		return (0);
	}

	switch (entry->type) {
	case INPUT_ESC_RIS:
		colour_palette_clear(ictx->palette);
		input_reset_cell(ictx);
		screen_write_reset(sctx);
		screen_write_fullredraw(sctx);
		break;
	case INPUT_ESC_IND:
		screen_write_linefeed(sctx, 0, ictx->cell.cell.bg);
		break;
	case INPUT_ESC_NEL:
		screen_write_carriagereturn(sctx);
		screen_write_linefeed(sctx, 0, ictx->cell.cell.bg);
		break;
	case INPUT_ESC_HTS:
		if (s->cx < screen_size_x(s))
			bit_set(s->tabs, s->cx);
		break;
	case INPUT_ESC_RI:
		screen_write_reverseindex(sctx, ictx->cell.cell.bg);
		break;
	case INPUT_ESC_DECKPAM:
		screen_write_mode_set(sctx, MODE_KKEYPAD);
		break;
	case INPUT_ESC_DECKPNM:
		screen_write_mode_clear(sctx, MODE_KKEYPAD);
		break;
	case INPUT_ESC_DECSC:
		input_save_state(ictx);
		break;
	case INPUT_ESC_DECRC:
		input_restore_state(ictx);
		break;
	case INPUT_ESC_DECALN:
		screen_write_alignmenttest(sctx);
		break;
	case INPUT_ESC_SCSG0_ON:
		ictx->cell.g0set = 1;
		break;
	case INPUT_ESC_SCSG0_OFF:
		ictx->cell.g0set = 0;
		break;
	case INPUT_ESC_SCSG1_ON:
		ictx->cell.g1set = 1;
		break;
	case INPUT_ESC_SCSG1_OFF:
		ictx->cell.g1set = 0;
		break;
	case INPUT_ESC_ST:
		/* ST terminates OSC but the state transition already did it. */
		break;
	}

	ictx->flags &= ~INPUT_LAST;
	return (0);
}

/* Execute control sequence. */
static int
input_csi_dispatch(struct input_ctx *ictx)
{
	struct screen_write_ctx	       *sctx = &ictx->ctx;
	struct screen		       *s = sctx->s;
	struct input_table_entry       *entry;
	struct options		       *oo;
	int				i, n, m, ek, set, p;
	u_int				cx, bg = ictx->cell.cell.bg;

	if (ictx->flags & INPUT_DISCARD)
		return (0);

	log_debug("%s: '%c' \"%s\" \"%s\"", __func__, ictx->ch,
	    ictx->interm_buf, ictx->param_buf);

	if (input_split(ictx) != 0)
		return (0);

	entry = bsearch(ictx, input_csi_table, nitems(input_csi_table),
	    sizeof input_csi_table[0], input_table_compare);
	if (entry == NULL) {
		log_debug("%s: unknown '%c'", __func__, ictx->ch);
		return (0);
	}

	switch (entry->type) {
	case INPUT_CSI_CBT:
		/* Find the previous tab point, n times. */
		cx = s->cx;
		if (cx > screen_size_x(s) - 1)
			cx = screen_size_x(s) - 1;
		n = input_get(ictx, 0, 1, 1);
		if (n == -1)
			break;
		while (cx > 0 && n-- > 0) {
			do
				cx--;
			while (cx > 0 && !bit_test(s->tabs, cx));
		}
		s->cx = cx;
		break;
	case INPUT_CSI_CUB:
		n = input_get(ictx, 0, 1, 1);
		if (n != -1)
			screen_write_cursorleft(sctx, n);
		break;
	case INPUT_CSI_CUD:
		n = input_get(ictx, 0, 1, 1);
		if (n != -1)
			screen_write_cursordown(sctx, n);
		break;
	case INPUT_CSI_CUF:
		n = input_get(ictx, 0, 1, 1);
		if (n != -1)
			screen_write_cursorright(sctx, n);
		break;
	case INPUT_CSI_CUP:
		n = input_get(ictx, 0, 1, 1);
		m = input_get(ictx, 1, 1, 1);
		if (n != -1 && m != -1)
			screen_write_cursormove(sctx, m - 1, n - 1, 1);
		break;
	case INPUT_CSI_MODSET:
		n = input_get(ictx, 0, 0, 0);
		if (n != 4)
			break;
		m = input_get(ictx, 1, 0, 0);

		/*
		 * Set the extended key reporting mode as per the client
		 * request, unless "extended-keys" is set to "off".
		 */
		ek = options_get_number(global_options, "extended-keys");
		if (ek == 0)
			break;
		screen_write_mode_clear(sctx, EXTENDED_KEY_MODES);
		if (m == 2)
			screen_write_mode_set(sctx, MODE_KEYS_EXTENDED_2);
		else if (m == 1 || ek == 2)
			screen_write_mode_set(sctx, MODE_KEYS_EXTENDED);
		break;
	case INPUT_CSI_MODOFF:
		n = input_get(ictx, 0, 0, 0);
		if (n != 4)
			break;

		/*
		 * Clear the extended key reporting mode as per the client
		 * request, unless "extended-keys always" forces into mode 1.
		 */
		screen_write_mode_clear(sctx,
		    MODE_KEYS_EXTENDED|MODE_KEYS_EXTENDED_2);
		if (options_get_number(global_options, "extended-keys") == 2)
			screen_write_mode_set(sctx, MODE_KEYS_EXTENDED);
		break;
	case INPUT_CSI_WINOPS:
		input_csi_dispatch_winops(ictx);
		break;
	case INPUT_CSI_CUU:
		n = input_get(ictx, 0, 1, 1);
		if (n != -1)
			screen_write_cursorup(sctx, n);
		break;
	case INPUT_CSI_CNL:
		n = input_get(ictx, 0, 1, 1);
		if (n != -1) {
			screen_write_carriagereturn(sctx);
			screen_write_cursordown(sctx, n);
		}
		break;
	case INPUT_CSI_CPL:
		n = input_get(ictx, 0, 1, 1);
		if (n != -1) {
			screen_write_carriagereturn(sctx);
			screen_write_cursorup(sctx, n);
		}
		break;
	case INPUT_CSI_DA:
		switch (input_get(ictx, 0, 0, 0)) {
		case -1:
			break;
		case 0:
#ifdef ENABLE_SIXEL
			input_reply(ictx, "\033[?1;2;4c");
#else
			input_reply(ictx, "\033[?1;2c");
#endif
			break;
		default:
			log_debug("%s: unknown '%c'", __func__, ictx->ch);
			break;
		}
		break;
	case INPUT_CSI_DA_TWO:
		switch (input_get(ictx, 0, 0, 0)) {
		case -1:
			break;
		case 0:
			input_reply(ictx, "\033[>84;0;0c");
			break;
		default:
			log_debug("%s: unknown '%c'", __func__, ictx->ch);
			break;
		}
		break;
	case INPUT_CSI_ECH:
		n = input_get(ictx, 0, 1, 1);
		if (n != -1)
			screen_write_clearcharacter(sctx, n, bg);
		break;
	case INPUT_CSI_DCH:
		n = input_get(ictx, 0, 1, 1);
		if (n != -1)
			screen_write_deletecharacter(sctx, n, bg);
		break;
	case INPUT_CSI_DECSTBM:
		n = input_get(ictx, 0, 1, 1);
		m = input_get(ictx, 1, 1, screen_size_y(s));
		if (n != -1 && m != -1)
			screen_write_scrollregion(sctx, n - 1, m - 1);
		break;
	case INPUT_CSI_DL:
		n = input_get(ictx, 0, 1, 1);
		if (n != -1)
			screen_write_deleteline(sctx, n, bg);
		break;
	case INPUT_CSI_DSR_PRIVATE:
		switch (input_get(ictx, 0, 0, 0)) {
		case 996:
			input_report_current_theme(ictx);
			break;
		}
		break;
	case INPUT_CSI_QUERY_PRIVATE:
		switch (input_get(ictx, 0, 0, 0)) {
		case 12: /* cursor blink: 1 = blink, 2 = steady */
			if (s->mode & MODE_CURSOR_BLINKING_SET)
				n = (s->mode & MODE_CURSOR_BLINKING) ? 1 : 2;
			else {
				if (ictx->wp != NULL)
					oo = ictx->wp->options;
				else
					oo = global_options;
				p = options_get_number(oo, "cursor-style");

				/* blink for 1,3,5; steady for 0,2,4,6 */
 				n = (p == 1 || p == 3 || p == 5) ? 1 : 2;
			}
			input_reply(ictx, "\033[?12;%d$y", n);
			break;
		case 2004: /* bracketed paste */
			n = (s->mode & MODE_BRACKETPASTE) ? 1 : 2;
			input_reply(ictx, "\033[?2004;%d$y", n);
			break;
		case 1004: /* focus reporting */
			n = (s->mode & MODE_FOCUSON) ? 1 : 2;
			input_reply(ictx, "\033[?1004;%d$y", n);
			break;
		case 1006: /* SGR mouse */
			n = (s->mode & MODE_MOUSE_SGR) ? 1 : 2;
			input_reply(ictx, "\033[?1006;%d$y", n);
			break;
		case 2031:
			input_reply(ictx, "\033[?2031;2$y");
			break;
		}
		break;
	case INPUT_CSI_DSR:
		switch (input_get(ictx, 0, 0, 0)) {
		case -1:
			break;
		case 5:
			input_reply(ictx, "\033[0n");
			break;
		case 6:
			input_reply(ictx, "\033[%u;%uR", s->cy + 1, s->cx + 1);
			break;
		default:
			log_debug("%s: unknown '%c'", __func__, ictx->ch);
			break;
		}
		break;
	case INPUT_CSI_ED:
		switch (input_get(ictx, 0, 0, 0)) {
		case -1:
			break;
		case 0:
			screen_write_clearendofscreen(sctx, bg);
			break;
		case 1:
			screen_write_clearstartofscreen(sctx, bg);
			break;
		case 2:
			screen_write_clearscreen(sctx, bg);
			break;
		case 3:
			if (input_get(ictx, 1, 0, 0) == 0) {
				/*
				 * Linux console extension to clear history
				 * (for example before locking the screen).
				 */
				screen_write_clearhistory(sctx);
			}
			break;
		default:
			log_debug("%s: unknown '%c'", __func__, ictx->ch);
			break;
		}
		break;
	case INPUT_CSI_EL:
		switch (input_get(ictx, 0, 0, 0)) {
		case -1:
			break;
		case 0:
			screen_write_clearendofline(sctx, bg);
			break;
		case 1:
			screen_write_clearstartofline(sctx, bg);
			break;
		case 2:
			screen_write_clearline(sctx, bg);
			break;
		default:
			log_debug("%s: unknown '%c'", __func__, ictx->ch);
			break;
		}
		break;
	case INPUT_CSI_HPA:
		n = input_get(ictx, 0, 1, 1);
		if (n != -1)
			screen_write_cursormove(sctx, n - 1, -1, 1);
		break;
	case INPUT_CSI_ICH:
		n = input_get(ictx, 0, 1, 1);
		if (n != -1)
			screen_write_insertcharacter(sctx, n, bg);
		break;
	case INPUT_CSI_IL:
		n = input_get(ictx, 0, 1, 1);
		if (n != -1)
			screen_write_insertline(sctx, n, bg);
		break;
	case INPUT_CSI_REP:
		n = input_get(ictx, 0, 1, 1);
		if (n == -1)
			break;

		m = screen_size_x(s) - s->cx;
		if (n > m)
			n = m;

		if (~ictx->flags & INPUT_LAST)
			break;

		set = ictx->cell.set == 0 ? ictx->cell.g0set : ictx->cell.g1set;
		if (set == 1)
			ictx->cell.cell.attr |= GRID_ATTR_CHARSET;
		else
			ictx->cell.cell.attr &= ~GRID_ATTR_CHARSET;
		utf8_copy(&ictx->cell.cell.data, &ictx->last);
		for (i = 0; i < n; i++)
			screen_write_collect_add(sctx, &ictx->cell.cell);
		break;
	case INPUT_CSI_RCP:
		input_restore_state(ictx);
		break;
	case INPUT_CSI_RM:
		input_csi_dispatch_rm(ictx);
		break;
	case INPUT_CSI_RM_PRIVATE:
		input_csi_dispatch_rm_private(ictx);
		break;
	case INPUT_CSI_SCP:
		input_save_state(ictx);
		break;
	case INPUT_CSI_SGR:
		input_csi_dispatch_sgr(ictx);
		break;
	case INPUT_CSI_SM:
		input_csi_dispatch_sm(ictx);
		break;
	case INPUT_CSI_SM_PRIVATE:
		input_csi_dispatch_sm_private(ictx);
		break;
	case INPUT_CSI_SM_GRAPHICS:
		input_csi_dispatch_sm_graphics(ictx);
		break;
	case INPUT_CSI_SU:
		n = input_get(ictx, 0, 1, 1);
		if (n != -1)
			screen_write_scrollup(sctx, n, bg);
		break;
	case INPUT_CSI_SD:
		n = input_get(ictx, 0, 1, 1);
		if (n != -1)
			screen_write_scrolldown(sctx, n, bg);
		break;
	case INPUT_CSI_TBC:
		switch (input_get(ictx, 0, 0, 0)) {
		case -1:
			break;
		case 0:
			if (s->cx < screen_size_x(s))
				bit_clear(s->tabs, s->cx);
			break;
		case 3:
			bit_nclear(s->tabs, 0, screen_size_x(s) - 1);
			break;
		default:
			log_debug("%s: unknown '%c'", __func__, ictx->ch);
			break;
		}
		break;
	case INPUT_CSI_VPA:
		n = input_get(ictx, 0, 1, 1);
		if (n != -1)
			screen_write_cursormove(sctx, -1, n - 1, 1);
		break;
	case INPUT_CSI_DECSCUSR:
		n = input_get(ictx, 0, 0, 0);
		if (n != -1)
			screen_set_cursor_style(n, &s->cstyle, &s->mode);
		break;
	case INPUT_CSI_XDA:
		n = input_get(ictx, 0, 0, 0);
		if (n == 0)
			input_reply(ictx, "\033P>|tmux %s\033\\", getversion());
		break;

	}

	ictx->flags &= ~INPUT_LAST;
	return (0);
}

/* Handle CSI RM. */
static void
input_csi_dispatch_rm(struct input_ctx *ictx)
{
	struct screen_write_ctx	*sctx = &ictx->ctx;
	u_int			 i;

	for (i = 0; i < ictx->param_list_len; i++) {
		switch (input_get(ictx, i, 0, -1)) {
		case -1:
			break;
		case 4:		/* IRM */
			screen_write_mode_clear(sctx, MODE_INSERT);
			break;
		case 34:
			screen_write_mode_set(sctx, MODE_CURSOR_VERY_VISIBLE);
			break;
		default:
			log_debug("%s: unknown '%c'", __func__, ictx->ch);
			break;
		}
	}
}

/* Handle CSI private RM. */
static void
input_csi_dispatch_rm_private(struct input_ctx *ictx)
{
	struct screen_write_ctx	*sctx = &ictx->ctx;
	struct grid_cell	*gc = &ictx->cell.cell;
	u_int			 i;

	for (i = 0; i < ictx->param_list_len; i++) {
		switch (input_get(ictx, i, 0, -1)) {
		case -1:
			break;
		case 1:		/* DECCKM */
			screen_write_mode_clear(sctx, MODE_KCURSOR);
			break;
		case 3:		/* DECCOLM */
			screen_write_cursormove(sctx, 0, 0, 1);
			screen_write_clearscreen(sctx, gc->bg);
			break;
		case 6:		/* DECOM */
			screen_write_mode_clear(sctx, MODE_ORIGIN);
			screen_write_cursormove(sctx, 0, 0, 1);
			break;
		case 7:		/* DECAWM */
			screen_write_mode_clear(sctx, MODE_WRAP);
			break;
		case 12:
			screen_write_mode_clear(sctx, MODE_CURSOR_BLINKING);
			screen_write_mode_set(sctx, MODE_CURSOR_BLINKING_SET);
			break;
		case 25:	/* TCEM */
			screen_write_mode_clear(sctx, MODE_CURSOR);
			break;
		case 1000:
		case 1001:
		case 1002:
		case 1003:
			screen_write_mode_clear(sctx, ALL_MOUSE_MODES);
			break;
		case 1004:
			screen_write_mode_clear(sctx, MODE_FOCUSON);
			break;
		case 1005:
			screen_write_mode_clear(sctx, MODE_MOUSE_UTF8);
			break;
		case 1006:
			screen_write_mode_clear(sctx, MODE_MOUSE_SGR);
			break;
		case 47:
		case 1047:
			screen_write_alternateoff(sctx, gc, 0);
			break;
		case 1049:
			screen_write_alternateoff(sctx, gc, 1);
			break;
		case 2004:
			screen_write_mode_clear(sctx, MODE_BRACKETPASTE);
			break;
		case 2031:
			screen_write_mode_clear(sctx, MODE_THEME_UPDATES);
			break;
		default:
			log_debug("%s: unknown '%c'", __func__, ictx->ch);
			break;
		}
	}
}

/* Handle CSI SM. */
static void
input_csi_dispatch_sm(struct input_ctx *ictx)
{
	struct screen_write_ctx	*sctx = &ictx->ctx;
	u_int			 i;

	for (i = 0; i < ictx->param_list_len; i++) {
		switch (input_get(ictx, i, 0, -1)) {
		case -1:
			break;
		case 4:		/* IRM */
			screen_write_mode_set(sctx, MODE_INSERT);
			break;
		case 34:
			screen_write_mode_clear(sctx, MODE_CURSOR_VERY_VISIBLE);
			break;
		default:
			log_debug("%s: unknown '%c'", __func__, ictx->ch);
			break;
		}
	}
}

/* Handle CSI private SM. */
static void
input_csi_dispatch_sm_private(struct input_ctx *ictx)
{
	struct screen_write_ctx	*sctx = &ictx->ctx;
	struct grid_cell	*gc = &ictx->cell.cell;
	u_int			 i;

	for (i = 0; i < ictx->param_list_len; i++) {
		switch (input_get(ictx, i, 0, -1)) {
		case -1:
			break;
		case 1:		/* DECCKM */
			screen_write_mode_set(sctx, MODE_KCURSOR);
			break;
		case 3:		/* DECCOLM */
			screen_write_cursormove(sctx, 0, 0, 1);
			screen_write_clearscreen(sctx, ictx->cell.cell.bg);
			break;
		case 6:		/* DECOM */
			screen_write_mode_set(sctx, MODE_ORIGIN);
			screen_write_cursormove(sctx, 0, 0, 1);
			break;
		case 7:		/* DECAWM */
			screen_write_mode_set(sctx, MODE_WRAP);
			break;
		case 12:
			screen_write_mode_set(sctx, MODE_CURSOR_BLINKING);
			screen_write_mode_set(sctx, MODE_CURSOR_BLINKING_SET);
			break;
		case 25:	/* TCEM */
			screen_write_mode_set(sctx, MODE_CURSOR);
			break;
		case 1000:
			screen_write_mode_clear(sctx, ALL_MOUSE_MODES);
			screen_write_mode_set(sctx, MODE_MOUSE_STANDARD);
			break;
		case 1002:
			screen_write_mode_clear(sctx, ALL_MOUSE_MODES);
			screen_write_mode_set(sctx, MODE_MOUSE_BUTTON);
			break;
		case 1003:
			screen_write_mode_clear(sctx, ALL_MOUSE_MODES);
			screen_write_mode_set(sctx, MODE_MOUSE_ALL);
			break;
		case 1004:
			screen_write_mode_set(sctx, MODE_FOCUSON);
			break;
		case 1005:
			screen_write_mode_set(sctx, MODE_MOUSE_UTF8);
			break;
		case 1006:
			screen_write_mode_set(sctx, MODE_MOUSE_SGR);
			break;
		case 47:
		case 1047:
			screen_write_alternateon(sctx, gc, 0);
			break;
		case 1049:
			screen_write_alternateon(sctx, gc, 1);
			break;
		case 2004:
			screen_write_mode_set(sctx, MODE_BRACKETPASTE);
			break;
		case 2031:
			screen_write_mode_set(sctx, MODE_THEME_UPDATES);
			break;
		default:
			log_debug("%s: unknown '%c'", __func__, ictx->ch);
			break;
		}
	}
}

/* Handle CSI graphics SM. */
static void
input_csi_dispatch_sm_graphics(__unused struct input_ctx *ictx)
{
#ifdef ENABLE_SIXEL
	int	n, m, o;

	if (ictx->param_list_len > 3)
		return;
	n = input_get(ictx, 0, 0, 0);
	m = input_get(ictx, 1, 0, 0);
	o = input_get(ictx, 2, 0, 0);

	if (n == 1 && (m == 1 || m == 2 || m == 4))
		input_reply(ictx, "\033[?%d;0;%uS", n, SIXEL_COLOUR_REGISTERS);
	else
		input_reply(ictx, "\033[?%d;3;%dS", n, o);
#endif
}

/* Handle CSI window operations. */
static void
input_csi_dispatch_winops(struct input_ctx *ictx)
{
	struct screen_write_ctx	*sctx = &ictx->ctx;
	struct screen		*s = sctx->s;
	struct window_pane	*wp = ictx->wp;
	struct window		*w = NULL;
	u_int			 x = screen_size_x(s), y = screen_size_y(s);
	int			 n, m;

	if (wp != NULL)
		w = wp->window;

	m = 0;
	while ((n = input_get(ictx, m, 0, -1)) != -1) {
		switch (n) {
		case 1:
		case 2:
		case 5:
		case 6:
		case 7:
		case 11:
		case 13:
		case 20:
		case 21:
		case 24:
			break;
		case 3:
		case 4:
		case 8:
			m++;
			if (input_get(ictx, m, 0, -1) == -1)
				return;
			/* FALLTHROUGH */
		case 9:
		case 10:
			m++;
			if (input_get(ictx, m, 0, -1) == -1)
				return;
			break;
		case 14:
			if (w == NULL)
				break;
			input_reply(ictx, "\033[4;%u;%ut", y * w->ypixel,
			    x * w->xpixel);
			break;
		case 15:
			if (w == NULL)
				break;
			input_reply(ictx, "\033[5;%u;%ut", y * w->ypixel,
			    x * w->xpixel);
			break;
		case 16:
			if (w == NULL)
				break;
			input_reply(ictx, "\033[6;%u;%ut", w->ypixel,
			    w->xpixel);
			break;
		case 18:
			input_reply(ictx, "\033[8;%u;%ut", y, x);
			break;
		case 19:
			input_reply(ictx, "\033[9;%u;%ut", y, x);
			break;
		case 22:
			m++;
			switch (input_get(ictx, m, 0, -1)) {
			case -1:
				return;
			case 0:
			case 2:
				screen_push_title(sctx->s);
				break;
			}
			break;
		case 23:
			m++;
			switch (input_get(ictx, m, 0, -1)) {
			case -1:
				return;
			case 0:
			case 2:
				screen_pop_title(sctx->s);
				if (wp == NULL)
					break;
				notify_pane("pane-title-changed", wp);
				server_redraw_window_borders(w);
				server_status_window(w);
				break;
			}
			break;
		default:
			log_debug("%s: unknown '%c'", __func__, ictx->ch);
			break;
		}
		m++;
	}
}

/* Helper for 256 colour SGR. */
static int
input_csi_dispatch_sgr_256_do(struct input_ctx *ictx, int fgbg, int c)
{
	struct grid_cell	*gc = &ictx->cell.cell;

	if (c == -1 || c > 255) {
		if (fgbg == 38)
			gc->fg = 8;
		else if (fgbg == 48)
			gc->bg = 8;
	} else {
		if (fgbg == 38)
			gc->fg = c | COLOUR_FLAG_256;
		else if (fgbg == 48)
			gc->bg = c | COLOUR_FLAG_256;
		else if (fgbg == 58)
			gc->us = c | COLOUR_FLAG_256;
	}
	return (1);
}

/* Handle CSI SGR for 256 colours. */
static void
input_csi_dispatch_sgr_256(struct input_ctx *ictx, int fgbg, u_int *i)
{
	int	c;

	c = input_get(ictx, (*i) + 1, 0, -1);
	if (input_csi_dispatch_sgr_256_do(ictx, fgbg, c))
		(*i)++;
}

/* Helper for RGB colour SGR. */
static int
input_csi_dispatch_sgr_rgb_do(struct input_ctx *ictx, int fgbg, int r, int g,
    int b)
{
	struct grid_cell	*gc = &ictx->cell.cell;

	if (r == -1 || r > 255)
		return (0);
	if (g == -1 || g > 255)
		return (0);
	if (b == -1 || b > 255)
		return (0);

	if (fgbg == 38)
		gc->fg = colour_join_rgb(r, g, b);
	else if (fgbg == 48)
		gc->bg = colour_join_rgb(r, g, b);
	else if (fgbg == 58)
		gc->us = colour_join_rgb(r, g, b);
	return (1);
}

/* Handle CSI SGR for RGB colours. */
static void
input_csi_dispatch_sgr_rgb(struct input_ctx *ictx, int fgbg, u_int *i)
{
	int	r, g, b;

	r = input_get(ictx, (*i) + 1, 0, -1);
	g = input_get(ictx, (*i) + 2, 0, -1);
	b = input_get(ictx, (*i) + 3, 0, -1);
	if (input_csi_dispatch_sgr_rgb_do(ictx, fgbg, r, g, b))
		(*i) += 3;
}

/* Handle CSI SGR with a ISO parameter. */
static void
input_csi_dispatch_sgr_colon(struct input_ctx *ictx, u_int i)
{
	struct grid_cell	*gc = &ictx->cell.cell;
	char			*s = ictx->param_list[i].str, *copy, *ptr, *out;
	int			 p[8];
	u_int			 n;
	const char		*errstr;

	for (n = 0; n < nitems(p); n++)
		p[n] = -1;
	n = 0;

	ptr = copy = xstrdup(s);
	while ((out = strsep(&ptr, ":")) != NULL) {
		if (*out != '\0') {
			p[n++] = strtonum(out, 0, INT_MAX, &errstr);
			if (errstr != NULL || n == nitems(p)) {
				free(copy);
				return;
			}
		} else {
			n++;
			if (n == nitems(p)) {
				free(copy);
				return;
			}
		}
		log_debug("%s: %u = %d", __func__, n - 1, p[n - 1]);
	}
	free(copy);

	if (n == 0)
		return;
	if (p[0] == 4) {
		if (n != 2)
			return;
		switch (p[1]) {
		case 0:
			gc->attr &= ~GRID_ATTR_ALL_UNDERSCORE;
			break;
		case 1:
			gc->attr &= ~GRID_ATTR_ALL_UNDERSCORE;
			gc->attr |= GRID_ATTR_UNDERSCORE;
			break;
		case 2:
			gc->attr &= ~GRID_ATTR_ALL_UNDERSCORE;
			gc->attr |= GRID_ATTR_UNDERSCORE_2;
			break;
		case 3:
			gc->attr &= ~GRID_ATTR_ALL_UNDERSCORE;
			gc->attr |= GRID_ATTR_UNDERSCORE_3;
			break;
		case 4:
			gc->attr &= ~GRID_ATTR_ALL_UNDERSCORE;
			gc->attr |= GRID_ATTR_UNDERSCORE_4;
			break;
		case 5:
			gc->attr &= ~GRID_ATTR_ALL_UNDERSCORE;
			gc->attr |= GRID_ATTR_UNDERSCORE_5;
			break;
		}
		return;
	}
	if (n < 2 || (p[0] != 38 && p[0] != 48 && p[0] != 58))
		return;
	switch (p[1]) {
	case 2:
		if (n < 3)
			break;
		if (n == 5)
			i = 2;
		else
			i = 3;
		if (n < i + 3)
			break;
		input_csi_dispatch_sgr_rgb_do(ictx, p[0], p[i], p[i + 1],
		    p[i + 2]);
		break;
	case 5:
		if (n < 3)
			break;
		input_csi_dispatch_sgr_256_do(ictx, p[0], p[2]);
		break;
	}
}

/* Handle CSI SGR. */
static void
input_csi_dispatch_sgr(struct input_ctx *ictx)
{
	struct grid_cell	*gc = &ictx->cell.cell;
	u_int			 i, link;
	int			 n;

	if (ictx->param_list_len == 0) {
		memcpy(gc, &grid_default_cell, sizeof *gc);
		return;
	}

	for (i = 0; i < ictx->param_list_len; i++) {
		if (ictx->param_list[i].type == INPUT_STRING) {
			input_csi_dispatch_sgr_colon(ictx, i);
			continue;
		}
		n = input_get(ictx, i, 0, 0);
		if (n == -1)
			continue;

		if (n == 38 || n == 48 || n == 58) {
			i++;
			switch (input_get(ictx, i, 0, -1)) {
			case 2:
				input_csi_dispatch_sgr_rgb(ictx, n, &i);
				break;
			case 5:
				input_csi_dispatch_sgr_256(ictx, n, &i);
				break;
			}
			continue;
		}

		switch (n) {
		case 0:
			link = gc->link;
			memcpy(gc, &grid_default_cell, sizeof *gc);
			gc->link = link;
			break;
		case 1:
			gc->attr |= GRID_ATTR_BRIGHT;
			break;
		case 2:
			gc->attr |= GRID_ATTR_DIM;
			break;
		case 3:
			gc->attr |= GRID_ATTR_ITALICS;
			break;
		case 4:
			gc->attr &= ~GRID_ATTR_ALL_UNDERSCORE;
			gc->attr |= GRID_ATTR_UNDERSCORE;
			break;
		case 5:
		case 6:
			gc->attr |= GRID_ATTR_BLINK;
			break;
		case 7:
			gc->attr |= GRID_ATTR_REVERSE;
			break;
		case 8:
			gc->attr |= GRID_ATTR_HIDDEN;
			break;
		case 9:
			gc->attr |= GRID_ATTR_STRIKETHROUGH;
			break;
		case 21:
			gc->attr &= ~GRID_ATTR_ALL_UNDERSCORE;
			gc->attr |= GRID_ATTR_UNDERSCORE_2;
			break;
		case 22:
			gc->attr &= ~(GRID_ATTR_BRIGHT|GRID_ATTR_DIM);
			break;
		case 23:
			gc->attr &= ~GRID_ATTR_ITALICS;
			break;
		case 24:
			gc->attr &= ~GRID_ATTR_ALL_UNDERSCORE;
			break;
		case 25:
			gc->attr &= ~GRID_ATTR_BLINK;
			break;
		case 27:
			gc->attr &= ~GRID_ATTR_REVERSE;
			break;
		case 28:
			gc->attr &= ~GRID_ATTR_HIDDEN;
			break;
		case 29:
			gc->attr &= ~GRID_ATTR_STRIKETHROUGH;
			break;
		case 30:
		case 31:
		case 32:
		case 33:
		case 34:
		case 35:
		case 36:
		case 37:
			gc->fg = n - 30;
			break;
		case 39:
			gc->fg = 8;
			break;
		case 40:
		case 41:
		case 42:
		case 43:
		case 44:
		case 45:
		case 46:
		case 47:
			gc->bg = n - 40;
			break;
		case 49:
			gc->bg = 8;
			break;
		case 53:
			gc->attr |= GRID_ATTR_OVERLINE;
			break;
		case 55:
			gc->attr &= ~GRID_ATTR_OVERLINE;
			break;
		case 59:
			gc->us = 8;
			break;
		case 90:
		case 91:
		case 92:
		case 93:
		case 94:
		case 95:
		case 96:
		case 97:
			gc->fg = n;
			break;
		case 100:
		case 101:
		case 102:
		case 103:
		case 104:
		case 105:
		case 106:
		case 107:
			gc->bg = n - 10;
			break;
		}
	}
}

/* End of input with BEL. */
static int
input_end_bel(struct input_ctx *ictx)
{
	log_debug("%s", __func__);

	ictx->input_end = INPUT_END_BEL;

	return (0);
}

/* DCS string started. */
static void
input_enter_dcs(struct input_ctx *ictx)
{
	log_debug("%s", __func__);

	input_clear(ictx);
	input_start_timer(ictx);
	ictx->flags &= ~INPUT_LAST;
}

/* Handle DECRQSS query. */
static int
input_handle_decrqss(struct input_ctx *ictx)
{
	struct window_pane	*wp = ictx->wp;
	struct options		*oo;
	struct screen_write_ctx	*sctx = &ictx->ctx;
	u_char			*buf = ictx->input_buf;
	size_t			 len = ictx->input_len;
	struct screen		*s = sctx->s;
	int			 ps, opt_ps, blinking;

	if (len < 3 || buf[1] != ' ' || buf[2] != 'q')
		goto not_recognized;

	/*
	 * Cursor style query: DCS $ q SP q
	 * Reply: DCS 1 $ r SP q <Ps> SP q ST
	 */
	if (s->cstyle == SCREEN_CURSOR_BLOCK ||
	    s->cstyle == SCREEN_CURSOR_UNDERLINE ||
	    s->cstyle == SCREEN_CURSOR_BAR) {
		blinking = (s->mode & MODE_CURSOR_BLINKING) != 0;
		switch (s->cstyle) {
		case SCREEN_CURSOR_BLOCK:
			ps = blinking ? 1 : 2;
			break;
		case SCREEN_CURSOR_UNDERLINE:
			ps = blinking ? 3 : 4;
			break;
		case SCREEN_CURSOR_BAR:
			ps = blinking ? 5 : 6;
			break;
		default:
			ps = 0;
			break;
		}
	} else {
		/*
		 * No explicit runtime style: fall back to the configured
		 * cursor-style option (integer Ps 0..6). Pane options inherit.
		 */
		if (wp != NULL)
			oo = wp->options;
		else
			oo = global_options;
		opt_ps = options_get_number(oo, "cursor-style");

		/* Sanity clamp: valid Ps are 0..6 per DECSCUSR. */
		if (opt_ps < 0 || opt_ps > 6)
			opt_ps = 0;
		ps = opt_ps;
	}

	log_debug("%s: DECRQSS cursor -> Ps=%d (cstyle=%d mode=%#x)", __func__,
	    ps, s->cstyle, s->mode);

	input_reply(ictx, "\033P1$r q%d q\033\\", ps);
	return (0);

not_recognized:
	/* Unrecognized DECRQSS: send DCS 0 $ r Pt ST. */
	input_reply(ictx, "\033P0$r\033\\");
	return (0);
}

/* DCS terminator (ST) received. */
static int
input_dcs_dispatch(struct input_ctx *ictx)
{
	struct window_pane	*wp = ictx->wp;
	struct options		*oo;
	struct screen_write_ctx	*sctx = &ictx->ctx;
	u_char			*buf = ictx->input_buf;
	size_t			 len = ictx->input_len;
	const char		 prefix[] = "tmux;";
	const u_int		 prefixlen = (sizeof prefix) - 1;
	long long		 allow_passthrough = 0;
#ifdef ENABLE_SIXEL
	struct window		*w;
	struct sixel_image	*si;
	int			 p2;
#endif

	if (wp == NULL)
		return (0);
<<<<<<< HEAD
=======
	oo = wp->options;
>>>>>>> 4d83eef7

	if (ictx->flags & INPUT_DISCARD) {
		log_debug("%s: %zu bytes (discard)", __func__, len);
		return (0);
	}

#ifdef ENABLE_SIXEL
	w = wp->window;
	if (buf[0] == 'q' && ictx->interm_len == 0) {
		if (input_split(ictx) != 0)
			return (0);
		p2 = input_get(ictx, 1, 0, 0);
		if (p2 == -1)
			p2 = 0;
		si = sixel_parse(buf, len, p2, w->xpixel, w->ypixel);
		if (si != NULL)
			screen_write_sixelimage(sctx, si, ictx->cell.cell.bg);
	}
#endif

	/* DCS sequences with intermediate byte '$' (includes DECRQSS). */
	if (ictx->interm_len == 1 && ictx->interm_buf[0] == '$') {
		/* DECRQSS is DCS $ q Pt ST. */
		if (len >= 1 && buf[0] == 'q')
			return (input_handle_decrqss(ictx));

		/*
		 * Not DECRQSS. DCS '$' is currently only used by DECRQSS, but
		 * leave other '$' DCS (if any appear in future) to existing
		 * handlers.
		 */
	}

	allow_passthrough = options_get_number(oo, "allow-passthrough");
	if (!allow_passthrough)
		return (0);
	log_debug("%s: \"%s\"", __func__, buf);

	if (len >= prefixlen && strncmp(buf, prefix, prefixlen) == 0) {
		screen_write_rawstring(sctx, buf + prefixlen, len - prefixlen,
		    allow_passthrough == 2);
	}

	return (0);
}

/* OSC string started. */
static void
input_enter_osc(struct input_ctx *ictx)
{
	log_debug("%s", __func__);

	input_clear(ictx);
	input_start_timer(ictx);
	ictx->flags &= ~INPUT_LAST;
}

/* OSC terminator (ST) received. */
static void
input_exit_osc(struct input_ctx *ictx)
{
	struct screen_write_ctx	*sctx = &ictx->ctx;
	struct window_pane	*wp = ictx->wp;
	u_char			*p = ictx->input_buf;
	u_int			 option;

	if (ictx->flags & INPUT_DISCARD)
		return;
	if (ictx->input_len < 1 || *p < '0' || *p > '9')
		return;

	log_debug("%s: \"%s\" (end %s)", __func__, p,
	    ictx->input_end == INPUT_END_ST ? "ST" : "BEL");

	option = 0;
	while (*p >= '0' && *p <= '9')
		option = option * 10 + *p++ - '0';
	if (*p != ';' && *p != '\0')
		return;
	if (*p == ';')
		p++;

	switch (option) {
	case 0:
	case 2:
		if (wp != NULL &&
		    options_get_number(wp->options, "allow-set-title") &&
		    screen_set_title(sctx->s, p)) {
			notify_pane("pane-title-changed", wp);
			server_redraw_window_borders(wp->window);
			server_status_window(wp->window);
		}
		break;
	case 4:
		input_osc_4(ictx, p);
		break;
	case 7:
		if (utf8_isvalid(p)) {
			screen_set_path(sctx->s, p);
			if (wp != NULL) {
				server_redraw_window_borders(wp->window);
				server_status_window(wp->window);
			}
		}
		break;
	case 8:
		input_osc_8(ictx, p);
		break;
	case 10:
		input_osc_10(ictx, p);
		break;
	case 11:
		input_osc_11(ictx, p);
		break;
	case 12:
		input_osc_12(ictx, p);
		break;
	case 52:
		input_osc_52(ictx, p);
		break;
	case 104:
		input_osc_104(ictx, p);
		break;
	case 110:
		input_osc_110(ictx, p);
		break;
	case 111:
		input_osc_111(ictx, p);
		break;
	case 112:
		input_osc_112(ictx, p);
		break;
	case 133:
		input_osc_133(ictx, p);
		break;
	default:
		log_debug("%s: unknown '%u'", __func__, option);
		break;
	}
}

/* APC string started. */
static void
input_enter_apc(struct input_ctx *ictx)
{
	log_debug("%s", __func__);

	input_clear(ictx);
	input_start_timer(ictx);
	ictx->flags &= ~INPUT_LAST;
}

/* APC terminator (ST) received. */
static void
input_exit_apc(struct input_ctx *ictx)
{
	struct screen_write_ctx	*sctx = &ictx->ctx;
	struct window_pane	*wp = ictx->wp;

	if (ictx->flags & INPUT_DISCARD)
		return;
	log_debug("%s: \"%s\"", __func__, ictx->input_buf);

	if (screen_set_title(sctx->s, ictx->input_buf) && wp != NULL) {
		notify_pane("pane-title-changed", wp);
		server_redraw_window_borders(wp->window);
		server_status_window(wp->window);
	}
}

/* Rename string started. */
static void
input_enter_rename(struct input_ctx *ictx)
{
	log_debug("%s", __func__);

	input_clear(ictx);
	input_start_timer(ictx);
	ictx->flags &= ~INPUT_LAST;
}

/* Rename terminator (ST) received. */
static void
input_exit_rename(struct input_ctx *ictx)
{
	struct window_pane	*wp = ictx->wp;
	struct window		*w;
	struct options_entry	*o;

	if (wp == NULL)
		return;
	if (ictx->flags & INPUT_DISCARD)
		return;
	if (!options_get_number(ictx->wp->options, "allow-rename"))
		return;
	log_debug("%s: \"%s\"", __func__, ictx->input_buf);

	if (!utf8_isvalid(ictx->input_buf))
		return;
	w = wp->window;

	if (ictx->input_len == 0) {
		o = options_get_only(w->options, "automatic-rename");
		if (o != NULL)
			options_remove_or_default(o, -1, NULL);
		if (!options_get_number(w->options, "automatic-rename"))
			window_set_name(w, "");
	} else {
		options_set_number(w->options, "automatic-rename", 0);
		window_set_name(w, ictx->input_buf);
	}
	server_redraw_window_borders(w);
	server_status_window(w);
}

/* Open UTF-8 character. */
static int
input_top_bit_set(struct input_ctx *ictx)
{
	struct screen_write_ctx	*sctx = &ictx->ctx;
	struct utf8_data	*ud = &ictx->utf8data;

	ictx->flags &= ~INPUT_LAST;

	if (!ictx->utf8started) {
		ictx->utf8started = 1;
		if (utf8_open(ud, ictx->ch) != UTF8_MORE)
			input_stop_utf8(ictx);
		return (0);
	}

	switch (utf8_append(ud, ictx->ch)) {
	case UTF8_MORE:
		return (0);
	case UTF8_ERROR:
		input_stop_utf8(ictx);
		return (0);
	case UTF8_DONE:
		break;
	}
	ictx->utf8started = 0;

	log_debug("%s %hhu '%*s' (width %hhu)", __func__, ud->size,
	    (int)ud->size, ud->data, ud->width);

	utf8_copy(&ictx->cell.cell.data, ud);
	screen_write_collect_add(sctx, &ictx->cell.cell);

	utf8_copy(&ictx->last, &ictx->cell.cell.data);
	ictx->flags |= INPUT_LAST;

	return (0);
}

/* Reply to a colour request. */
static void
input_osc_colour_reply(struct input_ctx *ictx, u_int n, int idx, int c)
{
	u_char		 r, g, b;
	const char	*end;

	if (c != -1)
		c = colour_force_rgb(c);
	if (c == -1)
	    return;
	colour_split_rgb(c, &r, &g, &b);

	if (ictx->input_end == INPUT_END_BEL)
		end = "\007";
	else
		end = "\033\\";

	if (n == 4) {
		input_reply(ictx,
		    "\033]%u;%d;rgb:%02hhx%02hhx/%02hhx%02hhx/%02hhx%02hhx%s",
		    n, idx, r, r, g, g, b, b, end);
	} else {
		input_reply(ictx,
		    "\033]%u;rgb:%02hhx%02hhx/%02hhx%02hhx/%02hhx%02hhx%s",
		    n, r, r, g, g, b, b, end);
	}
}

/* Handle the OSC 4 sequence for setting (multiple) palette entries. */
static void
input_osc_4(struct input_ctx *ictx, const char *p)
{
	char			*copy, *s, *next = NULL;
	long			 idx;
	int			 c, bad = 0, redraw = 0;
	struct colour_palette	*palette = ictx->palette;

	copy = s = xstrdup(p);
	while (s != NULL && *s != '\0') {
		idx = strtol(s, &next, 10);
		if (*next++ != ';') {
			bad = 1;
			break;
		}
		if (idx < 0 || idx >= 256) {
			bad = 1;
			break;
		}

		s = strsep(&next, ";");
		if (strcmp(s, "?") == 0) {
			c = colour_palette_get(palette, idx|COLOUR_FLAG_256);
			if (c != -1)
				input_osc_colour_reply(ictx, 4, idx, c);
			s = next;
			continue;
		}
		if ((c = colour_parseX11(s)) == -1) {
			s = next;
			continue;
		}
		if (colour_palette_set(palette, idx, c))
			redraw = 1;
		s = next;
	}
	if (bad)
		log_debug("bad OSC 4: %s", p);
	if (redraw)
		screen_write_fullredraw(&ictx->ctx);
	free(copy);
}

/* Handle the OSC 8 sequence for embedding hyperlinks. */
static void
input_osc_8(struct input_ctx *ictx, const char *p)
{
	struct hyperlinks	*hl = ictx->ctx.s->hyperlinks;
	struct grid_cell	*gc = &ictx->cell.cell;
	const char		*start, *end, *uri;
	char			*id = NULL;

	for (start = p; (end = strpbrk(start, ":;")) != NULL; start = end + 1) {
		if (end - start >= 4 && strncmp(start, "id=", 3) == 0) {
			if (id != NULL)
				goto bad;
			id = xstrndup(start + 3, end - start - 3);
		}

		/* The first ; is the end of parameters and start of the URI. */
		if (*end == ';')
			break;
	}
	if (end == NULL || *end != ';')
		goto bad;
	uri = end + 1;
	if (*uri == '\0') {
		gc->link = 0;
		free(id);
		return;
	}
	gc->link = hyperlinks_put(hl, uri, id);
	if (id == NULL)
		log_debug("hyperlink (anonymous) %s = %u", uri, gc->link);
	else
		log_debug("hyperlink (id=%s) %s = %u", id, uri, gc->link);
	free(id);
	return;

bad:
	log_debug("bad OSC 8 %s", p);
	free(id);
}


/* Handle the OSC 10 sequence for setting and querying foreground colour. */
static void
input_osc_10(struct input_ctx *ictx, const char *p)
{
	struct window_pane	*wp = ictx->wp;
	struct grid_cell	 defaults;
	int			 c;

	if (strcmp(p, "?") == 0) {
		if (wp == NULL)
			return;
		c = window_pane_get_fg_control_client(wp);
		if (c == -1) {
			tty_default_colours(&defaults, wp);
			if (COLOUR_DEFAULT(defaults.fg))
				c = window_pane_get_fg(wp);
			else
				c = defaults.fg;
		}
		input_osc_colour_reply(ictx, 10, 0, c);
		return;
	}

	if ((c = colour_parseX11(p)) == -1) {
		log_debug("bad OSC 10: %s", p);
		return;
	}
	if (ictx->palette != NULL) {
		ictx->palette->fg = c;
		if (wp != NULL)
			wp->flags |= PANE_STYLECHANGED;
		screen_write_fullredraw(&ictx->ctx);
	}
}

/* Handle the OSC 110 sequence for resetting foreground colour. */
static void
input_osc_110(struct input_ctx *ictx, const char *p)
{
	struct window_pane	*wp = ictx->wp;

	if (*p != '\0')
		return;
	if (ictx->palette != NULL) {
		ictx->palette->fg = 8;
		if (wp != NULL)
			wp->flags |= PANE_STYLECHANGED;
		screen_write_fullredraw(&ictx->ctx);
	}
}

/* Handle the OSC 11 sequence for setting and querying background colour. */
static void
input_osc_11(struct input_ctx *ictx, const char *p)
{
	struct window_pane	*wp = ictx->wp;
	int			 c;

	if (strcmp(p, "?") == 0) {
		if (wp == NULL)
			return;
		c = window_pane_get_bg(wp);
		input_osc_colour_reply(ictx, 11, 0, c);
		return;
	}

	if ((c = colour_parseX11(p)) == -1) {
		log_debug("bad OSC 11: %s", p);
		return;
	}
	if (ictx->palette != NULL) {
		ictx->palette->bg = c;
		if (wp != NULL)
			wp->flags |= (PANE_STYLECHANGED|PANE_THEMECHANGED);
		screen_write_fullredraw(&ictx->ctx);
	}
}

/* Handle the OSC 111 sequence for resetting background colour. */
static void
input_osc_111(struct input_ctx *ictx, const char *p)
{
	struct window_pane	*wp = ictx->wp;

	if (*p != '\0')
		return;
	if (ictx->palette != NULL) {
		ictx->palette->bg = 8;
		if (wp != NULL)
			wp->flags |= (PANE_STYLECHANGED|PANE_THEMECHANGED);
		screen_write_fullredraw(&ictx->ctx);
	}
}

/* Handle the OSC 12 sequence for setting and querying cursor colour. */
static void
input_osc_12(struct input_ctx *ictx, const char *p)
{
	struct window_pane	*wp = ictx->wp;
	int			 c;

	if (strcmp(p, "?") == 0) {
		if (wp != NULL) {
			c = ictx->ctx.s->ccolour;
			if (c == -1)
				c = ictx->ctx.s->default_ccolour;
			input_osc_colour_reply(ictx, 12, 0, c);
		}
		return;
	}

	if ((c = colour_parseX11(p)) == -1) {
		log_debug("bad OSC 12: %s", p);
		return;
	}
	screen_set_cursor_colour(ictx->ctx.s, c);
}

/* Handle the OSC 112 sequence for resetting cursor colour. */
static void
input_osc_112(struct input_ctx *ictx, const char *p)
{
	if (*p == '\0') /* no arguments allowed */
		screen_set_cursor_colour(ictx->ctx.s, -1);
}

/* Handle the OSC 133 sequence. */
static void
input_osc_133(struct input_ctx *ictx, const char *p)
{
	struct grid		*gd = ictx->ctx.s->grid;
	u_int			 line = ictx->ctx.s->cy + gd->hsize;
	struct grid_line	*gl;

	if (line > gd->hsize + gd->sy - 1)
		return;
	gl = grid_get_line(gd, line);

	switch (*p) {
	case 'A':
		gl->flags |= GRID_LINE_START_PROMPT;
		break;
	case 'C':
		gl->flags |= GRID_LINE_START_OUTPUT;
		break;
	}
}

/* Handle the OSC 52 sequence for setting the clipboard. */
static void
input_osc_52(struct input_ctx *ictx, const char *p)
{
	struct window_pane	*wp = ictx->wp;
	char			*end;
	const char		*buf = NULL;
	size_t			 len = 0;
	u_char			*out;
	int			 outlen, state;
	struct screen_write_ctx	 ctx;
	struct paste_buffer	*pb;
	const char*		 allow = "cpqs01234567";
	char			 flags[sizeof "cpqs01234567"] = "";
	u_int			 i, j = 0;

	if (wp == NULL)
		return;
	state = options_get_number(global_options, "set-clipboard");
	if (state != 2)
		return;

	if ((end = strchr(p, ';')) == NULL)
		return;
	end++;
	if (*end == '\0')
		return;
	log_debug("%s: %s", __func__, end);

	for (i = 0; p + i != end; i++) {
		if (strchr(allow, p[i]) != NULL && strchr(flags, p[i]) == NULL)
			flags[j++] = p[i];
	}
	log_debug("%s: %.*s %s", __func__, (int)(end - p - 1), p, flags);

	if (strcmp(end, "?") == 0) {
		if ((pb = paste_get_top(NULL)) != NULL)
			buf = paste_buffer_data(pb, &len);
		if (ictx->input_end == INPUT_END_BEL)
			input_reply_clipboard(ictx->event, buf, len, "\007");
		else
			input_reply_clipboard(ictx->event, buf, len, "\033\\");
		return;
	}

	len = (strlen(end) / 4) * 3;
	if (len == 0)
		return;

	out = xmalloc(len);
	if ((outlen = b64_pton(end, out, len)) == -1) {
		free(out);
		return;
	}

	screen_write_start_pane(&ctx, wp, NULL);
	screen_write_setselection(&ctx, flags, out, outlen);
	screen_write_stop(&ctx);
	notify_pane("pane-set-clipboard", wp);

	paste_add(NULL, out, outlen);
}

/* Handle the OSC 104 sequence for unsetting (multiple) palette entries. */
static void
input_osc_104(struct input_ctx *ictx, const char *p)
{
	char	*copy, *s;
	long	 idx;
	int	 bad = 0, redraw = 0;

	if (*p == '\0') {
		colour_palette_clear(ictx->palette);
		screen_write_fullredraw(&ictx->ctx);
		return;
	}

	copy = s = xstrdup(p);
	while (*s != '\0') {
		idx = strtol(s, &s, 10);
		if (*s != '\0' && *s != ';') {
			bad = 1;
			break;
		}
		if (idx < 0 || idx >= 256) {
			bad = 1;
			break;
		}
		if (colour_palette_set(ictx->palette, idx, -1))
			redraw = 1;
		if (*s == ';')
			s++;
	}
	if (bad)
		log_debug("bad OSC 104: %s", p);
	if (redraw)
		screen_write_fullredraw(&ictx->ctx);
	free(copy);
}

void
input_reply_clipboard(struct bufferevent *bev, const char *buf, size_t len,
    const char *end)
{
	char	*out = NULL;
	int	 outlen = 0;

	if (buf != NULL && len != 0) {
		if (len >= ((size_t)INT_MAX * 3 / 4) - 1)
			return;
		outlen = 4 * ((len + 2) / 3) + 1;
		out = xmalloc(outlen);
		if ((outlen = b64_ntop(buf, len, out, outlen)) == -1) {
			free(out);
			return;
		}
	}

	bufferevent_write(bev, "\033]52;;", 6);
	if (outlen != 0)
		bufferevent_write(bev, out, outlen);
	bufferevent_write(bev, end, strlen(end));
	free(out);
}

/* Set input buffer size. */
void
input_set_buffer_size(size_t buffer_size)
{
	log_debug("%s: %lu -> %lu", __func__, input_buffer_size, buffer_size);
	input_buffer_size = buffer_size;
}

static void
input_report_current_theme(struct input_ctx *ictx)
{
	switch (window_pane_get_theme(ictx->wp)) {
		case THEME_DARK:
			input_reply(ictx, "\033[?997;1n");
			break;
		case THEME_LIGHT:
			input_reply(ictx, "\033[?997;2n");
			break;
		case THEME_UNKNOWN:
			break;
	}
}<|MERGE_RESOLUTION|>--- conflicted
+++ resolved
@@ -2487,10 +2487,7 @@
 
 	if (wp == NULL)
 		return (0);
-<<<<<<< HEAD
-=======
 	oo = wp->options;
->>>>>>> 4d83eef7
 
 	if (ictx->flags & INPUT_DISCARD) {
 		log_debug("%s: %zu bytes (discard)", __func__, len);
