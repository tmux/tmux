/* $OpenBSD$ */

/*
 * Copyright (c) 2007 Nicholas Marriott <nicholas.marriott@gmail.com>
 *
 * Permission to use, copy, modify, and distribute this software for any
 * purpose with or without fee is hereby granted, provided that the above
 * copyright notice and this permission notice appear in all copies.
 *
 * THE SOFTWARE IS PROVIDED "AS IS" AND THE AUTHOR DISCLAIMS ALL WARRANTIES
 * WITH REGARD TO THIS SOFTWARE INCLUDING ALL IMPLIED WARRANTIES OF
 * MERCHANTABILITY AND FITNESS. IN NO EVENT SHALL THE AUTHOR BE LIABLE FOR
 * ANY SPECIAL, DIRECT, INDIRECT, OR CONSEQUENTIAL DAMAGES OR ANY DAMAGES
 * WHATSOEVER RESULTING FROM LOSS OF MIND, USE, DATA OR PROFITS, WHETHER
 * IN AN ACTION OF CONTRACT, NEGLIGENCE OR OTHER TORTIOUS ACTION, ARISING
 * OUT OF OR IN CONNECTION WITH THE USE OR PERFORMANCE OF THIS SOFTWARE.
 */

#include <sys/types.h>

#include <netinet/in.h>

#include <resolv.h>
#include <stdlib.h>
#include <string.h>
#include <time.h>

#include "tmux.h"

/*
 * Based on the description by Paul Williams at:
 *
 * https://vt100.net/emu/dec_ansi_parser
 *
 * With the following changes:
 *
 * - 7-bit only.
 *
 * - Support for UTF-8.
 *
 * - OSC (but not APC) may be terminated by \007 as well as ST.
 *
 * - A state for APC similar to OSC. Some terminals appear to use this to set
 *   the title.
 *
 * - A state for the screen \033k...\033\\ sequence to rename a window. This is
 *   pretty stupid but not supporting it is more trouble than it is worth.
 *
 * - Special handling for ESC inside a DCS to allow arbitrary byte sequences to
 *   be passed to the underlying terminals.
 */

/* Input parser cell. */
struct input_cell {
	struct grid_cell	cell;
	int			set;
	int			g0set;	/* 1 if ACS */
	int			g1set;	/* 1 if ACS */
};

/* Input parser argument. */
struct input_param {
	enum {
		INPUT_MISSING,
		INPUT_NUMBER,
		INPUT_STRING
	}                       type;
	union {
		int		num;
		char	       *str;
	};
};

/* Input parser context. */
struct input_ctx {
	struct window_pane     *wp;
	struct screen_write_ctx ctx;

	struct input_cell	cell;

	struct input_cell	old_cell;
	u_int 			old_cx;
	u_int			old_cy;
	int			old_mode;

	u_char			interm_buf[4];
	size_t			interm_len;

	u_char			param_buf[64];
	size_t			param_len;

#define INPUT_BUF_START 32
#define INPUT_BUF_LIMIT 1048576
	u_char		       *input_buf;
	size_t			input_len;
	size_t			input_space;
	enum {
		INPUT_END_ST,
		INPUT_END_BEL
	}			input_end;

	struct input_param	param_list[24];
	u_int			param_list_len;

	struct utf8_data	utf8data;
	int			utf8started;

	int			ch;
	int			last;

	int			flags;
#define INPUT_DISCARD 0x1

	const struct input_state *state;

	struct event		timer;

	/*
	 * All input received since we were last in the ground state. Sent to
	 * control clients on connection.
	 */
	struct evbuffer	 	*since_ground;
};

/* Helper functions. */
struct input_transition;
static int	input_split(struct input_ctx *);
static int	input_get(struct input_ctx *, u_int, int, int);
static void printflike(2, 3) input_reply(struct input_ctx *, const char *, ...);
static void	input_set_state(struct window_pane *,
		    const struct input_transition *);
static void	input_reset_cell(struct input_ctx *);

static void	input_osc_4(struct input_ctx *, const char *);
static void	input_osc_10(struct input_ctx *, const char *);
static void	input_osc_11(struct input_ctx *, const char *);
static void	input_osc_52(struct input_ctx *, const char *);
static void	input_osc_104(struct input_ctx *, const char *);

/* Transition entry/exit handlers. */
static void	input_clear(struct input_ctx *);
static void	input_ground(struct input_ctx *);
static void	input_enter_dcs(struct input_ctx *);
static void	input_enter_osc(struct input_ctx *);
static void	input_exit_osc(struct input_ctx *);
static void	input_enter_apc(struct input_ctx *);
static void	input_exit_apc(struct input_ctx *);
static void	input_enter_rename(struct input_ctx *);
static void	input_exit_rename(struct input_ctx *);

/* Input state handlers. */
static int	input_print(struct input_ctx *);
static int	input_intermediate(struct input_ctx *);
static int	input_parameter(struct input_ctx *);
static int	input_input(struct input_ctx *);
static int	input_c0_dispatch(struct input_ctx *);
static int	input_esc_dispatch(struct input_ctx *);
static int	input_csi_dispatch(struct input_ctx *);
static void	input_csi_dispatch_rm(struct input_ctx *);
static void	input_csi_dispatch_rm_private(struct input_ctx *);
static void	input_csi_dispatch_sm(struct input_ctx *);
static void	input_csi_dispatch_sm_private(struct input_ctx *);
static void	input_csi_dispatch_winops(struct input_ctx *);
static void	input_csi_dispatch_sgr_256(struct input_ctx *, int, u_int *);
static void	input_csi_dispatch_sgr_rgb(struct input_ctx *, int, u_int *);
static void	input_csi_dispatch_sgr(struct input_ctx *);
static int	input_dcs_dispatch(struct input_ctx *);
static int	input_top_bit_set(struct input_ctx *);
static int	input_end_bel(struct input_ctx *);

/* Command table comparison function. */
static int	input_table_compare(const void *, const void *);

/* Command table entry. */
struct input_table_entry {
	int		ch;
	const char     *interm;
	int		type;
};

/* Escape commands. */
enum input_esc_type {
	INPUT_ESC_DECALN,
	INPUT_ESC_DECKPAM,
	INPUT_ESC_DECKPNM,
	INPUT_ESC_DECRC,
	INPUT_ESC_DECSC,
	INPUT_ESC_HTS,
	INPUT_ESC_IND,
	INPUT_ESC_NEL,
	INPUT_ESC_RI,
	INPUT_ESC_RIS,
	INPUT_ESC_SCSG0_OFF,
	INPUT_ESC_SCSG0_ON,
	INPUT_ESC_SCSG1_OFF,
	INPUT_ESC_SCSG1_ON,
	INPUT_ESC_ST,
};

/* Escape command table. */
static const struct input_table_entry input_esc_table[] = {
	{ '0', "(", INPUT_ESC_SCSG0_ON },
	{ '0', ")", INPUT_ESC_SCSG1_ON },
	{ '7', "",  INPUT_ESC_DECSC },
	{ '8', "",  INPUT_ESC_DECRC },
	{ '8', "#", INPUT_ESC_DECALN },
	{ '=', "",  INPUT_ESC_DECKPAM },
	{ '>', "",  INPUT_ESC_DECKPNM },
	{ 'B', "(", INPUT_ESC_SCSG0_OFF },
	{ 'B', ")", INPUT_ESC_SCSG1_OFF },
	{ 'D', "",  INPUT_ESC_IND },
	{ 'E', "",  INPUT_ESC_NEL },
	{ 'H', "",  INPUT_ESC_HTS },
	{ 'M', "",  INPUT_ESC_RI },
	{ '\\', "", INPUT_ESC_ST },
	{ 'c', "",  INPUT_ESC_RIS },
};

/* Control (CSI) commands. */
enum input_csi_type {
	INPUT_CSI_CBT,
	INPUT_CSI_CNL,
	INPUT_CSI_CPL,
	INPUT_CSI_CUB,
	INPUT_CSI_CUD,
	INPUT_CSI_CUF,
	INPUT_CSI_CUP,
	INPUT_CSI_CUU,
	INPUT_CSI_DA,
	INPUT_CSI_DA_TWO,
	INPUT_CSI_DCH,
	INPUT_CSI_DECSCUSR,
	INPUT_CSI_DECSTBM,
	INPUT_CSI_DL,
	INPUT_CSI_DSR,
	INPUT_CSI_ECH,
	INPUT_CSI_ED,
	INPUT_CSI_EL,
	INPUT_CSI_HPA,
	INPUT_CSI_ICH,
	INPUT_CSI_IL,
	INPUT_CSI_RCP,
	INPUT_CSI_REP,
	INPUT_CSI_RM,
	INPUT_CSI_RM_PRIVATE,
	INPUT_CSI_SCP,
	INPUT_CSI_SGR,
	INPUT_CSI_SM,
	INPUT_CSI_SM_PRIVATE,
	INPUT_CSI_SU,
	INPUT_CSI_TBC,
	INPUT_CSI_VPA,
	INPUT_CSI_WINOPS,
};

/* Control (CSI) command table. */
static const struct input_table_entry input_csi_table[] = {
	{ '@', "",  INPUT_CSI_ICH },
	{ 'A', "",  INPUT_CSI_CUU },
	{ 'B', "",  INPUT_CSI_CUD },
	{ 'C', "",  INPUT_CSI_CUF },
	{ 'D', "",  INPUT_CSI_CUB },
	{ 'E', "",  INPUT_CSI_CNL },
	{ 'F', "",  INPUT_CSI_CPL },
	{ 'G', "",  INPUT_CSI_HPA },
	{ 'H', "",  INPUT_CSI_CUP },
	{ 'J', "",  INPUT_CSI_ED },
	{ 'K', "",  INPUT_CSI_EL },
	{ 'L', "",  INPUT_CSI_IL },
	{ 'M', "",  INPUT_CSI_DL },
	{ 'P', "",  INPUT_CSI_DCH },
	{ 'S', "",  INPUT_CSI_SU },
	{ 'X', "",  INPUT_CSI_ECH },
	{ 'Z', "",  INPUT_CSI_CBT },
	{ '`', "",  INPUT_CSI_HPA },
	{ 'b', "",  INPUT_CSI_REP },
	{ 'c', "",  INPUT_CSI_DA },
	{ 'c', ">", INPUT_CSI_DA_TWO },
	{ 'd', "",  INPUT_CSI_VPA },
	{ 'f', "",  INPUT_CSI_CUP },
	{ 'g', "",  INPUT_CSI_TBC },
	{ 'h', "",  INPUT_CSI_SM },
	{ 'h', "?", INPUT_CSI_SM_PRIVATE },
	{ 'l', "",  INPUT_CSI_RM },
	{ 'l', "?", INPUT_CSI_RM_PRIVATE },
	{ 'm', "",  INPUT_CSI_SGR },
	{ 'n', "",  INPUT_CSI_DSR },
	{ 'q', " ", INPUT_CSI_DECSCUSR },
	{ 'r', "",  INPUT_CSI_DECSTBM },
	{ 's', "",  INPUT_CSI_SCP },
	{ 't', "",  INPUT_CSI_WINOPS },
	{ 'u', "",  INPUT_CSI_RCP },
};

/* Input transition. */
struct input_transition {
	int				first;
	int				last;

	int				(*handler)(struct input_ctx *);
	const struct input_state       *state;
};

/* Input state. */
struct input_state {
	const char			*name;
	void				(*enter)(struct input_ctx *);
	void				(*exit)(struct input_ctx *);
	const struct input_transition	*transitions;
};

/* State transitions available from all states. */
#define INPUT_STATE_ANYWHERE \
	{ 0x18, 0x18, input_c0_dispatch, &input_state_ground }, \
	{ 0x1a, 0x1a, input_c0_dispatch, &input_state_ground }, \
	{ 0x1b, 0x1b, NULL,		 &input_state_esc_enter }

/* Forward declarations of state tables. */
static const struct input_transition input_state_ground_table[];
static const struct input_transition input_state_esc_enter_table[];
static const struct input_transition input_state_esc_intermediate_table[];
static const struct input_transition input_state_csi_enter_table[];
static const struct input_transition input_state_csi_parameter_table[];
static const struct input_transition input_state_csi_intermediate_table[];
static const struct input_transition input_state_csi_ignore_table[];
static const struct input_transition input_state_dcs_enter_table[];
static const struct input_transition input_state_dcs_parameter_table[];
static const struct input_transition input_state_dcs_intermediate_table[];
static const struct input_transition input_state_dcs_handler_table[];
static const struct input_transition input_state_dcs_escape_table[];
static const struct input_transition input_state_dcs_ignore_table[];
static const struct input_transition input_state_osc_string_table[];
static const struct input_transition input_state_apc_string_table[];
static const struct input_transition input_state_rename_string_table[];
static const struct input_transition input_state_consume_st_table[];

/* ground state definition. */
static const struct input_state input_state_ground = {
	"ground",
	input_ground, NULL,
	input_state_ground_table
};

/* esc_enter state definition. */
static const struct input_state input_state_esc_enter = {
	"esc_enter",
	input_clear, NULL,
	input_state_esc_enter_table
};

/* esc_intermediate state definition. */
static const struct input_state input_state_esc_intermediate = {
	"esc_intermediate",
	NULL, NULL,
	input_state_esc_intermediate_table
};

/* csi_enter state definition. */
static const struct input_state input_state_csi_enter = {
	"csi_enter",
	input_clear, NULL,
	input_state_csi_enter_table
};

/* csi_parameter state definition. */
static const struct input_state input_state_csi_parameter = {
	"csi_parameter",
	NULL, NULL,
	input_state_csi_parameter_table
};

/* csi_intermediate state definition. */
static const struct input_state input_state_csi_intermediate = {
	"csi_intermediate",
	NULL, NULL,
	input_state_csi_intermediate_table
};

/* csi_ignore state definition. */
static const struct input_state input_state_csi_ignore = {
	"csi_ignore",
	NULL, NULL,
	input_state_csi_ignore_table
};

/* dcs_enter state definition. */
static const struct input_state input_state_dcs_enter = {
	"dcs_enter",
	input_enter_dcs, NULL,
	input_state_dcs_enter_table
};

/* dcs_parameter state definition. */
static const struct input_state input_state_dcs_parameter = {
	"dcs_parameter",
	NULL, NULL,
	input_state_dcs_parameter_table
};

/* dcs_intermediate state definition. */
static const struct input_state input_state_dcs_intermediate = {
	"dcs_intermediate",
	NULL, NULL,
	input_state_dcs_intermediate_table
};

/* dcs_handler state definition. */
static const struct input_state input_state_dcs_handler = {
	"dcs_handler",
	NULL, NULL,
	input_state_dcs_handler_table
};

/* dcs_escape state definition. */
static const struct input_state input_state_dcs_escape = {
	"dcs_escape",
	NULL, NULL,
	input_state_dcs_escape_table
};

/* dcs_ignore state definition. */
static const struct input_state input_state_dcs_ignore = {
	"dcs_ignore",
	NULL, NULL,
	input_state_dcs_ignore_table
};

/* osc_string state definition. */
static const struct input_state input_state_osc_string = {
	"osc_string",
	input_enter_osc, input_exit_osc,
	input_state_osc_string_table
};

/* apc_string state definition. */
static const struct input_state input_state_apc_string = {
	"apc_string",
	input_enter_apc, input_exit_apc,
	input_state_apc_string_table
};

/* rename_string state definition. */
static const struct input_state input_state_rename_string = {
	"rename_string",
	input_enter_rename, input_exit_rename,
	input_state_rename_string_table
};

/* consume_st state definition. */
static const struct input_state input_state_consume_st = {
	"consume_st",
	input_enter_rename, NULL, /* rename also waits for ST */
	input_state_consume_st_table
};

/* ground state table. */
static const struct input_transition input_state_ground_table[] = {
	INPUT_STATE_ANYWHERE,

	{ 0x00, 0x17, input_c0_dispatch, NULL },
	{ 0x19, 0x19, input_c0_dispatch, NULL },
	{ 0x1c, 0x1f, input_c0_dispatch, NULL },
	{ 0x20, 0x7e, input_print,	 NULL },
	{ 0x7f, 0x7f, NULL,		 NULL },
	{ 0x80, 0xff, input_top_bit_set, NULL },

	{ -1, -1, NULL, NULL }
};

/* esc_enter state table. */
static const struct input_transition input_state_esc_enter_table[] = {
	INPUT_STATE_ANYWHERE,

	{ 0x00, 0x17, input_c0_dispatch,  NULL },
	{ 0x19, 0x19, input_c0_dispatch,  NULL },
	{ 0x1c, 0x1f, input_c0_dispatch,  NULL },
	{ 0x20, 0x2f, input_intermediate, &input_state_esc_intermediate },
	{ 0x30, 0x4f, input_esc_dispatch, &input_state_ground },
	{ 0x50, 0x50, NULL,		  &input_state_dcs_enter },
	{ 0x51, 0x57, input_esc_dispatch, &input_state_ground },
	{ 0x58, 0x58, NULL,		  &input_state_consume_st },
	{ 0x59, 0x59, input_esc_dispatch, &input_state_ground },
	{ 0x5a, 0x5a, input_esc_dispatch, &input_state_ground },
	{ 0x5b, 0x5b, NULL,		  &input_state_csi_enter },
	{ 0x5c, 0x5c, input_esc_dispatch, &input_state_ground },
	{ 0x5d, 0x5d, NULL,		  &input_state_osc_string },
	{ 0x5e, 0x5e, NULL,		  &input_state_consume_st },
	{ 0x5f, 0x5f, NULL,		  &input_state_apc_string },
	{ 0x60, 0x6a, input_esc_dispatch, &input_state_ground },
	{ 0x6b, 0x6b, NULL,		  &input_state_rename_string },
	{ 0x6c, 0x7e, input_esc_dispatch, &input_state_ground },
	{ 0x7f, 0xff, NULL,		  NULL },

	{ -1, -1, NULL, NULL }
};

/* esc_intermediate state table. */
static const struct input_transition input_state_esc_intermediate_table[] = {
	INPUT_STATE_ANYWHERE,

	{ 0x00, 0x17, input_c0_dispatch,  NULL },
	{ 0x19, 0x19, input_c0_dispatch,  NULL },
	{ 0x1c, 0x1f, input_c0_dispatch,  NULL },
	{ 0x20, 0x2f, input_intermediate, NULL },
	{ 0x30, 0x7e, input_esc_dispatch, &input_state_ground },
	{ 0x7f, 0xff, NULL,		  NULL },

	{ -1, -1, NULL, NULL }
};

/* csi_enter state table. */
static const struct input_transition input_state_csi_enter_table[] = {
	INPUT_STATE_ANYWHERE,

	{ 0x00, 0x17, input_c0_dispatch,  NULL },
	{ 0x19, 0x19, input_c0_dispatch,  NULL },
	{ 0x1c, 0x1f, input_c0_dispatch,  NULL },
	{ 0x20, 0x2f, input_intermediate, &input_state_csi_intermediate },
	{ 0x30, 0x39, input_parameter,	  &input_state_csi_parameter },
	{ 0x3a, 0x3a, input_parameter,	  &input_state_csi_parameter },
	{ 0x3b, 0x3b, input_parameter,	  &input_state_csi_parameter },
	{ 0x3c, 0x3f, input_intermediate, &input_state_csi_parameter },
	{ 0x40, 0x7e, input_csi_dispatch, &input_state_ground },
	{ 0x7f, 0xff, NULL,		  NULL },

	{ -1, -1, NULL, NULL }
};

/* csi_parameter state table. */
static const struct input_transition input_state_csi_parameter_table[] = {
	INPUT_STATE_ANYWHERE,

	{ 0x00, 0x17, input_c0_dispatch,  NULL },
	{ 0x19, 0x19, input_c0_dispatch,  NULL },
	{ 0x1c, 0x1f, input_c0_dispatch,  NULL },
	{ 0x20, 0x2f, input_intermediate, &input_state_csi_intermediate },
	{ 0x30, 0x39, input_parameter,	  NULL },
	{ 0x3a, 0x3a, input_parameter,	  NULL },
	{ 0x3b, 0x3b, input_parameter,	  NULL },
	{ 0x3c, 0x3f, NULL,		  &input_state_csi_ignore },
	{ 0x40, 0x7e, input_csi_dispatch, &input_state_ground },
	{ 0x7f, 0xff, NULL,		  NULL },

	{ -1, -1, NULL, NULL }
};

/* csi_intermediate state table. */
static const struct input_transition input_state_csi_intermediate_table[] = {
	INPUT_STATE_ANYWHERE,

	{ 0x00, 0x17, input_c0_dispatch,  NULL },
	{ 0x19, 0x19, input_c0_dispatch,  NULL },
	{ 0x1c, 0x1f, input_c0_dispatch,  NULL },
	{ 0x20, 0x2f, input_intermediate, NULL },
	{ 0x30, 0x3f, NULL,		  &input_state_csi_ignore },
	{ 0x40, 0x7e, input_csi_dispatch, &input_state_ground },
	{ 0x7f, 0xff, NULL,		  NULL },

	{ -1, -1, NULL, NULL }
};

/* csi_ignore state table. */
static const struct input_transition input_state_csi_ignore_table[] = {
	INPUT_STATE_ANYWHERE,

	{ 0x00, 0x17, input_c0_dispatch, NULL },
	{ 0x19, 0x19, input_c0_dispatch, NULL },
	{ 0x1c, 0x1f, input_c0_dispatch, NULL },
	{ 0x20, 0x3f, NULL,		 NULL },
	{ 0x40, 0x7e, NULL,		 &input_state_ground },
	{ 0x7f, 0xff, NULL,		 NULL },

	{ -1, -1, NULL, NULL }
};

/* dcs_enter state table. */
static const struct input_transition input_state_dcs_enter_table[] = {
	INPUT_STATE_ANYWHERE,

	{ 0x00, 0x17, NULL,		  NULL },
	{ 0x19, 0x19, NULL,		  NULL },
	{ 0x1c, 0x1f, NULL,		  NULL },
	{ 0x20, 0x2f, input_intermediate, &input_state_dcs_intermediate },
	{ 0x30, 0x39, input_parameter,	  &input_state_dcs_parameter },
	{ 0x3a, 0x3a, NULL,		  &input_state_dcs_ignore },
	{ 0x3b, 0x3b, input_parameter,	  &input_state_dcs_parameter },
	{ 0x3c, 0x3f, input_intermediate, &input_state_dcs_parameter },
	{ 0x40, 0x7e, input_input,	  &input_state_dcs_handler },
	{ 0x7f, 0xff, NULL,		  NULL },

	{ -1, -1, NULL, NULL }
};

/* dcs_parameter state table. */
static const struct input_transition input_state_dcs_parameter_table[] = {
	INPUT_STATE_ANYWHERE,

	{ 0x00, 0x17, NULL,		  NULL },
	{ 0x19, 0x19, NULL,		  NULL },
	{ 0x1c, 0x1f, NULL,		  NULL },
	{ 0x20, 0x2f, input_intermediate, &input_state_dcs_intermediate },
	{ 0x30, 0x39, input_parameter,	  NULL },
	{ 0x3a, 0x3a, NULL,		  &input_state_dcs_ignore },
	{ 0x3b, 0x3b, input_parameter,	  NULL },
	{ 0x3c, 0x3f, NULL,		  &input_state_dcs_ignore },
	{ 0x40, 0x7e, input_input,	  &input_state_dcs_handler },
	{ 0x7f, 0xff, NULL,		  NULL },

	{ -1, -1, NULL, NULL }
};

/* dcs_intermediate state table. */
static const struct input_transition input_state_dcs_intermediate_table[] = {
	INPUT_STATE_ANYWHERE,

	{ 0x00, 0x17, NULL,		  NULL },
	{ 0x19, 0x19, NULL,		  NULL },
	{ 0x1c, 0x1f, NULL,		  NULL },
	{ 0x20, 0x2f, input_intermediate, NULL },
	{ 0x30, 0x3f, NULL,		  &input_state_dcs_ignore },
	{ 0x40, 0x7e, input_input,	  &input_state_dcs_handler },
	{ 0x7f, 0xff, NULL,		  NULL },

	{ -1, -1, NULL, NULL }
};

/* dcs_handler state table. */
static const struct input_transition input_state_dcs_handler_table[] = {
	/* No INPUT_STATE_ANYWHERE */

	{ 0x00, 0x1a, input_input,  NULL },
	{ 0x1b, 0x1b, NULL,	    &input_state_dcs_escape },
	{ 0x1c, 0xff, input_input,  NULL },

	{ -1, -1, NULL, NULL }
};

/* dcs_escape state table. */
static const struct input_transition input_state_dcs_escape_table[] = {
	/* No INPUT_STATE_ANYWHERE */

	{ 0x00, 0x5b, input_input,	  &input_state_dcs_handler },
	{ 0x5c, 0x5c, input_dcs_dispatch, &input_state_ground },
	{ 0x5d, 0xff, input_input,	  &input_state_dcs_handler },

	{ -1, -1, NULL, NULL }
};

/* dcs_ignore state table. */
static const struct input_transition input_state_dcs_ignore_table[] = {
	INPUT_STATE_ANYWHERE,

	{ 0x00, 0x17, NULL,	    NULL },
	{ 0x19, 0x19, NULL,	    NULL },
	{ 0x1c, 0x1f, NULL,	    NULL },
	{ 0x20, 0xff, NULL,	    NULL },

	{ -1, -1, NULL, NULL }
};

/* osc_string state table. */
static const struct input_transition input_state_osc_string_table[] = {
	INPUT_STATE_ANYWHERE,

	{ 0x00, 0x06, NULL,	     NULL },
	{ 0x07, 0x07, input_end_bel, &input_state_ground },
	{ 0x08, 0x17, NULL,	     NULL },
	{ 0x19, 0x19, NULL,	     NULL },
	{ 0x1c, 0x1f, NULL,	     NULL },
	{ 0x20, 0xff, input_input,   NULL },

	{ -1, -1, NULL, NULL }
};

/* apc_string state table. */
static const struct input_transition input_state_apc_string_table[] = {
	INPUT_STATE_ANYWHERE,

	{ 0x00, 0x17, NULL,	    NULL },
	{ 0x19, 0x19, NULL,	    NULL },
	{ 0x1c, 0x1f, NULL,	    NULL },
	{ 0x20, 0xff, input_input,  NULL },

	{ -1, -1, NULL, NULL }
};

/* rename_string state table. */
static const struct input_transition input_state_rename_string_table[] = {
	INPUT_STATE_ANYWHERE,

	{ 0x00, 0x17, NULL,	    NULL },
	{ 0x19, 0x19, NULL,	    NULL },
	{ 0x1c, 0x1f, NULL,	    NULL },
	{ 0x20, 0xff, input_input,  NULL },

	{ -1, -1, NULL, NULL }
};

/* consume_st state table. */
static const struct input_transition input_state_consume_st_table[] = {
	INPUT_STATE_ANYWHERE,

	{ 0x00, 0x17, NULL,	    NULL },
	{ 0x19, 0x19, NULL,	    NULL },
	{ 0x1c, 0x1f, NULL,	    NULL },
	{ 0x20, 0xff, NULL,	    NULL },

	{ -1, -1, NULL, NULL }
};

/* Input table compare. */
static int
input_table_compare(const void *key, const void *value)
{
	const struct input_ctx		*ictx = key;
	const struct input_table_entry	*entry = value;

	if (ictx->ch != entry->ch)
		return (ictx->ch - entry->ch);
	return (strcmp(ictx->interm_buf, entry->interm));
}

/*
 * Timer - if this expires then have been waiting for a terminator for too
 * long, so reset to ground.
 */
static void
input_timer_callback(__unused int fd, __unused short events, void *arg)
{
	struct input_ctx	*ictx = arg;
	struct window_pane	*wp = ictx->wp;

	log_debug("%s: %%%u %s expired" , __func__, wp->id, ictx->state->name);
	input_reset(wp, 0);
}

/* Start the timer. */
static void
input_start_timer(struct input_ctx *ictx)
{
	struct timeval	tv = { .tv_usec = 100000 };

	event_del(&ictx->timer);
	event_add(&ictx->timer, &tv);
}

/* Reset cell state to default. */
static void
input_reset_cell(struct input_ctx *ictx)
{
	memcpy(&ictx->cell.cell, &grid_default_cell, sizeof ictx->cell.cell);
	ictx->cell.set = 0;
	ictx->cell.g0set = ictx->cell.g1set = 0;

	memcpy(&ictx->old_cell, &ictx->cell, sizeof ictx->old_cell);
	ictx->old_cx = 0;
	ictx->old_cy = 0;
}

/* Save screen state. */
static void
input_save_state(struct input_ctx *ictx)
{
	struct screen_write_ctx	*sctx = &ictx->ctx;
	struct screen		*s = sctx->s;

	memcpy(&ictx->old_cell, &ictx->cell, sizeof ictx->old_cell);
	ictx->old_cx = s->cx;
	ictx->old_cy = s->cy;
	ictx->old_mode = s->mode;
}

static void
input_restore_state(struct input_ctx *ictx)
{
	struct screen_write_ctx	*sctx = &ictx->ctx;

	memcpy(&ictx->cell, &ictx->old_cell, sizeof ictx->cell);
	if (ictx->old_mode & MODE_ORIGIN)
		screen_write_mode_set(sctx, MODE_ORIGIN);
	else
		screen_write_mode_clear(sctx, MODE_ORIGIN);
	screen_write_cursormove(sctx, ictx->old_cx, ictx->old_cy, 0);
}

/* Initialise input parser. */
void
input_init(struct window_pane *wp)
{
	struct input_ctx	*ictx;

	ictx = wp->ictx = xcalloc(1, sizeof *ictx);

	ictx->input_space = INPUT_BUF_START;
	ictx->input_buf = xmalloc(INPUT_BUF_START);

	ictx->since_ground = evbuffer_new();
	if (ictx->since_ground == NULL)
		fatalx("out of memory");

	evtimer_set(&ictx->timer, input_timer_callback, ictx);

	input_reset(wp, 0);
}

/* Destroy input parser. */
void
input_free(struct window_pane *wp)
{
	struct input_ctx	*ictx = wp->ictx;
	u_int			 i;

	for (i = 0; i < ictx->param_list_len; i++) {
		if (ictx->param_list[i].type == INPUT_STRING)
			free(ictx->param_list[i].str);
	}

	event_del(&ictx->timer);

	free(ictx->input_buf);
	evbuffer_free(ictx->since_ground);

	free(ictx);
	wp->ictx = NULL;
}

/* Reset input state and clear screen. */
void
input_reset(struct window_pane *wp, int clear)
{
	struct input_ctx	*ictx = wp->ictx;
	struct screen_write_ctx	*sctx = &ictx->ctx;

	input_reset_cell(ictx);

	if (clear) {
		if (TAILQ_EMPTY(&wp->modes))
			screen_write_start(sctx, wp, &wp->base);
		else
			screen_write_start(sctx, NULL, &wp->base);
		screen_write_reset(sctx);
		screen_write_stop(sctx);
	}

	input_clear(ictx);

	ictx->last = -1;

	ictx->state = &input_state_ground;
	ictx->flags = 0;
}

/* Return pending data. */
struct evbuffer *
input_pending(struct window_pane *wp)
{
	return (wp->ictx->since_ground);
}

/* Change input state. */
static void
input_set_state(struct window_pane *wp, const struct input_transition *itr)
{
	struct input_ctx	*ictx = wp->ictx;

	if (ictx->state->exit != NULL)
		ictx->state->exit(ictx);
	ictx->state = itr->state;
	if (ictx->state->enter != NULL)
		ictx->state->enter(ictx);
}

/* Parse input. */
void
input_parse(struct window_pane *wp)
{
	struct evbuffer		*evb = wp->event->input;

	input_parse_buffer(wp, EVBUFFER_DATA(evb), EVBUFFER_LENGTH(evb));
	evbuffer_drain(evb, EVBUFFER_LENGTH(evb));
}

/* Parse given input. */
void
input_parse_buffer(struct window_pane *wp, u_char *buf, size_t len)
{
	struct input_ctx		*ictx = wp->ictx;
	struct screen_write_ctx		*sctx = &ictx->ctx;
	const struct input_transition	*itr;
	size_t				 off = 0;

	if (len == 0)
		return;

	window_update_activity(wp->window);
	wp->flags |= PANE_CHANGED;
	notify_input(wp, buf, len);

	/*
	 * Open the screen. Use NULL wp if there is a mode set as don't want to
	 * update the tty.
	 */
	if (TAILQ_EMPTY(&wp->modes))
		screen_write_start(sctx, wp, &wp->base);
	else
		screen_write_start(sctx, NULL, &wp->base);
	ictx->wp = wp;

	log_debug("%s: %%%u %s, %zu bytes: %.*s", __func__, wp->id,
	    ictx->state->name, len, (int)len, buf);

	/* Parse the input. */
	while (off < len) {
		ictx->ch = buf[off++];

		/* Find the transition. */
		itr = ictx->state->transitions;
		while (itr->first != -1 && itr->last != -1) {
			if (ictx->ch >= itr->first && ictx->ch <= itr->last)
				break;
			itr++;
		}
		if (itr->first == -1 || itr->last == -1) {
			/* No transition? Eh? */
			fatalx("no transition from state");
		}

		/*
		 * Any state except print stops the current collection. This is
		 * an optimization to avoid checking if the attributes have
		 * changed for every character. It will stop unnecessarily for
		 * sequences that don't make a terminal change, but they should
		 * be the minority.
		 */
		if (itr->handler != input_print)
			screen_write_collect_end(sctx);

		/*
		 * Execute the handler, if any. Don't switch state if it
		 * returns non-zero.
		 */
		if (itr->handler != NULL && itr->handler(ictx) != 0)
			continue;

		/* And switch state, if necessary. */
		if (itr->state != NULL)
			input_set_state(wp, itr);

		/* If not in ground state, save input. */
		if (ictx->state != &input_state_ground)
			evbuffer_add(ictx->since_ground, &ictx->ch, 1);
	}

	/* Close the screen. */
	screen_write_stop(sctx);
}

/* Split the parameter list (if any). */
static int
input_split(struct input_ctx *ictx)
{
	const char		*errstr;
	char			*ptr, *out;
	struct input_param	*ip;
	u_int			 i;

	for (i = 0; i < ictx->param_list_len; i++) {
		if (ictx->param_list[i].type == INPUT_STRING)
			free(ictx->param_list[i].str);
	}
	ictx->param_list_len = 0;

	if (ictx->param_len == 0)
		return (0);
	ip = &ictx->param_list[0];

	ptr = ictx->param_buf;
	while ((out = strsep(&ptr, ";")) != NULL) {
		if (*out == '\0')
			ip->type = INPUT_MISSING;
		else {
			if (strchr(out, ':') != NULL) {
				ip->type = INPUT_STRING;
				ip->str = xstrdup(out);
			} else {
				ip->type = INPUT_NUMBER;
				ip->num = strtonum(out, 0, INT_MAX, &errstr);
				if (errstr != NULL)
					return (-1);
			}
		}
		ip = &ictx->param_list[++ictx->param_list_len];
		if (ictx->param_list_len == nitems(ictx->param_list))
			return (-1);
	}

	for (i = 0; i < ictx->param_list_len; i++) {
		ip = &ictx->param_list[i];
		if (ip->type == INPUT_MISSING)
			log_debug("parameter %u: missing", i);
		else if (ip->type == INPUT_STRING)
			log_debug("parameter %u: string %s", i, ip->str);
		else if (ip->type == INPUT_NUMBER)
			log_debug("parameter %u: number %d", i, ip->num);
	}

	return (0);
}

/* Get an argument or return default value. */
static int
input_get(struct input_ctx *ictx, u_int validx, int minval, int defval)
{
	struct input_param	*ip;
	int			 retval;

	if (validx >= ictx->param_list_len)
	    return (defval);
	ip = &ictx->param_list[validx];
	if (ip->type == INPUT_MISSING)
		return (defval);
	if (ip->type == INPUT_STRING)
		return (-1);
	retval = ip->num;
	if (retval < minval)
		return (minval);
	return (retval);
}

/* Reply to terminal query. */
static void
input_reply(struct input_ctx *ictx, const char *fmt, ...)
{
	va_list	 ap;
	char	*reply;

	va_start(ap, fmt);
	xvasprintf(&reply, fmt, ap);
	va_end(ap);

	bufferevent_write(ictx->wp->event, reply, strlen(reply));
	free(reply);
}

/* Clear saved state. */
static void
input_clear(struct input_ctx *ictx)
{
	event_del(&ictx->timer);

	*ictx->interm_buf = '\0';
	ictx->interm_len = 0;

	*ictx->param_buf = '\0';
	ictx->param_len = 0;

	*ictx->input_buf = '\0';
	ictx->input_len = 0;

	ictx->input_end = INPUT_END_ST;

	ictx->flags &= ~INPUT_DISCARD;
}

/* Reset for ground state. */
static void
input_ground(struct input_ctx *ictx)
{
	event_del(&ictx->timer);
	evbuffer_drain(ictx->since_ground, EVBUFFER_LENGTH(ictx->since_ground));

	if (ictx->input_space > INPUT_BUF_START) {
		ictx->input_space = INPUT_BUF_START;
		ictx->input_buf = xrealloc(ictx->input_buf, INPUT_BUF_START);
	}
}

/* Output this character to the screen. */
static int
input_print(struct input_ctx *ictx)
{
	struct screen_write_ctx	*sctx = &ictx->ctx;
	int			 set;

	ictx->utf8started = 0; /* can't be valid UTF-8 */

	set = ictx->cell.set == 0 ? ictx->cell.g0set : ictx->cell.g1set;
	if (set == 1)
		ictx->cell.cell.attr |= GRID_ATTR_CHARSET;
	else
		ictx->cell.cell.attr &= ~GRID_ATTR_CHARSET;

	utf8_set(&ictx->cell.cell.data, ictx->ch);
	screen_write_collect_add(sctx, &ictx->cell.cell);
	ictx->last = ictx->ch;

	ictx->cell.cell.attr &= ~GRID_ATTR_CHARSET;

	return (0);
}

/* Collect intermediate string. */
static int
input_intermediate(struct input_ctx *ictx)
{
	if (ictx->interm_len == (sizeof ictx->interm_buf) - 1)
		ictx->flags |= INPUT_DISCARD;
	else {
		ictx->interm_buf[ictx->interm_len++] = ictx->ch;
		ictx->interm_buf[ictx->interm_len] = '\0';
	}

	return (0);
}

/* Collect parameter string. */
static int
input_parameter(struct input_ctx *ictx)
{
	if (ictx->param_len == (sizeof ictx->param_buf) - 1)
		ictx->flags |= INPUT_DISCARD;
	else {
		ictx->param_buf[ictx->param_len++] = ictx->ch;
		ictx->param_buf[ictx->param_len] = '\0';
	}

	return (0);
}

/* Collect input string. */
static int
input_input(struct input_ctx *ictx)
{
	size_t available;

	available = ictx->input_space;
	while (ictx->input_len + 1 >= available) {
		available *= 2;
		if (available > INPUT_BUF_LIMIT) {
			ictx->flags |= INPUT_DISCARD;
			return (0);
		}
		ictx->input_buf = xrealloc(ictx->input_buf, available);
		ictx->input_space = available;
	}
	ictx->input_buf[ictx->input_len++] = ictx->ch;
	ictx->input_buf[ictx->input_len] = '\0';

	return (0);
}

/* Execute C0 control sequence. */
static int
input_c0_dispatch(struct input_ctx *ictx)
{
	struct screen_write_ctx	*sctx = &ictx->ctx;
	struct window_pane	*wp = ictx->wp;
	struct screen		*s = sctx->s;

	ictx->utf8started = 0; /* can't be valid UTF-8 */

	log_debug("%s: '%c'", __func__, ictx->ch);

	switch (ictx->ch) {
	case '\000':	/* NUL */
		break;
	case '\007':	/* BEL */
		alerts_queue(wp->window, WINDOW_BELL);
		break;
	case '\010':	/* BS */
		screen_write_backspace(sctx);
		break;
	case '\011':	/* HT */
		/* Don't tab beyond the end of the line. */
		if (s->cx >= screen_size_x(s) - 1)
			break;

		/* Find the next tab point, or use the last column if none. */
		do {
			s->cx++;
			if (bit_test(s->tabs, s->cx))
				break;
		} while (s->cx < screen_size_x(s) - 1);
		break;
	case '\012':	/* LF */
	case '\013':	/* VT */
	case '\014':	/* FF */
		screen_write_linefeed(sctx, 0, ictx->cell.cell.bg);
		if (s->mode & MODE_CRLF)
			screen_write_carriagereturn(sctx);
		break;
	case '\015':	/* CR */
		screen_write_carriagereturn(sctx);
		break;
	case '\016':	/* SO */
		ictx->cell.set = 1;
		break;
	case '\017':	/* SI */
		ictx->cell.set = 0;
		break;
	default:
		log_debug("%s: unknown '%c'", __func__, ictx->ch);
		break;
	}

	ictx->last = -1;
	return (0);
}

/* Execute escape sequence. */
static int
input_esc_dispatch(struct input_ctx *ictx)
{
	struct screen_write_ctx		*sctx = &ictx->ctx;
	struct screen			*s = sctx->s;
	struct input_table_entry	*entry;

	if (ictx->flags & INPUT_DISCARD)
		return (0);
	log_debug("%s: '%c', %s", __func__, ictx->ch, ictx->interm_buf);

	entry = bsearch(ictx, input_esc_table, nitems(input_esc_table),
	    sizeof input_esc_table[0], input_table_compare);
	if (entry == NULL) {
		log_debug("%s: unknown '%c'", __func__, ictx->ch);
		return (0);
	}

	switch (entry->type) {
	case INPUT_ESC_RIS:
		window_pane_reset_palette(ictx->wp);
		input_reset_cell(ictx);
		screen_write_reset(sctx);
		break;
	case INPUT_ESC_IND:
		screen_write_linefeed(sctx, 0, ictx->cell.cell.bg);
		break;
	case INPUT_ESC_NEL:
		screen_write_carriagereturn(sctx);
		screen_write_linefeed(sctx, 0, ictx->cell.cell.bg);
		break;
	case INPUT_ESC_HTS:
		if (s->cx < screen_size_x(s))
			bit_set(s->tabs, s->cx);
		break;
	case INPUT_ESC_RI:
		screen_write_reverseindex(sctx, ictx->cell.cell.bg);
		break;
	case INPUT_ESC_DECKPAM:
		screen_write_mode_set(sctx, MODE_KKEYPAD);
		break;
	case INPUT_ESC_DECKPNM:
		screen_write_mode_clear(sctx, MODE_KKEYPAD);
		break;
	case INPUT_ESC_DECSC:
		input_save_state(ictx);
		break;
	case INPUT_ESC_DECRC:
		input_restore_state(ictx);
		break;
	case INPUT_ESC_DECALN:
		screen_write_alignmenttest(sctx);
		break;
	case INPUT_ESC_SCSG0_ON:
		ictx->cell.g0set = 1;
		break;
	case INPUT_ESC_SCSG0_OFF:
		ictx->cell.g0set = 0;
		break;
	case INPUT_ESC_SCSG1_ON:
		ictx->cell.g1set = 1;
		break;
	case INPUT_ESC_SCSG1_OFF:
		ictx->cell.g1set = 0;
		break;
	case INPUT_ESC_ST:
		/* ST terminates OSC but the state transition already did it. */
		break;
	}

	ictx->last = -1;
	return (0);
}

/* Execute control sequence. */
static int
input_csi_dispatch(struct input_ctx *ictx)
{
	struct screen_write_ctx	       *sctx = &ictx->ctx;
	struct screen		       *s = sctx->s;
	struct input_table_entry       *entry;
	int				i, n, m;
	u_int				cx, bg = ictx->cell.cell.bg;

	if (ictx->flags & INPUT_DISCARD)
		return (0);

	log_debug("%s: '%c' \"%s\" \"%s\"",
	    __func__, ictx->ch, ictx->interm_buf, ictx->param_buf);

	if (input_split(ictx) != 0)
		return (0);

	entry = bsearch(ictx, input_csi_table, nitems(input_csi_table),
	    sizeof input_csi_table[0], input_table_compare);
	if (entry == NULL) {
		log_debug("%s: unknown '%c'", __func__, ictx->ch);
		return (0);
	}

	switch (entry->type) {
	case INPUT_CSI_CBT:
		/* Find the previous tab point, n times. */
		cx = s->cx;
		if (cx > screen_size_x(s) - 1)
			cx = screen_size_x(s) - 1;
		n = input_get(ictx, 0, 1, 1);
		if (n == -1)
			break;
		while (cx > 0 && n-- > 0) {
			do
				cx--;
			while (cx > 0 && !bit_test(s->tabs, cx));
		}
		s->cx = cx;
		break;
	case INPUT_CSI_CUB:
		n = input_get(ictx, 0, 1, 1);
		if (n != -1)
			screen_write_cursorleft(sctx, n);
		break;
	case INPUT_CSI_CUD:
		n = input_get(ictx, 0, 1, 1);
		if (n != -1)
			screen_write_cursordown(sctx, n);
		break;
	case INPUT_CSI_CUF:
		n = input_get(ictx, 0, 1, 1);
		if (n != -1)
			screen_write_cursorright(sctx, n);
		break;
	case INPUT_CSI_CUP:
		n = input_get(ictx, 0, 1, 1);
		m = input_get(ictx, 1, 1, 1);
		if (n != -1 && m != -1)
			screen_write_cursormove(sctx, m - 1, n - 1, 1);
		break;
	case INPUT_CSI_WINOPS:
		input_csi_dispatch_winops(ictx);
		break;
	case INPUT_CSI_CUU:
		n = input_get(ictx, 0, 1, 1);
		if (n != -1)
			screen_write_cursorup(sctx, n);
		break;
	case INPUT_CSI_CNL:
		n = input_get(ictx, 0, 1, 1);
		if (n != -1) {
			screen_write_carriagereturn(sctx);
			screen_write_cursordown(sctx, n);
		}
		break;
	case INPUT_CSI_CPL:
		n = input_get(ictx, 0, 1, 1);
		if (n != -1) {
			screen_write_carriagereturn(sctx);
			screen_write_cursorup(sctx, n);
		}
		break;
	case INPUT_CSI_DA:
		switch (input_get(ictx, 0, 0, 0)) {
		case -1:
			break;
		case 0:
			input_reply(ictx, "\033[?1;2c");
			break;
		default:
			log_debug("%s: unknown '%c'", __func__, ictx->ch);
			break;
		}
		break;
	case INPUT_CSI_DA_TWO:
		switch (input_get(ictx, 0, 0, 0)) {
		case -1:
			break;
		case 0:
			input_reply(ictx, "\033[>84;0;0c");
			break;
		default:
			log_debug("%s: unknown '%c'", __func__, ictx->ch);
			break;
		}
		break;
	case INPUT_CSI_ECH:
		n = input_get(ictx, 0, 1, 1);
		if (n != -1)
			screen_write_clearcharacter(sctx, n, bg);
		break;
	case INPUT_CSI_DCH:
		n = input_get(ictx, 0, 1, 1);
		if (n != -1)
			screen_write_deletecharacter(sctx, n, bg);
		break;
	case INPUT_CSI_DECSTBM:
		n = input_get(ictx, 0, 1, 1);
		m = input_get(ictx, 1, 1, screen_size_y(s));
		if (n != -1 && m != -1)
			screen_write_scrollregion(sctx, n - 1, m - 1);
		break;
	case INPUT_CSI_DL:
		n = input_get(ictx, 0, 1, 1);
		if (n != -1)
			screen_write_deleteline(sctx, n, bg);
		break;
	case INPUT_CSI_DSR:
		switch (input_get(ictx, 0, 0, 0)) {
		case -1:
			break;
		case 5:
			input_reply(ictx, "\033[0n");
			break;
		case 6:
			input_reply(ictx, "\033[%u;%uR", s->cy + 1, s->cx + 1);
			break;
		default:
			log_debug("%s: unknown '%c'", __func__, ictx->ch);
			break;
		}
		break;
	case INPUT_CSI_ED:
		switch (input_get(ictx, 0, 0, 0)) {
		case -1:
			break;
		case 0:
			screen_write_clearendofscreen(sctx, bg);
			break;
		case 1:
			screen_write_clearstartofscreen(sctx, bg);
			break;
		case 2:
			screen_write_clearscreen(sctx, bg);
			break;
		case 3:
			if (input_get(ictx, 1, 0, 0) == 0) {
				/*
				 * Linux console extension to clear history
				 * (for example before locking the screen).
				 */
				screen_write_clearhistory(sctx);
			}
			break;
		default:
			log_debug("%s: unknown '%c'", __func__, ictx->ch);
			break;
		}
		break;
	case INPUT_CSI_EL:
		switch (input_get(ictx, 0, 0, 0)) {
		case -1:
			break;
		case 0:
			screen_write_clearendofline(sctx, bg);
			break;
		case 1:
			screen_write_clearstartofline(sctx, bg);
			break;
		case 2:
			screen_write_clearline(sctx, bg);
			break;
		default:
			log_debug("%s: unknown '%c'", __func__, ictx->ch);
			break;
		}
		break;
	case INPUT_CSI_HPA:
		n = input_get(ictx, 0, 1, 1);
		if (n != -1)
			screen_write_cursormove(sctx, n - 1, -1, 1);
		break;
	case INPUT_CSI_ICH:
		n = input_get(ictx, 0, 1, 1);
		if (n != -1)
			screen_write_insertcharacter(sctx, n, bg);
		break;
	case INPUT_CSI_IL:
		n = input_get(ictx, 0, 1, 1);
		if (n != -1)
			screen_write_insertline(sctx, n, bg);
		break;
	case INPUT_CSI_REP:
		n = input_get(ictx, 0, 1, 1);
		if (n == -1)
			break;

		if (ictx->last == -1)
			break;
		ictx->ch = ictx->last;

		for (i = 0; i < n; i++)
			input_print(ictx);
		break;
	case INPUT_CSI_RCP:
		input_restore_state(ictx);
		break;
	case INPUT_CSI_RM:
		input_csi_dispatch_rm(ictx);
		break;
	case INPUT_CSI_RM_PRIVATE:
		input_csi_dispatch_rm_private(ictx);
		break;
	case INPUT_CSI_SCP:
		input_save_state(ictx);
		break;
	case INPUT_CSI_SGR:
		input_csi_dispatch_sgr(ictx);
		break;
	case INPUT_CSI_SM:
		input_csi_dispatch_sm(ictx);
		break;
	case INPUT_CSI_SM_PRIVATE:
		input_csi_dispatch_sm_private(ictx);
		break;
	case INPUT_CSI_SU:
		n = input_get(ictx, 0, 1, 1);
		if (n != -1)
			screen_write_scrollup(sctx, n, bg);
		break;
	case INPUT_CSI_TBC:
		switch (input_get(ictx, 0, 0, 0)) {
		case -1:
			break;
		case 0:
			if (s->cx < screen_size_x(s))
				bit_clear(s->tabs, s->cx);
			break;
		case 3:
			bit_nclear(s->tabs, 0, screen_size_x(s) - 1);
			break;
		default:
			log_debug("%s: unknown '%c'", __func__, ictx->ch);
			break;
		}
		break;
	case INPUT_CSI_VPA:
		n = input_get(ictx, 0, 1, 1);
		if (n != -1)
			screen_write_cursormove(sctx, -1, n - 1, 1);
		break;
	case INPUT_CSI_DECSCUSR:
		n = input_get(ictx, 0, 0, 0);
		if (n != -1)
			screen_set_cursor_style(s, n);
		break;
	}

	ictx->last = -1;
	return (0);
}

/* Handle CSI RM. */
static void
input_csi_dispatch_rm(struct input_ctx *ictx)
{
	struct screen_write_ctx	*sctx = &ictx->ctx;
	u_int			 i;

	for (i = 0; i < ictx->param_list_len; i++) {
		switch (input_get(ictx, i, 0, -1)) {
		case -1:
			break;
		case 4:		/* IRM */
			screen_write_mode_clear(sctx, MODE_INSERT);
			break;
		case 34:
			screen_write_mode_set(sctx, MODE_BLINKING);
			break;
		default:
			log_debug("%s: unknown '%c'", __func__, ictx->ch);
			break;
		}
	}
}

/* Handle CSI private RM. */
static void
input_csi_dispatch_rm_private(struct input_ctx *ictx)
{
	struct screen_write_ctx	*sctx = &ictx->ctx;
	struct window_pane	*wp = ictx->wp;
	u_int			 i;

	for (i = 0; i < ictx->param_list_len; i++) {
		switch (input_get(ictx, i, 0, -1)) {
		case -1:
			break;
		case 1:		/* DECCKM */
			screen_write_mode_clear(sctx, MODE_KCURSOR);
			break;
		case 3:		/* DECCOLM */
			screen_write_cursormove(sctx, 0, 0, 1);
			screen_write_clearscreen(sctx, ictx->cell.cell.bg);
			break;
		case 6:		/* DECOM */
			screen_write_mode_clear(sctx, MODE_ORIGIN);
			screen_write_cursormove(sctx, 0, 0, 1);
			break;
		case 7:		/* DECAWM */
			screen_write_mode_clear(sctx, MODE_WRAP);
			break;
		case 12:
			screen_write_mode_clear(sctx, MODE_BLINKING);
			break;
		case 25:	/* TCEM */
			screen_write_mode_clear(sctx, MODE_CURSOR);
			break;
		case 1000:
		case 1001:
		case 1002:
		case 1003:
			screen_write_mode_clear(sctx, ALL_MOUSE_MODES);
			break;
		case 1004:
			screen_write_mode_clear(sctx, MODE_FOCUSON);
			break;
		case 1005:
			screen_write_mode_clear(sctx, MODE_MOUSE_UTF8);
			break;
		case 1006:
			screen_write_mode_clear(sctx, MODE_MOUSE_SGR);
			break;
		case 47:
		case 1047:
			window_pane_alternate_off(wp, &ictx->cell.cell, 0);
			break;
		case 1049:
			window_pane_alternate_off(wp, &ictx->cell.cell, 1);
			break;
		case 2004:
			screen_write_mode_clear(sctx, MODE_BRACKETPASTE);
			break;
		default:
			log_debug("%s: unknown '%c'", __func__, ictx->ch);
			break;
		}
	}
}

/* Handle CSI SM. */
static void
input_csi_dispatch_sm(struct input_ctx *ictx)
{
	struct screen_write_ctx	*sctx = &ictx->ctx;
	u_int			 i;

	for (i = 0; i < ictx->param_list_len; i++) {
		switch (input_get(ictx, i, 0, -1)) {
		case -1:
			break;
		case 4:		/* IRM */
			screen_write_mode_set(sctx, MODE_INSERT);
			break;
		case 34:
			screen_write_mode_clear(sctx, MODE_BLINKING);
			break;
		default:
			log_debug("%s: unknown '%c'", __func__, ictx->ch);
			break;
		}
	}
}

/* Handle CSI private SM. */
static void
input_csi_dispatch_sm_private(struct input_ctx *ictx)
{
	struct screen_write_ctx	*sctx = &ictx->ctx;
	struct window_pane	*wp = ictx->wp;
	u_int			 i;

	for (i = 0; i < ictx->param_list_len; i++) {
		switch (input_get(ictx, i, 0, -1)) {
		case -1:
			break;
		case 1:		/* DECCKM */
			screen_write_mode_set(sctx, MODE_KCURSOR);
			break;
		case 3:		/* DECCOLM */
			screen_write_cursormove(sctx, 0, 0, 1);
			screen_write_clearscreen(sctx, ictx->cell.cell.bg);
			break;
		case 6:		/* DECOM */
			screen_write_mode_set(sctx, MODE_ORIGIN);
			screen_write_cursormove(sctx, 0, 0, 1);
			break;
		case 7:		/* DECAWM */
			screen_write_mode_set(sctx, MODE_WRAP);
			break;
		case 12:
			screen_write_mode_set(sctx, MODE_BLINKING);
			break;
		case 25:	/* TCEM */
			screen_write_mode_set(sctx, MODE_CURSOR);
			break;
		case 1000:
			screen_write_mode_clear(sctx, ALL_MOUSE_MODES);
			screen_write_mode_set(sctx, MODE_MOUSE_STANDARD);
			break;
		case 1002:
			screen_write_mode_clear(sctx, ALL_MOUSE_MODES);
			screen_write_mode_set(sctx, MODE_MOUSE_BUTTON);
			break;
		case 1003:
			screen_write_mode_clear(sctx, ALL_MOUSE_MODES);
			screen_write_mode_set(sctx, MODE_MOUSE_ALL);
			break;
		case 1004:
			if (sctx->s->mode & MODE_FOCUSON)
				break;
			screen_write_mode_set(sctx, MODE_FOCUSON);
			wp->flags |= PANE_FOCUSPUSH; /* force update */
			break;
		case 1005:
			screen_write_mode_set(sctx, MODE_MOUSE_UTF8);
			break;
		case 1006:
			screen_write_mode_set(sctx, MODE_MOUSE_SGR);
			break;
		case 47:
		case 1047:
			window_pane_alternate_on(wp, &ictx->cell.cell, 0);
			break;
		case 1049:
			window_pane_alternate_on(wp, &ictx->cell.cell, 1);
			break;
		case 2004:
			screen_write_mode_set(sctx, MODE_BRACKETPASTE);
			break;
		default:
			log_debug("%s: unknown '%c'", __func__, ictx->ch);
			break;
		}
	}
}

/* Handle CSI window operations. */
static void
input_csi_dispatch_winops(struct input_ctx *ictx)
{
	struct screen_write_ctx	*sctx = &ictx->ctx;
	struct window_pane	*wp = ictx->wp;
	int			 n, m;

	m = 0;
	while ((n = input_get(ictx, m, 0, -1)) != -1) {
		switch (n) {
		case 1:
		case 2:
		case 5:
		case 6:
		case 7:
		case 11:
		case 13:
		case 14:
		case 19:
		case 20:
		case 21:
		case 24:
			break;
		case 3:
		case 4:
		case 8:
			m++;
			if (input_get(ictx, m, 0, -1) == -1)
				return;
			/* FALLTHROUGH */
		case 9:
		case 10:
			m++;
			if (input_get(ictx, m, 0, -1) == -1)
				return;
			break;
		case 22:
			m++;
			switch (input_get(ictx, m, 0, -1)) {
			case -1:
				return;
			case 0:
			case 2:
				screen_push_title(sctx->s);
				break;
			}
			break;
		case 23:
			m++;
			switch (input_get(ictx, m, 0, -1)) {
			case -1:
				return;
			case 0:
			case 2:
				screen_pop_title(sctx->s);
				server_status_window(ictx->wp->window);
				break;
			}
			break;
		case 18:
			input_reply(ictx, "\033[8;%u;%ut", wp->sy, wp->sx);
			break;
		default:
			log_debug("%s: unknown '%c'", __func__, ictx->ch);
			break;
		}
		m++;
	}
}

/* Helper for 256 colour SGR. */
// This handles 8-bit color index values
//
// fgbg		foreground (38) or background (48) color parameter
// c		color index parameter
static int
input_csi_dispatch_sgr_256_do(struct input_ctx *ictx, int fgbg, int c)
{
	struct grid_cell	*gc = &ictx->cell.cell;

	if (c == -1 || c > 255) {
		// if color index is outside the range reset
		if (fgbg == 38)
			gc->fg = 8;
		else if (fgbg == 48)
			gc->bg = 8;
	} else {
		// if color index is in range, set color on grid cell
		if (fgbg == 38)
			gc->fg = c | COLOUR_FLAG_256;
		else if (fgbg == 48)
			gc->bg = c | COLOUR_FLAG_256;
		else if (fgbg == 58)
			gc->us = c | COLOUR_FLAG_256;
	}
	return (1);
}

/* Handle CSI SGR for 256 colours. */
// This is a wrapper around input_csi_dispatch_sgr_256_do, for when the
// parameters of a color change SGR sequence are incorrectly separated by
// semicolons
static void
input_csi_dispatch_sgr_256(struct input_ctx *ictx, int fgbg, u_int *i)
{
	int	c;

	c = input_get(ictx, (*i) + 1, 0, -1);
	if (input_csi_dispatch_sgr_256_do(ictx, fgbg, c))
		(*i)++;
}

/* Helper for RGB colour SGR. */
// This handles 24-bit color values, specified by red, green and blue channel
// parameters
//
// fgbg		foreground (38) or background (48) color parameter
// r		red channel parameter
// g		green channel parameter
// b		blue channel parameter
static int
input_csi_dispatch_sgr_rgb_do(struct input_ctx *ictx, int fgbg, int r, int g,
    int b)
{
	struct grid_cell	*gc = &ictx->cell.cell;

	// abort if any of the values is outside of the valid range
	if (r == -1 || r > 255)
		return (0);
	if (g == -1 || g > 255)
		return (0);
	if (b == -1 || b > 255)
		return (0);

	// if the color parameters are valid, set the color
	if (fgbg == 38)
		gc->fg = colour_join_rgb(r, g, b);
	else if (fgbg == 48)
		gc->bg = colour_join_rgb(r, g, b);
	else if (fgbg == 58)
		gc->us = colour_join_rgb(r, g, b);
	return (1);
}

/* Handle CSI SGR for RGB colours. */
// This is a wrapper around input_csi_dispatch_sgr_rgb_do, for when the
// parameters of a color change SGR sequence are incorrectly separated by
// semicolons
static void
input_csi_dispatch_sgr_rgb(struct input_ctx *ictx, int fgbg, u_int *i)
{
	int	r, g, b;

	r = input_get(ictx, (*i) + 1, 0, -1);
	g = input_get(ictx, (*i) + 2, 0, -1);
	b = input_get(ictx, (*i) + 3, 0, -1);
	if (input_csi_dispatch_sgr_rgb_do(ictx, fgbg, r, g, b))
		(*i) += 3;
}

/* Handle CSI SGR with a ISO parameter. */
// That means, handle parameters of an attribute
//
// ictx		The input context
// i		index of the attribute, whose parameters to handle
static void
input_csi_dispatch_sgr_colon(struct input_ctx *ictx, u_int i)
{
	struct grid_cell	*gc = &ictx->cell.cell;
	char			*s = ictx->param_list[i].str, *copy, *ptr, *out;
	int			 p[8];
	u_int			 n;
	const char		*errstr;

	for (n = 0; n < nitems(p); n++)
		p[n] = -1;
	n = 0;

	// parse all parameter strings of the attribute to integers and put them
	// in p
	ptr = copy = xstrdup(s);
	while ((out = strsep(&ptr, ":")) != NULL) {
		if (*out != '\0') {
			p[n++] = strtonum(out, 0, INT_MAX, &errstr);
			if (errstr != NULL || n == nitems(p)) {
				free(copy);
				return;
			}
		} else
			n++;
		log_debug("%s: %u = %d", __func__, n - 1, p[n - 1]);
	}
	free(copy);

	if (n == 0)
		// no parameters: done
		return;
	if (p[0] == 4) {
		// 4 -> underscore attribute: handle parameters
		if (n != 2)
			// no parameters: done
			return;
		switch (p[1]) {
		case 0:
			// reset to no underscore
			gc->attr &= ~GRID_ATTR_ALL_UNDERSCORE;
			break;
		// all of the following: reset and set to underscore n
		case 1:
			// straight
			gc->attr &= ~GRID_ATTR_ALL_UNDERSCORE;
			gc->attr |= GRID_ATTR_UNDERSCORE;
			break;
		case 2:
			// double
			gc->attr &= ~GRID_ATTR_ALL_UNDERSCORE;
			gc->attr |= GRID_ATTR_UNDERSCORE_2;
			break;
		case 3:
			// curly
			gc->attr &= ~GRID_ATTR_ALL_UNDERSCORE;
			gc->attr |= GRID_ATTR_UNDERSCORE_3;
			break;
		case 4:
			// dotted
			gc->attr &= ~GRID_ATTR_ALL_UNDERSCORE;
			gc->attr |= GRID_ATTR_UNDERSCORE_4;
			break;
		case 5:
			// dashed
			gc->attr &= ~GRID_ATTR_ALL_UNDERSCORE;
			gc->attr |= GRID_ATTR_UNDERSCORE_5;
			break;
		}
		return;
	}
<<<<<<< HEAD
	if (p[0] != 38 && p[0] != 48 && p[0] != 58)
		// return, if it's not the foreground, background or underscore
		// color attribute
=======
	if (n < 2 || (p[0] != 38 && p[0] != 48))
>>>>>>> 8382ae65
		return;
	switch (p[1]) {
	case 2:
<<<<<<< HEAD
		// handle 24-bit (truecolor) parameters
		if (n < i + 4)
=======
		if (n < 3)
			break;
		if (n == 5)
			i = 2;
		else
			i = 3;
		if (n < i + 3)
>>>>>>> 8382ae65
			break;
		input_csi_dispatch_sgr_rgb_do(ictx, p[0], p[i], p[i + 1],
		    p[i + 2]);
		break;
	case 5:
<<<<<<< HEAD
		// handle 8-bit color index
		if (n < i + 2)
=======
		if (n < 3)
>>>>>>> 8382ae65
			break;
		input_csi_dispatch_sgr_256_do(ictx, p[0], p[2]);
		break;
	}
}

/* Handle CSI SGR. */
// Handle an SGR (Select Graphic Rendition) escape sequence
// ictx		The input context
static void
input_csi_dispatch_sgr(struct input_ctx *ictx)
{
	struct grid_cell	*gc = &ictx->cell.cell;
	u_int			 i;
	int			 n;

	// if the SGR does not have any parameters, reset to default
	if (ictx->param_list_len == 0) {
		memcpy(gc, &grid_default_cell, sizeof *gc);
		return;
	}

	// go over each parameter of the SGR sequence (semicolon-separated)
	for (i = 0; i < ictx->param_list_len; i++) {
		if (ictx->param_list[i].type == INPUT_STRING) {
			// handle parameter, that was parsed as a string
			// (most likely because it had parameters itself)
			input_csi_dispatch_sgr_colon(ictx, i);
			continue;
		}
		// handle direct number parameters
		n = input_get(ictx, i, 0, 0);
		if (n == -1)
			// not set: skip
			continue;

		if (n == 38 || n == 48 || n == 58) {
			// foreground, background or underscore color
			// when it's parameters are (incorrectly) separated with
			// a semicolon
			i++;
			switch (input_get(ictx, i, 0, -1)) {
			case 2:
				// handle 24-bit color
				input_csi_dispatch_sgr_rgb(ictx, n, &i);
				break;
			case 5:
				// handle 8-bit color
				input_csi_dispatch_sgr_256(ictx, n, &i);
				break;
			}
			continue;
		}

		switch (n) {
		case 0:
			memcpy(gc, &grid_default_cell, sizeof *gc);
			break;
		case 1:
			gc->attr |= GRID_ATTR_BRIGHT;
			break;
		case 2:
			gc->attr |= GRID_ATTR_DIM;
			break;
		case 3:
			gc->attr |= GRID_ATTR_ITALICS;
			break;
		case 4:
			gc->attr &= ~GRID_ATTR_ALL_UNDERSCORE;
			gc->attr |= GRID_ATTR_UNDERSCORE;
			break;
		case 5:
			gc->attr |= GRID_ATTR_BLINK;
			break;
		case 7:
			gc->attr |= GRID_ATTR_REVERSE;
			break;
		case 8:
			gc->attr |= GRID_ATTR_HIDDEN;
			break;
		case 9:
			gc->attr |= GRID_ATTR_STRIKETHROUGH;
			break;
		case 22:
			gc->attr &= ~(GRID_ATTR_BRIGHT|GRID_ATTR_DIM);
			break;
		case 23:
			gc->attr &= ~GRID_ATTR_ITALICS;
			break;
		case 24:
			// reset to no underline
			gc->attr &= ~GRID_ATTR_ALL_UNDERSCORE;
			break;
		case 25:
			gc->attr &= ~GRID_ATTR_BLINK;
			break;
		case 27:
			gc->attr &= ~GRID_ATTR_REVERSE;
			break;
		case 28:
			gc->attr &= ~GRID_ATTR_HIDDEN;
			break;
		case 29:
			gc->attr &= ~GRID_ATTR_STRIKETHROUGH;
			break;
		case 30:
		case 31:
		case 32:
		case 33:
		case 34:
		case 35:
		case 36:
		case 37:
			gc->fg = n - 30;
			break;
		case 39:
			gc->fg = 8;
			break;
		case 40:
		case 41:
		case 42:
		case 43:
		case 44:
		case 45:
		case 46:
		case 47:
			gc->bg = n - 40;
			break;
		case 49:
			gc->bg = 8;
			break;
		case 53:
			gc->attr |= GRID_ATTR_OVERLINE;
			break;
		case 55:
			gc->attr &= ~GRID_ATTR_OVERLINE;
			break;
		case 59:
			gc->us = 8;
			break;
		case 90:
		case 91:
		case 92:
		case 93:
		case 94:
		case 95:
		case 96:
		case 97:
			gc->fg = n;
			break;
		case 100:
		case 101:
		case 102:
		case 103:
		case 104:
		case 105:
		case 106:
		case 107:
			gc->bg = n - 10;
			break;
		}
	}
}

/* End of input with BEL. */
static int
input_end_bel(struct input_ctx *ictx)
{
	log_debug("%s", __func__);

	ictx->input_end = INPUT_END_BEL;

	return (0);
}

/* DCS string started. */
static void
input_enter_dcs(struct input_ctx *ictx)
{
	log_debug("%s", __func__);

	input_clear(ictx);
	input_start_timer(ictx);
	ictx->last = -1;
}

/* DCS terminator (ST) received. */
static int
input_dcs_dispatch(struct input_ctx *ictx)
{
	struct screen_write_ctx	*sctx = &ictx->ctx;
	u_char			*buf = ictx->input_buf;
	size_t			 len = ictx->input_len;
	const char		 prefix[] = "tmux;";
	const u_int		 prefixlen = (sizeof prefix) - 1;

	if (ictx->flags & INPUT_DISCARD)
		return (0);

	log_debug("%s: \"%s\"", __func__, buf);

	if (len >= prefixlen && strncmp(buf, prefix, prefixlen) == 0)
		screen_write_rawstring(sctx, buf + prefixlen, len - prefixlen);

	return (0);
}

/* OSC string started. */
static void
input_enter_osc(struct input_ctx *ictx)
{
	log_debug("%s", __func__);

	input_clear(ictx);
	input_start_timer(ictx);
	ictx->last = -1;
}

/* OSC terminator (ST) received. */
static void
input_exit_osc(struct input_ctx *ictx)
{
	struct screen_write_ctx	*sctx = &ictx->ctx;
	u_char			*p = ictx->input_buf;
	u_int			 option;

	if (ictx->flags & INPUT_DISCARD)
		return;
	if (ictx->input_len < 1 || *p < '0' || *p > '9')
		return;

	log_debug("%s: \"%s\" (end %s)", __func__, p,
	    ictx->input_end == INPUT_END_ST ? "ST" : "BEL");

	option = 0;
	while (*p >= '0' && *p <= '9')
		option = option * 10 + *p++ - '0';
	if (*p == ';')
		p++;

	switch (option) {
	case 0:
	case 2:
		if (utf8_isvalid(p)) {
			screen_set_title(sctx->s, p);
			server_status_window(ictx->wp->window);
		}
		break;
	case 4:
		input_osc_4(ictx, p);
		break;
	case 10:
		input_osc_10(ictx, p);
		break;
	case 11:
		input_osc_11(ictx, p);
		break;
	case 12:
		if (utf8_isvalid(p) && *p != '?') /* ? is colour request */
			screen_set_cursor_colour(sctx->s, p);
		break;
	case 52:
		input_osc_52(ictx, p);
		break;
	case 104:
		input_osc_104(ictx, p);
		break;
	case 112:
		if (*p == '\0') /* no arguments allowed */
			screen_set_cursor_colour(sctx->s, "");
		break;
	default:
		log_debug("%s: unknown '%u'", __func__, option);
		break;
	}
}

/* APC string started. */
static void
input_enter_apc(struct input_ctx *ictx)
{
	log_debug("%s", __func__);

	input_clear(ictx);
	input_start_timer(ictx);
	ictx->last = -1;
}

/* APC terminator (ST) received. */
static void
input_exit_apc(struct input_ctx *ictx)
{
	struct screen_write_ctx	*sctx = &ictx->ctx;

	if (ictx->flags & INPUT_DISCARD)
		return;
	log_debug("%s: \"%s\"", __func__, ictx->input_buf);

	if (!utf8_isvalid(ictx->input_buf))
		return;
	screen_set_title(sctx->s, ictx->input_buf);
	server_status_window(ictx->wp->window);
}

/* Rename string started. */
static void
input_enter_rename(struct input_ctx *ictx)
{
	log_debug("%s", __func__);

	input_clear(ictx);
	input_start_timer(ictx);
	ictx->last = -1;
}

/* Rename terminator (ST) received. */
static void
input_exit_rename(struct input_ctx *ictx)
{
	if (ictx->flags & INPUT_DISCARD)
		return;
	if (!options_get_number(ictx->wp->window->options, "allow-rename"))
		return;
	log_debug("%s: \"%s\"", __func__, ictx->input_buf);

	if (!utf8_isvalid(ictx->input_buf))
		return;
	window_set_name(ictx->wp->window, ictx->input_buf);
	options_set_number(ictx->wp->window->options, "automatic-rename", 0);
	server_status_window(ictx->wp->window);
}

/* Open UTF-8 character. */
static int
input_top_bit_set(struct input_ctx *ictx)
{
	struct screen_write_ctx	*sctx = &ictx->ctx;
	struct utf8_data	*ud = &ictx->utf8data;

	ictx->last = -1;

	if (!ictx->utf8started) {
		if (utf8_open(ud, ictx->ch) != UTF8_MORE)
			return (0);
		ictx->utf8started = 1;
		return (0);
	}

	switch (utf8_append(ud, ictx->ch)) {
	case UTF8_MORE:
		return (0);
	case UTF8_ERROR:
		ictx->utf8started = 0;
		return (0);
	case UTF8_DONE:
		break;
	}
	ictx->utf8started = 0;

	log_debug("%s %hhu '%*s' (width %hhu)", __func__, ud->size,
	    (int)ud->size, ud->data, ud->width);

	utf8_copy(&ictx->cell.cell.data, ud);
	screen_write_collect_add(sctx, &ictx->cell.cell);

	return (0);
}

/* Handle the OSC 4 sequence for setting (multiple) palette entries. */
static void
input_osc_4(struct input_ctx *ictx, const char *p)
{
	struct window_pane	*wp = ictx->wp;
	char			*copy, *s, *next = NULL;
	long	 		 idx;
	u_int			 r, g, b;

	copy = s = xstrdup(p);
	while (s != NULL && *s != '\0') {
		idx = strtol(s, &next, 10);
		if (*next++ != ';')
			goto bad;
		if (idx < 0 || idx >= 0x100)
			goto bad;

		s = strsep(&next, ";");
		if (sscanf(s, "rgb:%2x/%2x/%2x", &r, &g, &b) != 3) {
			s = next;
			continue;
		}

		window_pane_set_palette(wp, idx, colour_join_rgb(r, g, b));
		s = next;
	}

	free(copy);
	return;

bad:
	log_debug("bad OSC 4: %s", p);
	free(copy);
}

/* Handle the OSC 10 sequence for setting foreground colour. */
static void
input_osc_10(struct input_ctx *ictx, const char *p)
{
	struct window_pane	*wp = ictx->wp;
	u_int			 r, g, b;

	if (sscanf(p, "rgb:%2x/%2x/%2x", &r, &g, &b) != 3)
	    goto bad;

	wp->style.gc.fg = colour_join_rgb(r, g, b);
	wp->flags |= PANE_REDRAW;

	return;

bad:
	log_debug("bad OSC 10: %s", p);
}

/* Handle the OSC 11 sequence for setting background colour. */
static void
input_osc_11(struct input_ctx *ictx, const char *p)
{
	struct window_pane	*wp = ictx->wp;
	u_int			 r, g, b;

	if (sscanf(p, "rgb:%2x/%2x/%2x", &r, &g, &b) != 3)
	    goto bad;

	wp->style.gc.bg = colour_join_rgb(r, g, b);
	wp->flags |= PANE_REDRAW;

	return;

bad:
	log_debug("bad OSC 11: %s", p);
}

/* Handle the OSC 52 sequence for setting the clipboard. */
static void
input_osc_52(struct input_ctx *ictx, const char *p)
{
	struct window_pane	*wp = ictx->wp;
	char			*end;
	const char		*buf;
	size_t			 len;
	u_char			*out;
	int			 outlen, state;
	struct screen_write_ctx	 ctx;
	struct paste_buffer	*pb;

	state = options_get_number(global_options, "set-clipboard");
	if (state != 2)
		return;

	if ((end = strchr(p, ';')) == NULL)
		return;
	end++;
	if (*end == '\0')
		return;
	log_debug("%s: %s", __func__, end);

	if (strcmp(end, "?") == 0) {
		if ((pb = paste_get_top(NULL)) != NULL) {
			buf = paste_buffer_data(pb, &len);
			outlen = 4 * ((len + 2) / 3) + 1;
			out = xmalloc(outlen);
			if ((outlen = b64_ntop(buf, len, out, outlen)) == -1) {
				free(out);
				return;
			}
		} else {
			outlen = 0;
			out = NULL;
		}
		bufferevent_write(wp->event, "\033]52;;", 6);
		if (outlen != 0)
			bufferevent_write(wp->event, out, outlen);
		if (ictx->input_end == INPUT_END_BEL)
			bufferevent_write(wp->event, "\007", 1);
		else
			bufferevent_write(wp->event, "\033\\", 2);
		free(out);
		return;
	}

	len = (strlen(end) / 4) * 3;
	if (len == 0)
		return;

	out = xmalloc(len);
	if ((outlen = b64_pton(end, out, len)) == -1) {
		free(out);
		return;
	}

	screen_write_start(&ctx, wp, NULL);
	screen_write_setselection(&ctx, out, outlen);
	screen_write_stop(&ctx);
	notify_pane("pane-set-clipboard", wp);

	paste_add(NULL, out, outlen);
}

/* Handle the OSC 104 sequence for unsetting (multiple) palette entries. */
static void
input_osc_104(struct input_ctx *ictx, const char *p)
{
	struct window_pane	*wp = ictx->wp;
	char			*copy, *s;
	long			 idx;

	if (*p == '\0') {
		window_pane_reset_palette(wp);
		return;
	}

	copy = s = xstrdup(p);
	while (*s != '\0') {
		idx = strtol(s, &s, 10);
		if (*s != '\0' && *s != ';')
			goto bad;
		if (idx < 0 || idx >= 0x100)
			goto bad;

		window_pane_unset_palette(wp, idx);
		if (*s == ';')
			s++;
	}
	free(copy);
	return;

bad:
	log_debug("bad OSC 104: %s", p);
	free(copy);
}<|MERGE_RESOLUTION|>--- conflicted
+++ resolved
@@ -1979,20 +1979,12 @@
 		}
 		return;
 	}
-<<<<<<< HEAD
-	if (p[0] != 38 && p[0] != 48 && p[0] != 58)
+	if (n < 2 || (p[0] != 38 && p[0] != 48 && p[0] != 58))
 		// return, if it's not the foreground, background or underscore
 		// color attribute
-=======
-	if (n < 2 || (p[0] != 38 && p[0] != 48))
->>>>>>> 8382ae65
 		return;
 	switch (p[1]) {
 	case 2:
-<<<<<<< HEAD
-		// handle 24-bit (truecolor) parameters
-		if (n < i + 4)
-=======
 		if (n < 3)
 			break;
 		if (n == 5)
@@ -2000,18 +1992,12 @@
 		else
 			i = 3;
 		if (n < i + 3)
->>>>>>> 8382ae65
 			break;
 		input_csi_dispatch_sgr_rgb_do(ictx, p[0], p[i], p[i + 1],
 		    p[i + 2]);
 		break;
 	case 5:
-<<<<<<< HEAD
-		// handle 8-bit color index
-		if (n < i + 2)
-=======
 		if (n < 3)
->>>>>>> 8382ae65
 			break;
 		input_csi_dispatch_sgr_256_do(ictx, p[0], p[2]);
 		break;
