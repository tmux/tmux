--- conflicted
+++ resolved
@@ -2128,16 +2128,13 @@
 		case 49:
 			gc->bg = 8;
 			break;
-<<<<<<< HEAD
-		// TODO: kmo add underscore color reset as 59
-=======
 		case 53:
 			gc->attr |= GRID_ATTR_OVERLINE;
 			break;
 		case 55:
 			gc->attr &= ~GRID_ATTR_OVERLINE;
 			break;
->>>>>>> d6f7be63
+		// TODO: kmo add underscore color reset as 59
 		case 90:
 		case 91:
 		case 92:
