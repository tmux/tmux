.\" $OpenBSD$
.\"
.\" Copyright (c) 2007 Nicholas Marriott <nicholas.marriott@gmail.com>
.\"
.\" Permission to use, copy, modify, and distribute this software for any
.\" purpose with or without fee is hereby granted, provided that the above
.\" copyright notice and this permission notice appear in all copies.
.\"
.\" THE SOFTWARE IS PROVIDED "AS IS" AND THE AUTHOR DISCLAIMS ALL WARRANTIES
.\" WITH REGARD TO THIS SOFTWARE INCLUDING ALL IMPLIED WARRANTIES OF
.\" MERCHANTABILITY AND FITNESS. IN NO EVENT SHALL THE AUTHOR BE LIABLE FOR
.\" ANY SPECIAL, DIRECT, INDIRECT, OR CONSEQUENTIAL DAMAGES OR ANY DAMAGES
.\" WHATSOEVER RESULTING FROM LOSS OF MIND, USE, DATA OR PROFITS, WHETHER
.\" IN AN ACTION OF CONTRACT, NEGLIGENCE OR OTHER TORTIOUS ACTION, ARISING
.\" OUT OF OR IN CONNECTION WITH THE USE OR PERFORMANCE OF THIS SOFTWARE.
.\"
.Dd $Mdocdate: March 25 2013 $
.Dt TMUX 1
.Os
.Sh NAME
.Nm tmux
.Nd terminal multiplexer
.Sh SYNOPSIS
.Nm tmux
.Bk -words
.Op Fl 2CluvV
.Op Fl c Ar shell-command
.Op Fl f Ar file
.Op Fl L Ar socket-name
.Op Fl S Ar socket-path
.Op Ar command Op Ar flags
.Ek
.Sh DESCRIPTION
.Nm
is a terminal multiplexer:
it enables a number of terminals to be created, accessed, and
controlled from a single screen.
.Nm
may be detached from a screen
and continue running in the background,
then later reattached.
.Pp
When
.Nm
is started it creates a new
.Em session
with a single
.Em window
and displays it on screen.
A status line at the bottom of the screen
shows information on the current session
and is used to enter interactive commands.
.Pp
A session is a single collection of
.Em pseudo terminals
under the management of
.Nm .
Each session has one or more
windows linked to it.
A window occupies the entire screen
and may be split into rectangular panes,
each of which is a separate pseudo terminal
(the
.Xr pty 4
manual page documents the technical details of pseudo terminals).
Any number of
.Nm
instances may connect to the same session,
and any number of windows may be present in the same session.
Once all sessions are killed,
.Nm
exits.
.Pp
Each session is persistent and will survive accidental disconnection
(such as
.Xr ssh 1
connection timeout) or intentional detaching (with the
.Ql C-b d
key strokes).
.Nm
may be reattached using:
.Pp
.Dl $ tmux attach
.Pp
In
.Nm ,
a session is displayed on screen by a
.Em client
and all sessions are managed by a single
.Em server .
The server and each client are separate processes which communicate through a
socket in
.Pa /tmp .
.Pp
The options are as follows:
.Bl -tag -width "XXXXXXXXXXXX"
.It Fl 2
Force
.Nm
to assume the terminal supports 256 colours.
.It Fl C
Start in control mode (see the
.Sx CONTROL MODE
section).
Given twice
.Xo ( Fl CC ) Xc
disables echo.
.It Fl c Ar shell-command
Execute
.Ar shell-command
using the default shell.
If necessary, the
.Nm
server will be started to retrieve the
.Ic default-shell
option.
This option is for compatibility with
.Xr sh 1
when
.Nm
is used as a login shell.
.It Fl f Ar file
Specify an alternative configuration file.
By default,
.Nm
loads the system configuration file from
.Pa @SYSCONFDIR@/tmux.conf ,
if present, then looks for a user configuration file at
.Pa ~/.tmux.conf .
.Pp
The configuration file is a set of
.Nm
commands which are executed in sequence when the server is first started.
.Nm
loads configuration files once when the server process has started.
The
.Ic source-file
command may be used to load a file later.
.Pp
.Nm
shows any error messages from commands in configuration files in the first
session created, and continues to process the rest of the configuration file.
.It Fl L Ar socket-name
.Nm
stores the server socket in a directory under
.Ev TMUX_TMPDIR
or
.Pa /tmp
if it is unset.
The default socket is named
.Em default .
This option allows a different socket name to be specified, allowing several
independent
.Nm
servers to be run.
Unlike
.Fl S
a full path is not necessary: the sockets are all created in the same
directory.
.Pp
If the socket is accidentally removed, the
.Dv SIGUSR1
signal may be sent to the
.Nm
server process to recreate it (note that this will fail if any parent
directories are missing).
.It Fl l
Behave as a login shell.
This flag currently has no effect and is for compatibility with other shells
when using tmux as a login shell.
.It Fl S Ar socket-path
Specify a full alternative path to the server socket.
If
.Fl S
is specified, the default socket directory is not used and any
.Fl L
flag is ignored.
.It Fl u
When starting,
.Nm
looks for the
.Ev LC_ALL ,
.Ev LC_CTYPE
and
.Ev LANG
environment variables: if the first found contains
.Ql UTF-8 ,
then the terminal is assumed to support UTF-8.
This is not always correct: the
.Fl u
flag explicitly informs
.Nm
that UTF-8 is supported.
.Pp
Note that
.Nm
itself always accepts UTF-8; this controls whether it will send UTF-8
characters to the terminal it is running (if not, they are replaced by
.Ql _ ) .
.It Fl v
Request verbose logging.
Log messages will be saved into
.Pa tmux-client-PID.log
and
.Pa tmux-server-PID.log
files in the current directory, where
.Em PID
is the PID of the server or client process.
.It Fl V
Report the
.Nm
version.
.Pp
If
.Fl v
is specified twice, an additional
.Pa tmux-out-PID.log
file is generated with a copy of everything
.Nm
writes to the terminal.
.Pp
The
.Dv SIGUSR2
signal may be sent to the
.Nm
server process to toggle logging between on (as if
.Fl v
was given) and off.
.It Ar command Op Ar flags
This specifies one of a set of commands used to control
.Nm ,
as described in the following sections.
If no commands are specified, the
.Ic new-session
command is assumed.
.El
.Sh KEY BINDINGS
.Nm
may be controlled from an attached client by using a key combination of a
prefix key,
.Ql C-b
(Ctrl-b) by default, followed by a command key.
.Pp
The default command key bindings are:
.Pp
.Bl -tag -width "XXXXXXXXXX" -offset indent -compact
.It C-b
Send the prefix key (C-b) through to the application.
.It C-o
Rotate the panes in the current window forwards.
.It C-z
Suspend the
.Nm
client.
.It !
Break the current pane out of the window.
.It \&"
Split the current pane into two, top and bottom.
.It #
List all paste buffers.
.It $
Rename the current session.
.It %
Split the current pane into two, left and right.
.It &
Kill the current window.
.It '
Prompt for a window index to select.
.It \&(
Switch the attached client to the previous session.
.It \&)
Switch the attached client to the next session.
.It ,
Rename the current window.
.It -
Delete the most recently copied buffer of text.
.It .
Prompt for an index to move the current window.
.It 0 to 9
Select windows 0 to 9.
.It :
Enter the
.Nm
command prompt.
.It ;
Move to the previously active pane.
.It =
Choose which buffer to paste interactively from a list.
.It \&?
List all key bindings.
.It D
Choose a client to detach.
.It L
Switch the attached client back to the last session.
.It \&[
Enter copy mode to copy text or view the history.
.It \&]
Paste the most recently copied buffer of text.
.It c
Create a new window.
.It d
Detach the current client.
.It f
Prompt to search for text in open windows.
.It i
Display some information about the current window.
.It l
Move to the previously selected window.
.It n
Change to the next window.
.It o
Select the next pane in the current window.
.It p
Change to the previous window.
.It q
Briefly display pane indexes.
.It r
Force redraw of the attached client.
.It m
Mark the current pane (see
.Ic select-pane
.Fl m ) .
.It M
Clear the marked pane.
.It s
Select a new session for the attached client interactively.
.It t
Show the time.
.It w
Choose the current window interactively.
.It x
Kill the current pane.
.It z
Toggle zoom state of the current pane.
.It {
Swap the current pane with the previous pane.
.It }
Swap the current pane with the next pane.
.It ~
Show previous messages from
.Nm ,
if any.
.It Page Up
Enter copy mode and scroll one page up.
.It Up, Down
.It Left, Right
Change to the pane above, below, to the left, or to the right of the current
pane.
.It M-1 to M-5
Arrange panes in one of the five preset layouts: even-horizontal,
even-vertical, main-horizontal, main-vertical, or tiled.
.It Space
Arrange the current window in the next preset layout.
.It M-n
Move to the next window with a bell or activity marker.
.It M-o
Rotate the panes in the current window backwards.
.It M-p
Move to the previous window with a bell or activity marker.
.It C-Up, C-Down
.It C-Left, C-Right
Resize the current pane in steps of one cell.
.It M-Up, M-Down
.It M-Left, M-Right
Resize the current pane in steps of five cells.
.El
.Pp
Key bindings may be changed with the
.Ic bind-key
and
.Ic unbind-key
commands.
.Sh COMMANDS
This section contains a list of the commands supported by
.Nm .
Most commands accept the optional
.Fl t
(and sometimes
.Fl s )
argument with one of
.Ar target-client ,
.Ar target-session
.Ar target-window ,
or
.Ar target-pane .
These specify the client, session, window or pane which a command should affect.
.Pp
.Ar target-client
should be the name of the client,
typically the
.Xr pty 4
file to which the client is connected, for example either of
.Pa /dev/ttyp1
or
.Pa ttyp1
for the client attached to
.Pa /dev/ttyp1 .
If no client is specified,
.Nm
attempts to work out the client currently in use; if that fails, an error is
reported.
Clients may be listed with the
.Ic list-clients
command.
.Pp
.Ar target-session
is tried as, in order:
.Bl -enum -offset Ds
.It
A session ID prefixed with a $.
.It
An exact name of a session (as listed by the
.Ic list-sessions
command).
.It
The start of a session name, for example
.Ql mysess
would match a session named
.Ql mysession .
.It
An
.Xr fnmatch 3
pattern which is matched against the session name.
.El
.Pp
If the session name is prefixed with an
.Ql = ,
only an exact match is accepted (so
.Ql =mysess
will only match exactly
.Ql mysess ,
not
.Ql mysession ) .
.Pp
If a single session is found, it is used as the target session; multiple matches
produce an error.
If a session is omitted, the current session is used if available; if no
current session is available, the most recently used is chosen.
.Pp
.Ar target-window
(or
.Ar src-window
or
.Ar dst-window )
specifies a window in the form
.Em session Ns \&: Ns Em window .
.Em session
follows the same rules as for
.Ar target-session ,
and
.Em window
is looked for in order as:
.Bl -enum -offset Ds
.It
A special token, listed below.
.It
A window index, for example
.Ql mysession:1
is window 1 in session
.Ql mysession .
.It
A window ID, such as @1.
.It
An exact window name, such as
.Ql mysession:mywindow .
.It
The start of a window name, such as
.Ql mysession:mywin .
.It
As an
.Xr fnmatch 3
pattern matched against the window name.
.El
.Pp
Like sessions, a
.Ql =
prefix will do an exact match only.
An empty window name specifies the next unused index if appropriate (for
example the
.Ic new-window
and
.Ic link-window
commands)
otherwise the current window in
.Em session
is chosen.
.Pp
The following special tokens are available to indicate particular windows.
Each has a single-character alternative form.
.Bl -column "XXXXXXXXXX" "X"
.It Sy "Token" Ta Sy "" Ta Sy "Meaning"
.It Li "{start}" Ta "^" Ta "The lowest-numbered window"
.It Li "{end}" Ta "$" Ta "The highest-numbered window"
.It Li "{last}" Ta "!" Ta "The last (previously current) window"
.It Li "{next}" Ta "+" Ta "The next window by number"
.It Li "{previous}" Ta "-" Ta "The previous window by number"
.El
.Pp
.Ar target-pane
(or
.Ar src-pane
or
.Ar dst-pane )
may be a pane ID or takes a similar form to
.Ar target-window
but with the optional addition of a period followed by a pane index or pane ID,
for example:
.Ql mysession:mywindow.1 .
If the pane index is omitted, the currently active pane in the specified
window is used.
The following special tokens are available for the pane index:
.Bl -column "XXXXXXXXXXXXXX" "X"
.It Sy "Token" Ta Sy "" Ta Sy "Meaning"
.It Li "{last}" Ta "!" Ta "The last (previously active) pane"
.It Li "{next}" Ta "+" Ta "The next pane by number"
.It Li "{previous}" Ta "-" Ta "The previous pane by number"
.It Li "{top}" Ta "" Ta "The top pane"
.It Li "{bottom}" Ta "" Ta "The bottom pane"
.It Li "{left}" Ta "" Ta "The leftmost pane"
.It Li "{right}" Ta "" Ta "The rightmost pane"
.It Li "{top-left}" Ta "" Ta "The top-left pane"
.It Li "{top-right}" Ta "" Ta "The top-right pane"
.It Li "{bottom-left}" Ta "" Ta "The bottom-left pane"
.It Li "{bottom-right}" Ta "" Ta "The bottom-right pane"
.It Li "{up-of}" Ta "" Ta "The pane above the active pane"
.It Li "{down-of}" Ta "" Ta "The pane below the active pane"
.It Li "{left-of}" Ta "" Ta "The pane to the left of the active pane"
.It Li "{right-of}" Ta "" Ta "The pane to the right of the active pane"
.El
.Pp
The tokens
.Ql +
and
.Ql -
may be followed by an offset, for example:
.Bd -literal -offset indent
select-window -t:+2
.Ed
.Pp
In addition,
.Em target-session ,
.Em target-window
or
.Em target-pane
may consist entirely of the token
.Ql {mouse}
(alternative form
.Ql = )
to specify the most recent mouse event
(see the
.Sx MOUSE SUPPORT
section)
or
.Ql {marked}
(alternative form
.Ql ~ )
to specify the marked pane (see
.Ic select-pane
.Fl m ) .
.Pp
Sessions, window and panes are each numbered with a unique ID; session IDs are
prefixed with a
.Ql $ ,
windows with a
.Ql @ ,
and panes with a
.Ql % .
These are unique and are unchanged for the life of the session, window or pane
in the
.Nm
server.
The pane ID is passed to the child process of the pane in the
.Ev TMUX_PANE
environment variable.
IDs may be displayed using the
.Ql session_id ,
.Ql window_id ,
or
.Ql pane_id
formats (see the
.Sx FORMATS
section) and the
.Ic display-message ,
.Ic list-sessions ,
.Ic list-windows
or
.Ic list-panes
commands.
.Pp
.Ar shell-command
arguments are
.Xr sh 1
commands.
This may be a single argument passed to the shell, for example:
.Bd -literal -offset indent
new-window 'vi /etc/passwd'
.Ed
.Pp
Will run:
.Bd -literal -offset indent
/bin/sh -c 'vi /etc/passwd'
.Ed
.Pp
Additionally, the
.Ic new-window ,
.Ic new-session ,
.Ic split-window ,
.Ic respawn-window
and
.Ic respawn-pane
commands allow
.Ar shell-command
to be given as multiple arguments and executed directly (without
.Ql sh -c ) .
This can avoid issues with shell quoting.
For example:
.Bd -literal -offset indent
$ tmux new-window vi /etc/passwd
.Ed
.Pp
Will run
.Xr vi 1
directly without invoking the shell.
.Pp
.Ar command
.Op Ar arguments
refers to a
.Nm
command, passed with the command and arguments separately, for example:
.Bd -literal -offset indent
bind-key F1 set-window-option force-width 81
.Ed
.Pp
Or if using
.Xr sh 1 :
.Bd -literal -offset indent
$ tmux bind-key F1 set-window-option force-width 81
.Ed
.Pp
Multiple commands may be specified together as part of a
.Em command sequence .
Each command should be separated by spaces and a semicolon;
commands are executed sequentially from left to right and
lines ending with a backslash continue on to the next line,
except when escaped by another backslash.
A literal semicolon may be included by escaping it with a backslash (for
example, when specifying a command sequence to
.Ic bind-key ) .
.Pp
Example
.Nm
commands include:
.Bd -literal -offset indent
refresh-client -t/dev/ttyp2

rename-session -tfirst newname

set-window-option -t:0 monitor-activity on

new-window ; split-window -d

bind-key R source-file ~/.tmux.conf \e; \e
	display-message "source-file done"
.Ed
.Pp
Or from
.Xr sh 1 :
.Bd -literal -offset indent
$ tmux kill-window -t :1

$ tmux new-window \e; split-window -d

$ tmux new-session -d 'vi /etc/passwd' \e; split-window -d \e; attach
.Ed
.Sh CLIENTS AND SESSIONS
The
.Nm
server manages clients, sessions, windows and panes.
Clients are attached to sessions to interact with them, either
when they are created with the
.Ic new-session
command, or later with the
.Ic attach-session
command.
Each session has one or more windows
.Em linked
into it.
Windows may be linked to multiple sessions and are made up of one or
more panes,
each of which contains a pseudo terminal.
Commands for creating, linking and otherwise manipulating windows
are covered
in the
.Sx WINDOWS AND PANES
section.
.Pp
The following commands are available to manage clients and sessions:
.Bl -tag -width Ds
.It Xo Ic attach-session
.Op Fl dEr
.Op Fl c Ar working-directory
.Op Fl t Ar target-session
.Xc
.D1 (alias: Ic attach )
If run from outside
.Nm ,
create a new client in the current terminal and attach it to
.Ar target-session .
If used from inside, switch the current client.
If
.Fl d
is specified, any other clients attached to the session are detached.
.Fl r
signifies the client is read-only (only keys bound to the
.Ic detach-client
or
.Ic switch-client
commands have any effect)
.Pp
If no server is started,
.Ic attach-session
will attempt to start it; this will fail unless sessions are created in the
configuration file.
.Pp
The
.Ar target-session
rules for
.Ic attach-session
are slightly adjusted: if
.Nm
needs to select the most recently used session, it will prefer the most
recently used
.Em unattached
session.
.Pp
.Fl c
will set the session working directory (used for new windows) to
.Ar working-directory .
.Pp
If
.Fl E
is used, the
.Ic update-environment
option will not be applied.
.It Xo Ic detach-client
.Op Fl aP
.Op Fl E Ar shell-command
.Op Fl s Ar target-session
.Op Fl t Ar target-client
.Xc
.D1 (alias: Ic detach )
Detach the current client if bound to a key, the client specified with
.Fl t ,
or all clients currently attached to the session specified by
.Fl s .
The
.Fl a
option kills all but the client given with
.Fl t .
If
.Fl P
is given, send SIGHUP to the parent process of the client, typically causing it
to exit.
With
.Fl E ,
run
.Ar shell-command
to replace the client.
.It Ic has-session Op Fl t Ar target-session
.D1 (alias: Ic has )
Report an error and exit with 1 if the specified session does not exist.
If it does exist, exit with 0.
.It Ic kill-server
Kill the
.Nm
server and clients and destroy all sessions.
.It Xo Ic kill-session
.Op Fl aC
.Op Fl t Ar target-session
.Xc
Destroy the given session, closing any windows linked to it and no other
sessions, and detaching all clients attached to it.
If
.Fl a
is given, all sessions but the specified one is killed.
The
.Fl C
flag clears alerts (bell, activity, or silence) in all windows linked to the
session.
.It Xo Ic list-clients
.Op Fl F Ar format
.Op Fl t Ar target-session
.Xc
.D1 (alias: Ic lsc )
List all clients attached to the server.
For the meaning of the
.Fl F
flag, see the
.Sx FORMATS
section.
If
.Ar target-session
is specified, list only clients connected to that session.
.It Xo Ic list-commands
.Op Fl F Ar format
.Xc
.D1 (alias: Ic lscm )
List the syntax of all commands supported by
.Nm .
.It Ic list-sessions Op Fl F Ar format
.D1 (alias: Ic ls )
List all sessions managed by the server.
For the meaning of the
.Fl F
flag, see the
.Sx FORMATS
section.
.It Ic lock-client Op Fl t Ar target-client
.D1 (alias: Ic lockc )
Lock
.Ar target-client ,
see the
.Ic lock-server
command.
.It Ic lock-session Op Fl t Ar target-session
.D1 (alias: Ic locks )
Lock all clients attached to
.Ar target-session .
.It Xo Ic new-session
.Op Fl AdDEP
.Op Fl c Ar start-directory
.Op Fl F Ar format
.Op Fl n Ar window-name
.Op Fl s Ar session-name
.Op Fl t Ar group-name
.Op Fl x Ar width
.Op Fl y Ar height
.Op Ar shell-command
.Xc
.D1 (alias: Ic new )
Create a new session with name
.Ar session-name .
.Pp
The new session is attached to the current terminal unless
.Fl d
is given.
.Ar window-name
and
.Ar shell-command
are the name of and shell command to execute in the initial window.
With
.Fl d ,
the initial size is 80 x 24;
.Fl x
and
.Fl y
can be used to specify a different size.
.Pp
If run from a terminal, any
.Xr termios 4
special characters are saved and used for new windows in the new session.
.Pp
The
.Fl A
flag makes
.Ic new-session
behave like
.Ic attach-session
if
.Ar session-name
already exists; in this case,
.Fl D
behaves like
.Fl d
to
.Ic attach-session .
.Pp
If
.Fl t
is given, it specifies a
.Ic session group .
Sessions in the same group share the same set of windows - new windows are
linked to all sessions in the group and any windows closed removed from all
sessions.
The current and previous window and any session options remain independent and
any session in a group may be killed without affecting the others.
The
.Ar group-name
argument may be:
.Bl -enum -width Ds
.It
the name of an existing group, in which case the new session is added to that
group;
.It
the name of an existing session - the new session is added to the same group
as that session, creating a new group if necessary;
.It
the name for a new group containing only the new session.
.El
.Pp
.Fl n
and
.Ar shell-command
are invalid if
.Fl t
is used.
.Pp
The
.Fl P
option prints information about the new session after it has been created.
By default, it uses the format
.Ql #{session_name}:
but a different format may be specified with
.Fl F .
.Pp
If
.Fl E
is used, the
.Ic update-environment
option will not be applied.
.It Xo Ic refresh-client
.Op Fl C Ar width,height
.Op Fl S
.Op Fl t Ar target-client
.Xc
.D1 (alias: Ic refresh )
Refresh the current client if bound to a key, or a single client if one is given
with
.Fl t .
If
.Fl S
is specified, only update the client's status line.
.Pp
.Fl C
sets the width and height of a control client.
.It Xo Ic rename-session
.Op Fl t Ar target-session
.Ar new-name
.Xc
.D1 (alias: Ic rename )
Rename the session to
.Ar new-name .
.It Xo Ic show-messages
.Op Fl JT
.Op Fl t Ar target-client
.Xc
.D1 (alias: Ic showmsgs )
Show client messages or server information.
Any messages displayed on the status line are saved in a per-client message
log, up to a maximum of the limit set by the
.Ar message-limit
server option.
With
.Fl t ,
display the log for
.Ar target-client .
.Fl J
and
.Fl T
show debugging information about jobs and terminals.
.It Xo Ic source-file
.Op Fl q
.Ar path
.Xc
.D1 (alias: Ic source )
Execute commands from
.Ar path
(which may be a
.Xr glob 3
pattern).
If
.Fl q
is given, no error will be returned if
.Ar path
does not exist.
.Pp
Within a configuration file, commands may be made conditional by surrounding
them with
.Em %if
and
.Em %endif
lines.
The argument to
.Em %if
is expanded as a format and if it evaluates to false
(zero or empty), subsequent lines are ignored until
.Em %endif .
For example:
.Bd -literal -offset indent
%if #{==:#{host},myhost}
set -g status-style bg=red
%endif
.Ed
.Pp
Will change the status line to red if running on
.Ql myhost .
.Em %if
may not be nested.
.It Ic start-server
.D1 (alias: Ic start )
Start the
.Nm
server, if not already running, without creating any sessions.
.It Xo Ic suspend-client
.Op Fl t Ar target-client
.Xc
.D1 (alias: Ic suspendc )
Suspend a client by sending
.Dv SIGTSTP
(tty stop).
.It Xo Ic switch-client
.Op Fl Elnpr
.Op Fl c Ar target-client
.Op Fl t Ar target-session
.Op Fl T Ar key-table
.Xc
.D1 (alias: Ic switchc )
Switch the current session for client
.Ar target-client
to
.Ar target-session .
If
.Fl l ,
.Fl n
or
.Fl p
is used, the client is moved to the last, next or previous session
respectively.
.Fl r
toggles whether a client is read-only (see the
.Ic attach-session
command).
.Pp
If
.Fl E
is used,
.Ic update-environment
option will not be applied.
.Pp
.Fl T
sets the client's key table; the next key from the client will be interpreted from
.Ar key-table .
This may be used to configure multiple prefix keys, or to bind commands to
sequences of keys.
For example, to make typing
.Ql abc
run the
.Ic list-keys
command:
.Bd -literal -offset indent
bind-key -Ttable2 c list-keys
bind-key -Ttable1 b switch-client -Ttable2
bind-key -Troot   a switch-client -Ttable1
.Ed
.El
.Sh WINDOWS AND PANES
A
.Nm
window may be in one of two modes.
The default permits direct access to the terminal attached to the window.
The other is copy mode, which permits a section of a window or its
history to be copied to a
.Em paste buffer
for later insertion into another window.
This mode is entered with the
.Ic copy-mode
command, bound to
.Ql \&[
by default.
It is also entered when a command that produces output, such as
.Ic list-keys ,
is executed from a key binding.
.Pp
Commands are sent to copy mode using the
.Fl X
flag to the
.Ic send-keys
command.
When a key is pressed, copy mode automatically uses one of two key tables,
depending on the
.Ic mode-keys
option:
.Ic copy-mode
for emacs, or
.Ic copy-mode-vi
for vi.
Key tables may be viewed with the
.Ic list-keys
command.
.Pp
The following commands are supported in copy mode:
.Bl -column "CommandXXXXXXXXXXXXXXXXXXXXXXXXXX" "viXXXXXXXXXX" "emacs" -offset indent
.It Sy "Command" Ta Sy "vi" Ta Sy "emacs"
.It Li "append-selection" Ta "" Ta ""
.It Li "append-selection-and-cancel" Ta "A" Ta ""
.It Li "back-to-indentation" Ta "^" Ta "M-m"
.It Li "begin-selection" Ta "Space" Ta "C-Space"
.It Li "bottom-line" Ta "L" Ta ""
.It Li "cancel" Ta "q" Ta "Escape"
.It Li "clear-selection" Ta "Escape" Ta "C-g"
.It Li "copy-end-of-line" Ta "D" Ta "C-k"
.It Li "copy-line" Ta "" Ta ""
.It Li "copy-pipe <command>" Ta "" Ta ""
.It Li "copy-pipe-and-cancel <command>" Ta "" Ta ""
.It Li "copy-selection" Ta "" Ta ""
.It Li "copy-selection-and-cancel" Ta "Enter" Ta "M-w"
.It Li "cursor-down" Ta "j" Ta "Down"
.It Li "cursor-left" Ta "h" Ta "Left"
.It Li "cursor-right" Ta "l" Ta "Right"
.It Li "cursor-up" Ta "k" Ta "Up"
.It Li "end-of-line" Ta "$" Ta "C-e"
.It Li "goto-line <line>" Ta ":" Ta "g"
.It Li "halfpage-down" Ta "C-d" Ta "M-Down"
.It Li "halfpage-up" Ta "C-u" Ta "M-Up"
.It Li "history-bottom" Ta "G" Ta "M-<"
.It Li "history-top" Ta "g" Ta "M->"
.It Li "jump-again" Ta ";" Ta ";"
.It Li "jump-backward <to>" Ta "F" Ta "F"
.It Li "jump-forward <to>" Ta "f" Ta "f"
.It Li "jump-reverse" Ta "," Ta ","
.It Li "jump-to-backward <to>" Ta "T" Ta ""
.It Li "jump-to-forward <to>" Ta "t" Ta ""
.It Li "middle-line" Ta "M" Ta "M-r"
.It Li "next-paragraph" Ta "}" Ta "M-}"
.It Li "next-space" Ta "W" Ta ""
.It Li "next-space-end" Ta "E" Ta ""
.It Li "next-word" Ta "w" Ta ""
.It Li "next-word-end" Ta "e" Ta "M-f"
.It Li "other-end" Ta "o" Ta ""
.It Li "page-down" Ta "C-f" Ta "PageDown"
.It Li "page-up" Ta "C-b" Ta "PageUp"
.It Li "previous-paragraph" Ta "{" Ta "M-{"
.It Li "previous-space" Ta "B" Ta ""
.It Li "previous-word" Ta "b" Ta "M-b"
.It Li "rectangle-toggle" Ta "v" Ta "R"
.It Li "scroll-down" Ta "C-e" Ta "C-Down"
.It Li "scroll-up" Ta "C-y" Ta "C-Up"
.It Li "search-again" Ta "n" Ta "n"
.It Li "search-backward <for>" Ta "?" Ta ""
.It Li "search-forward <for>" Ta "/" Ta ""
.It Li "search-backward-incremental <for>" Ta "" Ta "C-r"
.It Li "search-forward-incremental <for>" Ta "" Ta "C-s"
.It Li "search-reverse" Ta "N" Ta "N"
.It Li "select-line" Ta "V" Ta ""
.It Li "start-of-line" Ta "0" Ta "C-a"
.It Li "stop-selection" Ta "" Ta ""
.It Li "top-line" Ta "H" Ta "M-R"
.El
.Pp
The next and previous word keys use space and the
.Ql - ,
.Ql _
and
.Ql @
characters as word delimiters by default, but this can be adjusted by
setting the
.Em word-separators
session option.
Next word moves to the start of the next word, next word end to the end of the
next word and previous word to the start of the previous word.
The three next and previous space keys work similarly but use a space alone as
the word separator.
.Pp
The jump commands enable quick movement within a line.
For instance, typing
.Ql f
followed by
.Ql /
will move the cursor to the next
.Ql /
character on the current line.
A
.Ql \&;
will then jump to the next occurrence.
.Pp
Commands in copy mode may be prefaced by an optional repeat count.
With vi key bindings, a prefix is entered using the number keys; with
emacs, the Alt (meta) key and a number begins prefix entry.
.Pp
The synopsis for the
.Ic copy-mode
command is:
.Bl -tag -width Ds
.It Xo Ic copy-mode
.Op Fl Meu
.Op Fl t Ar target-pane
.Xc
Enter copy mode.
The
.Fl u
option scrolls one page up.
.Fl M
begins a mouse drag (only valid if bound to a mouse key binding, see
.Sx MOUSE SUPPORT ) .
.Fl e
specifies that scrolling to the bottom of the history (to the visible screen)
should exit copy mode.
While in copy mode, pressing a key other than those used for scrolling will
disable this behaviour.
This is intended to allow fast scrolling through a pane's history, for
example with:
.Bd -literal -offset indent
bind PageUp copy-mode -eu
.Ed
.El
.Pp
Each window displayed by
.Nm
may be split into one or more
.Em panes ;
each pane takes up a certain area of the display and is a separate terminal.
A window may be split into panes using the
.Ic split-window
command.
Windows may be split horizontally (with the
.Fl h
flag) or vertically.
Panes may be resized with the
.Ic resize-pane
command (bound to
.Ql C-Up ,
.Ql C-Down
.Ql C-Left
and
.Ql C-Right
by default), the current pane may be changed with the
.Ic select-pane
command and the
.Ic rotate-window
and
.Ic swap-pane
commands may be used to swap panes without changing their position.
Panes are numbered beginning from zero in the order they are created.
.Pp
A number of preset
.Em layouts
are available.
These may be selected with the
.Ic select-layout
command or cycled with
.Ic next-layout
(bound to
.Ql Space
by default); once a layout is chosen, panes within it may be moved and resized
as normal.
.Pp
The following layouts are supported:
.Bl -tag -width Ds
.It Ic even-horizontal
Panes are spread out evenly from left to right across the window.
.It Ic even-vertical
Panes are spread evenly from top to bottom.
.It Ic main-horizontal
A large (main) pane is shown at the top of the window and the remaining panes
are spread from left to right in the leftover space at the bottom.
Use the
.Em main-pane-height
window option to specify the height of the top pane.
.It Ic main-vertical
Similar to
.Ic main-horizontal
but the large pane is placed on the left and the others spread from top to
bottom along the right.
See the
.Em main-pane-width
window option.
.It Ic tiled
Panes are spread out as evenly as possible over the window in both rows and
columns.
.El
.Pp
In addition,
.Ic select-layout
may be used to apply a previously used layout - the
.Ic list-windows
command displays the layout of each window in a form suitable for use with
.Ic select-layout .
For example:
.Bd -literal -offset indent
$ tmux list-windows
0: ksh [159x48]
    layout: bb62,159x48,0,0{79x48,0,0,79x48,80,0}
$ tmux select-layout bb62,159x48,0,0{79x48,0,0,79x48,80,0}
.Ed
.Pp
.Nm
automatically adjusts the size of the layout for the current window size.
Note that a layout cannot be applied to a window with more panes than that
from which the layout was originally defined.
.Pp
Commands related to windows and panes are as follows:
.Bl -tag -width Ds
.It Xo Ic break-pane
.Op Fl dP
.Op Fl F Ar format
.Op Fl n Ar window-name
.Op Fl s Ar src-pane
.Op Fl t Ar dst-window
.Xc
.D1 (alias: Ic breakp )
Break
.Ar src-pane
off from its containing window to make it the only pane in
.Ar dst-window .
If
.Fl d
is given, the new window does not become the current window.
The
.Fl P
option prints information about the new window after it has been created.
By default, it uses the format
.Ql #{session_name}:#{window_index}
but a different format may be specified with
.Fl F .
.It Xo Ic capture-pane
.Op Fl aepPqCJ
.Op Fl b Ar buffer-name
.Op Fl E Ar end-line
.Op Fl S Ar start-line
.Op Fl t Ar target-pane
.Xc
.D1 (alias: Ic capturep )
Capture the contents of a pane.
If
.Fl p
is given, the output goes to stdout, otherwise to the buffer specified with
.Fl b
or a new buffer if omitted.
If
.Fl a
is given, the alternate screen is used, and the history is not accessible.
If no alternate screen exists, an error will be returned unless
.Fl q
is given.
If
.Fl e
is given, the output includes escape sequences for text and background
attributes.
.Fl C
also escapes non-printable characters as octal \exxx.
.Fl J
joins wrapped lines and preserves trailing spaces at each line's end.
.Fl P
captures only any output that the pane has received that is the beginning of an
as-yet incomplete escape sequence.
.Pp
.Fl S
and
.Fl E
specify the starting and ending line numbers, zero is the first line of the
visible pane and negative numbers are lines in the history.
.Ql -
to
.Fl S
is the start of the history and to
.Fl E
the end of the visible pane.
The default is to capture only the visible contents of the pane.
.It Xo
.Ic choose-client
.Op Fl f Ar filter
.Op Fl O Ar sort-order
.Op Fl t Ar target-pane
.Op Ar template
.Xc
Put a pane into client mode, allowing a client to be selected interactively from
a list.
The following keys may be used in client mode:
.Bl -column "Key" "Function" -offset indent
.It Sy "Key" Ta Sy "Function"
.It Li "Enter" Ta "Choose selected client"
.It Li "Up" Ta "Select previous client"
.It Li "Down" Ta "Select next client"
.It Li "C-s" Ta "Search by name"
.It Li "n" Ta "Repeat last search"
.It Li "t" Ta "Toggle if client is tagged"
.It Li "T" Ta "Tag no clients"
.It Li "C-t" Ta "Tag all clients"
.It Li "d" Ta "Detach selected client"
.It Li "D" Ta "Detach tagged clients"
.It Li "x" Ta "Detach and HUP selected client"
.It Li "X" Ta "Detach and HUP tagged clients"
.It Li "z" Ta "Suspend selected client"
.It Li "Z" Ta "Suspend tagged clients"
.It Li "f" Ta "Enter a format to filter items"
.It Li "O" Ta "Change sort order"
.It Li "q" Ta "Exit mode"
.El
.Pp
After a client is chosen,
.Ql %%
is replaced by the client name in
.Ar template
and the result executed as a command.
If
.Ar template
is not given, "detach-client -t '%%'" is used.
.Pp
.Fl O
specifies the initial sort order: one of
.Ql name ,
.Ql size ,
.Ql creation ,
or
.Ql activity .
.Fl f
specifies an initial filter.
This command works only if at least one client is attached.
.It Xo
.Ic choose-tree
.Op Fl sw
.Op Fl f Ar filter
.Op Fl O Ar sort-order
.Op Fl t Ar target-pane
.Op Ar template
.Xc
Put a pane into tree mode, where a session, window or pane may be chosen
interactively from a list.
.Fl s
starts with sessions collapsed and
.Fl w
with windows collapsed.
The following keys may be used in tree mode:
.Bl -column "Key" "Function" -offset indent
.It Sy "Key" Ta Sy "Function"
.It Li "Enter" Ta "Choose selected item"
.It Li "Up" Ta "Select previous item"
.It Li "Down" Ta "Select next item"
.It Li "<" Ta "Scroll list of previews left"
.It Li ">" Ta "Scroll list of previews right"
.It Li "C-s" Ta "Search by name"
.It Li "n" Ta "Repeat last search"
.It Li "t" Ta "Toggle if item is tagged"
.It Li "T" Ta "Tag no items"
.It Li "C-t" Ta "Tag all items"
.It Li "\&:" Ta "Run a command for each tagged item"
.It Li "f" Ta "Enter a format to filter items"
.It Li "O" Ta "Change sort order"
.It Li "q" Ta "Exit mode"
.El
.Pp
After a session, window or pane is chosen,
.Ql %%
is replaced by the target in
.Ar template
and the result executed as a command.
If
.Ar template
is not given, "switch-client -t '%%'" is used.
.Pp
.Fl O
specifies the initial sort order: one of
.Ql index ,
.Ql name ,
or
.Ql time .
.Fl f
specifies an initial filter.
This command works only if at least one client is attached.
.It Xo
.Ic display-panes
.Op Fl t Ar target-client
.Op Ar template
.Xc
.D1 (alias: Ic displayp )
Display a visible indicator of each pane shown by
.Ar target-client .
See the
.Ic display-panes-time ,
.Ic display-panes-colour ,
and
.Ic display-panes-active-colour
session options.
While the indicator is on screen, a pane may be chosen with the
.Ql 0
to
.Ql 9
keys, which will cause
.Ar template
to be executed as a command with
.Ql %%
substituted by the pane ID.
The default
.Ar template
is "select-pane -t '%%'".
.It Xo Ic find-window
.Op Fl CNT
.Op Fl t Ar target-pane
.Ar match-string
.Xc
.D1 (alias: Ic findw )
Search for the
.Xr fnmatch 3
pattern
.Ar match-string
in window names, titles, and visible content (but not history).
The flags control matching behavior:
.Fl C
matches only visible window contents,
.Fl N
matches only the window name and
.Fl T
matches only the window title.
The default is
.Fl CNT .
.Pp
This command works only if at least one client is attached.
.It Xo Ic join-pane
.Op Fl bdhv
.Oo Fl l
.Ar size |
.Fl p Ar percentage Oc
.Op Fl s Ar src-pane
.Op Fl t Ar dst-pane
.Xc
.D1 (alias: Ic joinp )
Like
.Ic split-window ,
but instead of splitting
.Ar dst-pane
and creating a new pane, split it and move
.Ar src-pane
into the space.
This can be used to reverse
.Ic break-pane .
The
.Fl b
option causes
.Ar src-pane
to be joined to left of or above
.Ar dst-pane .
.Pp
If
.Fl s
is omitted and a marked pane is present (see
.Ic select-pane
.Fl m ) ,
the marked pane is used rather than the current pane.
.It Xo Ic kill-pane
.Op Fl a
.Op Fl t Ar target-pane
.Xc
.D1 (alias: Ic killp )
Destroy the given pane.
If no panes remain in the containing window, it is also destroyed.
The
.Fl a
option kills all but the pane given with
.Fl t .
.It Xo Ic kill-window
.Op Fl a
.Op Fl t Ar target-window
.Xc
.D1 (alias: Ic killw )
Kill the current window or the window at
.Ar target-window ,
removing it from any sessions to which it is linked.
The
.Fl a
option kills all but the window given with
.Fl t .
.It Xo Ic last-pane
.Op Fl de
.Op Fl t Ar target-window
.Xc
.D1 (alias: Ic lastp )
Select the last (previously selected) pane.
.Fl e
enables or
.Fl d
disables input to the pane.
.It Ic last-window Op Fl t Ar target-session
.D1 (alias: Ic last )
Select the last (previously selected) window.
If no
.Ar target-session
is specified, select the last window of the current session.
.It Xo Ic link-window
.Op Fl adk
.Op Fl s Ar src-window
.Op Fl t Ar dst-window
.Xc
.D1 (alias: Ic linkw )
Link the window at
.Ar src-window
to the specified
.Ar dst-window .
If
.Ar dst-window
is specified and no such window exists, the
.Ar src-window
is linked there.
With
.Fl a ,
the window is moved to the next index up (following windows
are moved if necessary).
If
.Fl k
is given and
.Ar dst-window
exists, it is killed, otherwise an error is generated.
If
.Fl d
is given, the newly linked window is not selected.
.It Xo Ic list-panes
.Op Fl as
.Op Fl F Ar format
.Op Fl t Ar target
.Xc
.D1 (alias: Ic lsp )
If
.Fl a
is given,
.Ar target
is ignored and all panes on the server are listed.
If
.Fl s
is given,
.Ar target
is a session (or the current session).
If neither is given,
.Ar target
is a window (or the current window).
For the meaning of the
.Fl F
flag, see the
.Sx FORMATS
section.
.It Xo Ic list-windows
.Op Fl a
.Op Fl F Ar format
.Op Fl t Ar target-session
.Xc
.D1 (alias: Ic lsw )
If
.Fl a
is given, list all windows on the server.
Otherwise, list windows in the current session or in
.Ar target-session .
For the meaning of the
.Fl F
flag, see the
.Sx FORMATS
section.
.It Xo Ic move-pane
.Op Fl bdhv
.Oo Fl l
.Ar size |
.Fl p Ar percentage Oc
.Op Fl s Ar src-pane
.Op Fl t Ar dst-pane
.Xc
.D1 (alias: Ic movep )
Like
.Ic join-pane ,
but
.Ar src-pane
and
.Ar dst-pane
may belong to the same window.
.It Xo Ic move-window
.Op Fl ardk
.Op Fl s Ar src-window
.Op Fl t Ar dst-window
.Xc
.D1 (alias: Ic movew )
This is similar to
.Ic link-window ,
except the window at
.Ar src-window
is moved to
.Ar dst-window .
With
.Fl r ,
all windows in the session are renumbered in sequential order, respecting
the
.Ic base-index
option.
.It Xo Ic new-window
.Op Fl adkP
.Op Fl c Ar start-directory
.Op Fl F Ar format
.Op Fl n Ar window-name
.Op Fl t Ar target-window
.Op Ar shell-command
.Xc
.D1 (alias: Ic neww )
Create a new window.
With
.Fl a ,
the new window is inserted at the next index up from the specified
.Ar target-window ,
moving windows up if necessary,
otherwise
.Ar target-window
is the new window location.
.Pp
If
.Fl d
is given, the session does not make the new window the current window.
.Ar target-window
represents the window to be created; if the target already exists an error is
shown, unless the
.Fl k
flag is used, in which case it is destroyed.
.Ar shell-command
is the command to execute.
If
.Ar shell-command
is not specified, the value of the
.Ic default-command
option is used.
.Fl c
specifies the working directory in which the new window is created.
.Pp
When the shell command completes, the window closes.
See the
.Ic remain-on-exit
option to change this behaviour.
.Pp
The
.Ev TERM
environment variable must be set to
.Ql screen
or
.Ql tmux
for all programs running
.Em inside
.Nm .
New windows will automatically have
.Ql TERM=screen
added to their environment, but care must be taken not to reset this in shell
start-up files.
.Pp
The
.Fl P
option prints information about the new window after it has been created.
By default, it uses the format
.Ql #{session_name}:#{window_index}
but a different format may be specified with
.Fl F .
.It Ic next-layout Op Fl t Ar target-window
.D1 (alias: Ic nextl )
Move a window to the next layout and rearrange the panes to fit.
.It Xo Ic next-window
.Op Fl a
.Op Fl t Ar target-session
.Xc
.D1 (alias: Ic next )
Move to the next window in the session.
If
.Fl a
is used, move to the next window with an alert.
.It Xo Ic pipe-pane
.Op Fl o
.Op Fl t Ar target-pane
.Op Ar shell-command
.Xc
.D1 (alias: Ic pipep )
Pipe any output sent by the program in
.Ar target-pane
to a shell command.
A pane may only be piped to one command at a time, any existing pipe is
closed before
.Ar shell-command
is executed.
The
.Ar shell-command
string may contain the special character sequences supported by the
.Ic status-left
option.
If no
.Ar shell-command
is given, the current pipe (if any) is closed.
.Pp
The
.Fl o
option only opens a new pipe if no previous pipe exists, allowing a pipe to
be toggled with a single key, for example:
.Bd -literal -offset indent
bind-key C-p pipe-pane -o 'cat >>~/output.#I-#P'
.Ed
.It Xo Ic previous-layout
.Op Fl t Ar target-window
.Xc
.D1 (alias: Ic prevl )
Move to the previous layout in the session.
.It Xo Ic previous-window
.Op Fl a
.Op Fl t Ar target-session
.Xc
.D1 (alias: Ic prev )
Move to the previous window in the session.
With
.Fl a ,
move to the previous window with an alert.
.It Xo Ic rename-window
.Op Fl t Ar target-window
.Ar new-name
.Xc
.D1 (alias: Ic renamew )
Rename the current window, or the window at
.Ar target-window
if specified, to
.Ar new-name .
.It Xo Ic resize-pane
.Op Fl DLMRUZ
.Op Fl t Ar target-pane
.Op Fl x Ar width
.Op Fl y Ar height
.Op Ar adjustment
.Xc
.D1 (alias: Ic resizep )
Resize a pane, up, down, left or right by
.Ar adjustment
with
.Fl U ,
.Fl D ,
.Fl L
or
.Fl R ,
or
to an absolute size
with
.Fl x
or
.Fl y .
The
.Ar adjustment
is given in lines or cells (the default is 1).
.Pp
With
.Fl Z ,
the active pane is toggled between zoomed (occupying the whole of the window)
and unzoomed (its normal position in the layout).
.Pp
.Fl M
begins mouse resizing (only valid if bound to a mouse key binding, see
.Sx MOUSE SUPPORT ) .
.It Xo Ic respawn-pane
.Op Fl c Ar start-directory
.Op Fl k
.Op Fl t Ar target-pane
.Op Ar shell-command
.Xc
.D1 (alias: Ic respawnp )
Reactivate a pane in which the command has exited (see the
.Ic remain-on-exit
window option).
If
.Ar shell-command
is not given, the command used when the pane was created is executed.
The pane must be already inactive, unless
.Fl k
is given, in which case any existing command is killed.
.Fl c
specifies a new working directory for the pane.
.It Xo Ic respawn-window
.Op Fl c Ar start-directory
.Op Fl k
.Op Fl t Ar target-window
.Op Ar shell-command
.Xc
.D1 (alias: Ic respawnw )
Reactivate a window in which the command has exited (see the
.Ic remain-on-exit
window option).
If
.Ar shell-command
is not given, the command used when the window was created is executed.
The window must be already inactive, unless
.Fl k
is given, in which case any existing command is killed.
.Fl c
specifies a new working directory for the window.
.It Xo Ic rotate-window
.Op Fl DU
.Op Fl t Ar target-window
.Xc
.D1 (alias: Ic rotatew )
Rotate the positions of the panes within a window, either upward (numerically
lower) with
.Fl U
or downward (numerically higher).
.It Xo Ic select-layout
.Op Fl nop
.Op Fl t Ar target-window
.Op Ar layout-name
.Xc
.D1 (alias: Ic selectl )
Choose a specific layout for a window.
If
.Ar layout-name
is not given, the last preset layout used (if any) is reapplied.
.Fl n
and
.Fl p
are equivalent to the
.Ic next-layout
and
.Ic previous-layout
commands.
.Fl o
applies the last set layout if possible (undoes the most recent layout change).
.It Xo Ic select-pane
.Op Fl DdegLlMmRU
.Op Fl P Ar style
.Op Fl t Ar target-pane
.Xc
.D1 (alias: Ic selectp )
Make pane
.Ar target-pane
the active pane in window
.Ar target-window ,
or set its style (with
.Fl P ) .
If one of
.Fl D ,
.Fl L ,
.Fl R ,
or
.Fl U
is used, respectively the pane below, to the left, to the right, or above the
target pane is used.
.Fl l
is the same as using the
.Ic last-pane
command.
.Fl e
enables or
.Fl d
disables input to the pane.
.Pp
.Fl m
and
.Fl M
are used to set and clear the
.Em marked pane .
There is one marked pane at a time, setting a new marked pane clears the last.
The marked pane is the default target for
.Fl s
to
.Ic join-pane ,
.Ic swap-pane
and
.Ic swap-window .
.Pp
Each pane has a style: by default the
.Ic window-style
and
.Ic window-active-style
options are used,
.Ic select-pane
.Fl P
sets the style for a single pane.
For example, to set the pane 1 background to red:
.Bd -literal -offset indent
select-pane -t:.1 -P 'bg=red'
.Ed
.Pp
.Fl g
shows the current pane style.
.It Xo Ic select-window
.Op Fl lnpT
.Op Fl t Ar target-window
.Xc
.D1 (alias: Ic selectw )
Select the window at
.Ar target-window .
.Fl l ,
.Fl n
and
.Fl p
are equivalent to the
.Ic last-window ,
.Ic next-window
and
.Ic previous-window
commands.
If
.Fl T
is given and the selected window is already the current window,
the command behaves like
.Ic last-window .
.It Xo Ic split-window
.Op Fl bdfhvP
.Op Fl c Ar start-directory
.Oo Fl l
.Ar size |
.Fl p Ar percentage Oc
.Op Fl t Ar target-pane
.Op Ar shell-command
.Op Fl F Ar format
.Xc
.D1 (alias: Ic splitw )
Create a new pane by splitting
.Ar target-pane :
.Fl h
does a horizontal split and
.Fl v
a vertical split; if neither is specified,
.Fl v
is assumed.
The
.Fl l
and
.Fl p
options specify the size of the new pane in lines (for vertical split) or in
cells (for horizontal split), or as a percentage, respectively.
The
.Fl b
option causes the new pane to be created to the left of or above
.Ar target-pane .
The
.Fl f
option creates a new pane spanning the full window height (with
.Fl h )
or full window width (with
.Fl v ) ,
instead of splitting the active pane.
All other options have the same meaning as for the
.Ic new-window
command.
.It Xo Ic swap-pane
.Op Fl dDU
.Op Fl s Ar src-pane
.Op Fl t Ar dst-pane
.Xc
.D1 (alias: Ic swapp )
Swap two panes.
If
.Fl U
is used and no source pane is specified with
.Fl s ,
.Ar dst-pane
is swapped with the previous pane (before it numerically);
.Fl D
swaps with the next pane (after it numerically).
.Fl d
instructs
.Nm
not to change the active pane.
.Pp
If
.Fl s
is omitted and a marked pane is present (see
.Ic select-pane
.Fl m ) ,
the marked pane is used rather than the current pane.
.It Xo Ic swap-window
.Op Fl d
.Op Fl s Ar src-window
.Op Fl t Ar dst-window
.Xc
.D1 (alias: Ic swapw )
This is similar to
.Ic link-window ,
except the source and destination windows are swapped.
It is an error if no window exists at
.Ar src-window .
.Pp
Like
.Ic swap-pane ,
if
.Fl s
is omitted and a marked pane is present (see
.Ic select-pane
.Fl m ) ,
the window containing the marked pane is used rather than the current window.
.It Xo Ic unlink-window
.Op Fl k
.Op Fl t Ar target-window
.Xc
.D1 (alias: Ic unlinkw )
Unlink
.Ar target-window .
Unless
.Fl k
is given, a window may be unlinked only if it is linked to multiple sessions -
windows may not be linked to no sessions;
if
.Fl k
is specified and the window is linked to only one session, it is unlinked and
destroyed.
.El
.Sh KEY BINDINGS
.Nm
allows a command to be bound to most keys, with or without a prefix key.
When specifying keys, most represent themselves (for example
.Ql A
to
.Ql Z ) .
Ctrl keys may be prefixed with
.Ql C-
or
.Ql ^ ,
and Alt (meta) with
.Ql M- .
In addition, the following special key names are accepted:
.Em Up ,
.Em Down ,
.Em Left ,
.Em Right ,
.Em BSpace ,
.Em BTab ,
.Em DC
(Delete),
.Em End ,
.Em Enter ,
.Em Escape ,
.Em F1
to
.Em F12 ,
.Em Home ,
.Em IC
(Insert),
.Em NPage/PageDown/PgDn ,
.Em PPage/PageUp/PgUp ,
.Em Space ,
and
.Em Tab .
Note that to bind the
.Ql \&"
or
.Ql '
keys, quotation marks are necessary, for example:
.Bd -literal -offset indent
bind-key '"' split-window
bind-key "'" new-window
.Ed
.Pp
Commands related to key bindings are as follows:
.Bl -tag -width Ds
.It Xo Ic bind-key
.Op Fl nr
.Op Fl T Ar key-table
.Ar key Ar command Op Ar arguments
.Xc
.D1 (alias: Ic bind )
Bind key
.Ar key
to
.Ar command .
Keys are bound in a key table.
By default (without -T), the key is bound in
the
.Em prefix
key table.
This table is used for keys pressed after the prefix key (for example,
by default
.Ql c
is bound to
.Ic new-window
in the
.Em prefix
table, so
.Ql C-b c
creates a new window).
The
.Em root
table is used for keys pressed without the prefix key: binding
.Ql c
to
.Ic new-window
in the
.Em root
table (not recommended) means a plain
.Ql c
will create a new window.
.Fl n
is an alias
for
.Fl T Ar root .
Keys may also be bound in custom key tables and the
.Ic switch-client
.Fl T
command used to switch to them from a key binding.
The
.Fl r
flag indicates this key may repeat, see the
.Ic repeat-time
option.
.Pp
To view the default bindings and possible commands, see the
.Ic list-keys
command.
.It Xo Ic list-keys
.Op Fl T Ar key-table
.Xc
.D1 (alias: Ic lsk )
List all key bindings.
Without
.Fl T
all key tables are printed.
With
.Fl T
only
.Ar key-table .
.It Xo Ic send-keys
.Op Fl lMRX
.Op Fl N Ar repeat-count
.Op Fl t Ar target-pane
.Ar key Ar ...
.Xc
.D1 (alias: Ic send )
Send a key or keys to a window.
Each argument
.Ar key
is the name of the key (such as
.Ql C-a
or
.Ql NPage )
to send; if the string is not recognised as a key, it is sent as a series of
characters.
The
.Fl l
flag disables key name lookup and sends the keys literally.
All arguments are sent sequentially from first to last.
The
.Fl R
flag causes the terminal state to be reset.
.Pp
.Fl M
passes through a mouse event (only valid if bound to a mouse key binding, see
.Sx MOUSE SUPPORT ) .
.Pp
.Fl X
is used to send a command into copy mode - see
the
.Sx WINDOWS AND PANES
section.
.Fl N
specifies a repeat count.
.It Xo Ic send-prefix
.Op Fl 2
.Op Fl t Ar target-pane
.Xc
Send the prefix key, or with
.Fl 2
the secondary prefix key, to a window as if it was pressed.
.It Xo Ic unbind-key
.Op Fl an
.Op Fl T Ar key-table
.Ar key
.Xc
.D1 (alias: Ic unbind )
Unbind the command bound to
.Ar key .
.Fl n
and
.Fl T
are the same as for
.Ic bind-key .
If
.Fl a
is present, all key bindings are removed.
.El
.Sh OPTIONS
The appearance and behaviour of
.Nm
may be modified by changing the value of various options.
There are three types of option:
.Em server options ,
.Em session options
and
.Em window options .
.Pp
The
.Nm
server has a set of global options which do not apply to any particular
window or session.
These are altered with the
.Ic set-option
.Fl s
command, or displayed with the
.Ic show-options
.Fl s
command.
.Pp
In addition, each individual session may have a set of session options, and
there is a separate set of global session options.
Sessions which do not have a particular option configured inherit the value
from the global session options.
Session options are set or unset with the
.Ic set-option
command and may be listed with the
.Ic show-options
command.
The available server and session options are listed under the
.Ic set-option
command.
.Pp
Similarly, a set of window options is attached to each window, and there is
a set of global window options from which any unset options are inherited.
Window options are altered with the
.Ic set-window-option
command and can be listed with the
.Ic show-window-options
command.
All window options are documented with the
.Ic set-window-option
command.
.Pp
.Nm
also supports user options which are prefixed with a
.Ql \&@ .
User options may have any name, so long as they are prefixed with
.Ql \&@ ,
and be set to any string.
For example:
.Bd -literal -offset indent
$ tmux setw -q @foo "abc123"
$ tmux showw -v @foo
abc123
.Ed
.Pp
Commands which set options are as follows:
.Bl -tag -width Ds
.It Xo Ic set-option
.Op Fl aFgoqsuw
.Op Fl t Ar target-session | Ar target-window
.Ar option Ar value
.Xc
.D1 (alias: Ic set )
Set a window option with
.Fl w
(equivalent to the
.Ic set-window-option
command),
a server option with
.Fl s ,
otherwise a session option.
If
.Fl g
is given, the global session or window option is set.
.Fl F
expands formats in the option value.
The
.Fl u
flag unsets an option, so a session inherits the option from the global
options (or with
.Fl g ,
restores a global option to the default).
.Pp
The
.Fl o
flag prevents setting an option that is already set and the
.Fl q
flag suppresses errors about unknown or ambiguous options.
.Pp
With
.Fl a ,
and if the option expects a string or a style,
.Ar value
is appended to the existing setting.
For example:
.Bd -literal -offset indent
set -g status-left "foo"
set -ag status-left "bar"
.Ed
.Pp
Will result in
.Ql foobar .
And:
.Bd -literal -offset indent
set -g status-style "bg=red"
set -ag status-style "fg=blue"
.Ed
.Pp
Will result in a red background
.Em and
blue foreground.
Without
.Fl a ,
the result would be the default background and a blue foreground.
.Pp
Available window options are listed under
.Ic set-window-option .
.Pp
.Ar value
depends on the option and may be a number, a string, or a flag (on, off, or
omitted to toggle).
.Pp
Available server options are:
.Bl -tag -width Ds
.It Ic buffer-limit Ar number
Set the number of buffers; as new buffers are added to the top of the stack,
old ones are removed from the bottom if necessary to maintain this maximum
length.
.It Xo Ic command-alias[]
.Ar name=value
.Xc
This is an array of custom aliases for commands.
If an unknown command matches
.Ar name ,
it is replaced with
.Ar value .
For example, after:
.Pp
.Dl set -s command-alias[100] zoom='resize-pane -Z'
.Pp
Using:
.Pp
.Dl zoom -t:.1
.Pp
Is equivalent to:
.Pp
.Dl resize-pane -Z -t:.1
.Pp
Note that aliases are expanded when a command is parsed rather than when it is
executed, so binding an alias with
.Ic bind-key
will bind the expanded form.
.It Ic default-terminal Ar terminal
Set the default terminal for new windows created in this session - the
default value of the
.Ev TERM
environment variable.
For
.Nm
to work correctly, this
.Em must
be set to
.Ql screen ,
.Ql tmux
or a derivative of them.
.It Ic escape-time Ar time
Set the time in milliseconds for which
.Nm
waits after an escape is input to determine if it is part of a function or meta
key sequences.
The default is 500 milliseconds.
.It Xo Ic exit-unattached
.Op Ic on | off
.Xc
If enabled, the server will exit when there are no attached clients.
.It Xo Ic focus-events
.Op Ic on | off
.Xc
When enabled, focus events are requested from the terminal if supported and
passed through to applications running in
.Nm .
Attached clients should be detached and attached again after changing this
option.
.It Ic history-file Ar path
If not empty, a file to which
.Nm
will write command prompt history on exit and load it from on start.
.It Ic message-limit Ar number
Set the number of error or information messages to save in the message log for
each client.
The default is 100.
.It Xo Ic set-clipboard
.Op Ic on | external | off
.Xc
Attempt to set the terminal clipboard content using the
.Xr xterm 1
escape sequence, if there is an
.Em \&Ms
entry in the
.Xr terminfo 5
description (see the
.Sx TERMINFO EXTENSIONS
section).
.Pp
If set to
.Ic on ,
.Nm
will both accept the escape sequence to create a buffer and attempt to set
the terminal clipboard.
If set to
.Ic external ,
.Nm
will attempt to set the terminal clipboard but ignore attempts
by applications to set
.Nm
buffers.
If
.Ic off ,
.Nm
will neither accept the clipboard escape sequence nor attempt to set the
clipboard.
.Pp
Note that this feature needs to be enabled in
.Xr xterm 1
by setting the resource:
.Bd -literal -offset indent
disallowedWindowOps: 20,21,SetXprop
.Ed
.Pp
Or changing this property from the
.Xr xterm 1
interactive menu when required.
.It Ic terminal-overrides[] Ar string
Allow terminal descriptions read using
.Xr terminfo 5
to be overridden.
Each entry is a colon-separated string made up of a terminal type pattern
(matched using
.Xr fnmatch 3 )
and a set of
.Em name=value
entries.
.Pp
For example, to set the
.Ql clear
.Xr terminfo 5
entry to
.Ql \ee[H\ee[2J
for all terminal types matching
.Ql rxvt* :
.Pp
.Dl "rxvt*:clear=\ee[H\ee[2J"
.Pp
The terminal entry value is passed through
.Xr strunvis 3
before interpretation.
.El
.Pp
Available session options are:
.Bl -tag -width Ds
.It Xo Ic activity-action
.Op Ic any | none | current | other
.Xc
Set action on window activity when
.Ic monitor-activity
is on.
.Ic any
means activity in any window linked to a session causes a bell or message
(depending on
.Ic visual-activity )
in the current window of that session,
.Ic none
means all activity is ignored (equivalent to
.Ic monitor-activity
being off),
.Ic current
means only activity in windows other than the current window are ignored and
.Ic other
means activity in the current window is ignored but not those in other windows.
.It Ic assume-paste-time Ar milliseconds
If keys are entered faster than one in
.Ar milliseconds ,
they are assumed to have been pasted rather than typed and
.Nm
key bindings are not processed.
The default is one millisecond and zero disables.
.It Ic base-index Ar index
Set the base index from which an unused index should be searched when a new
window is created.
The default is zero.
.It Xo Ic bell-action
.Op Ic any | none | current | other
.Xc
Set action on window bell.
The values are the same as those for
.Ic activity-action .
.It Ic default-command Ar shell-command
Set the command used for new windows (if not specified when the window is
created) to
.Ar shell-command ,
which may be any
.Xr sh 1
command.
The default is an empty string, which instructs
.Nm
to create a login shell using the value of the
.Ic default-shell
option.
.It Ic default-shell Ar path
Specify the default shell.
This is used as the login shell for new windows when the
.Ic default-command
option is set to empty, and must be the full path of the executable.
When started
.Nm
tries to set a default value from the first suitable of the
.Ev SHELL
environment variable, the shell returned by
.Xr getpwuid 3 ,
or
.Pa /bin/sh .
This option should be configured when
.Nm
is used as a login shell.
.It Xo Ic destroy-unattached
.Op Ic on | off
.Xc
If enabled and the session is no longer attached to any clients, it is
destroyed.
.It Xo Ic detach-on-destroy
.Op Ic on | off
.Xc
If on (the default), the client is detached when the session it is attached to
is destroyed.
If off, the client is switched to the most recently active of the remaining
sessions.
.It Ic display-panes-active-colour Ar colour
Set the colour used by the
.Ic display-panes
command to show the indicator for the active pane.
.It Ic display-panes-colour Ar colour
Set the colour used by the
.Ic display-panes
command to show the indicators for inactive panes.
.It Ic display-panes-time Ar time
Set the time in milliseconds for which the indicators shown by the
.Ic display-panes
command appear.
.It Ic display-time Ar time
Set the amount of time for which status line messages and other on-screen
indicators are displayed.
If set to 0, messages and indicators are displayed until a key is pressed.
.Ar time
is in milliseconds.
.It Ic history-limit Ar lines
Set the maximum number of lines held in window history.
This setting applies only to new windows - existing window histories are not
resized and retain the limit at the point they were created.
.It Ic key-table Ar key-table
Set the default key table to
.Ar key-table
instead of
.Em root .
.It Ic lock-after-time Ar number
Lock the session (like the
.Ic lock-session
command) after
.Ar number
seconds of inactivity.
The default is not to lock (set to 0).
.It Ic lock-command Ar shell-command
Command to run when locking each client.
The default is to run
.Xr lock 1
with
.Fl np .
.It Ic message-command-style Ar style
Set status line message command style, where
.Ar style
is a comma-separated list of characteristics to be specified.
.Pp
These may be
.Ql bg=colour
to set the background colour,
.Ql fg=colour
to set the foreground colour, and a list of attributes as specified below.
.Pp
The colour is one of:
.Ic black ,
.Ic red ,
.Ic green ,
.Ic yellow ,
.Ic blue ,
.Ic magenta ,
.Ic cyan ,
.Ic white ,
aixterm bright variants (if supported:
.Ic brightred ,
.Ic brightgreen ,
and so on),
.Ic colour0
to
.Ic colour255
from the 256-colour set,
.Ic default ,
or a hexadecimal RGB string such as
.Ql #ffffff ,
which chooses the closest match from the default 256-colour set.
.Pp
The attributes is either
.Ic none
or a comma-delimited list of one or more of:
.Ic bright
(or
.Ic bold ) ,
.Ic dim ,
.Ic underscore ,
.Ic blink ,
.Ic reverse ,
.Ic hidden ,
.Ic italics ,
or
.Ic strikethrough
to turn an attribute on, or an attribute prefixed with
.Ql no
to turn one off.
.Pp
Examples are:
.Bd -literal -offset indent
fg=yellow,bold,underscore,blink
bg=black,fg=default,noreverse
.Ed
.Pp
With the
.Fl a
flag to the
.Ic set-option
command the new style is added otherwise the existing style is replaced.
.It Ic message-style Ar style
Set status line message style.
For how to specify
.Ar style ,
see the
.Ic message-command-style
option.
.It Xo Ic mouse
.Op Ic on | off
.Xc
If on,
.Nm
captures the mouse and allows mouse events to be bound as key bindings.
See the
.Sx MOUSE SUPPORT
section for details.
.It Ic prefix Ar key
Set the key accepted as a prefix key.
In addition to the standard keys described under
.Sx KEY BINDINGS ,
.Ic prefix
can be set to the special key
.Ql None
to set no prefix.
.It Ic prefix2 Ar key
Set a secondary key accepted as a prefix key.
Like
.Ic prefix ,
.Ic prefix2
can be set to
.Ql None .
.It Xo Ic renumber-windows
.Op Ic on | off
.Xc
If on, when a window is closed in a session, automatically renumber the other
windows in numerical order.
This respects the
.Ic base-index
option if it has been set.
If off, do not renumber the windows.
.It Ic repeat-time Ar time
Allow multiple commands to be entered without pressing the prefix-key again
in the specified
.Ar time
milliseconds (the default is 500).
Whether a key repeats may be set when it is bound using the
.Fl r
flag to
.Ic bind-key .
Repeat is enabled for the default keys bound to the
.Ic resize-pane
command.
.It Xo Ic set-titles
.Op Ic on | off
.Xc
Attempt to set the client terminal title using the
.Em tsl
and
.Em fsl
.Xr terminfo 5
entries if they exist.
.Nm
automatically sets these to the \ee]0;...\e007 sequence if
the terminal appears to be
.Xr xterm 1 .
This option is off by default.
.It Ic set-titles-string Ar string
String used to set the window title if
.Ic set-titles
is on.
Formats are expanded, see the
.Sx FORMATS
section.
.It Xo Ic silence-action
.Op Ic any | none | current | other
.Xc
Set action on window silence when
.Ic monitor-silence
is on.
The values are the same as those for
.Ic activity-action .
.It Xo Ic status
.Op Ic on | off
.Xc
Show or hide the status line.
.It Ic status-interval Ar interval
Update the status line every
.Ar interval
seconds.
By default, updates will occur every 15 seconds.
A setting of zero disables redrawing at interval.
.It Xo Ic status-justify
.Op Ic left | centre | right
.Xc
Set the position of the window list component of the status line: left, centre
or right justified.
.It Xo Ic status-keys
.Op Ic vi | emacs
.Xc
Use vi or emacs-style
key bindings in the status line, for example at the command prompt.
The default is emacs, unless the
.Ev VISUAL
or
.Ev EDITOR
environment variables are set and contain the string
.Ql vi .
.It Ic status-left Ar string
Display
.Ar string
(by default the session name) to the left of the status line.
.Ar string
will be passed through
.Xr strftime 3
and formats (see
.Sx FORMATS )
will be expanded.
It may also contain the special character sequence #[] to change the colour
or attributes, for example
.Ql #[fg=red,bright]
to set a bright red foreground.
See the
.Ic message-command-style
option for a description of colours and attributes.
.Pp
For details on how the names and titles can be set see the
.Sx "NAMES AND TITLES"
section.
.Pp
Examples are:
.Bd -literal -offset indent
#(sysctl vm.loadavg)
#[fg=yellow,bold]#(apm -l)%%#[default] [#S]
.Ed
.Pp
The default is
.Ql "[#S] " .
.It Ic status-left-length Ar length
Set the maximum
.Ar length
of the left component of the status line.
The default is 10.
.It Ic status-left-style Ar style
Set the style of the left part of the status line.
For how to specify
.Ar style ,
see the
.Ic message-command-style
option.
.It Xo Ic status-position
.Op Ic top | bottom
.Xc
Set the position of the status line.
.It Ic status-right Ar string
Display
.Ar string
to the right of the status line.
By default, the current window title in double quotes, the date and the time
are shown.
As with
.Ic status-left ,
.Ar string
will be passed to
.Xr strftime 3
and character pairs are replaced.
.It Ic status-right-length Ar length
Set the maximum
.Ar length
of the right component of the status line.
The default is 40.
.It Ic status-right-style Ar style
Set the style of the right part of the status line.
For how to specify
.Ar style ,
see the
.Ic message-command-style
option.
.It Ic status-style Ar style
Set status line style.
For how to specify
.Ar style ,
see the
.Ic message-command-style
option.
.It Ic update-environment[] Ar variable
Set list of environment variables to be copied into the session environment
when a new session is created or an existing session is attached.
Any variables that do not exist in the source environment are set to be
removed from the session environment (as if
.Fl r
was given to the
.Ic set-environment
command).
.It Ic user-keys[] Ar key
Set list of user-defined key escape sequences.
Each item is associated with a key named
.Ql User0 ,
.Ql User1 ,
and so on.
.Pp
For example:
.Bd -literal -offset indent
set -s user-keys[0] '\e[5;30012~'
bind User0 resize-pane -L 3
.Ed
.It Xo Ic visual-activity
.Op Ic on | off | both
.Xc
If on, display a message instead of sending a bell when activity occurs in a
window for which the
.Ic monitor-activity
window option is enabled.
If set to both, a bell and a message are produced.
.It Xo Ic visual-bell
.Op Ic on | off | both
.Xc
If on, a message is shown on a bell instead of it being passed through to the
terminal (which normally makes a sound).
If set to both, a bell and a message are produced.
Also see the
.Ic bell-action
option.
.It Xo Ic visual-silence
.Op Ic on | off | both
.Xc
If
.Ic monitor-silence
is enabled, prints a message after the interval has expired on a given window
instead of sending a bell.
If set to both, a bell and a message are produced.
.It Ic word-separators Ar string
Sets the session's conception of what characters are considered word
separators, for the purposes of the next and previous word commands in
copy mode.
The default is
.Ql \ -_@ .
.El
.It Xo Ic set-window-option
.Op Fl aFgoqu
.Op Fl t Ar target-window
.Ar option Ar value
.Xc
.D1 (alias: Ic setw )
Set a window option.
The
.Fl a ,
.Fl F ,
.Fl g ,
.Fl o ,
.Fl q
and
.Fl u
flags work similarly to the
.Ic set-option
command.
.Pp
Supported window options are:
.Pp
.Bl -tag -width Ds -compact
.It Xo Ic aggressive-resize
.Op Ic on | off
.Xc
Aggressively resize the chosen window.
This means that
.Nm
will resize the window to the size of the smallest session for which it is the
current window, rather than the smallest session to which it is attached.
The window may resize when the current window is changed on another sessions;
this option is good for full-screen programs which support
.Dv SIGWINCH
and poor for interactive programs such as shells.
.Pp
.It Xo Ic allow-rename
.Op Ic on | off
.Xc
Allow programs to change the window name using a terminal escape
sequence (\eek...\ee\e\e).
The default is on.
.Pp
.It Xo Ic alternate-screen
.Op Ic on | off
.Xc
This option configures whether programs running inside
.Nm
may use the terminal alternate screen feature, which allows the
.Em smcup
and
.Em rmcup
.Xr terminfo 5
capabilities.
The alternate screen feature preserves the contents of the window when an
interactive application starts and restores it on exit, so that any output
visible before the application starts reappears unchanged after it exits.
The default is on.
.Pp
.It Xo Ic automatic-rename
.Op Ic on | off
.Xc
Control automatic window renaming.
When this setting is enabled,
.Nm
will rename the window automatically using the format specified by
.Ic automatic-rename-format .
This flag is automatically disabled for an individual window when a name
is specified at creation with
.Ic new-window
or
.Ic new-session ,
or later with
.Ic rename-window ,
or with a terminal escape sequence.
It may be switched off globally with:
.Bd -literal -offset indent
set-window-option -g automatic-rename off
.Ed
.Pp
.It Ic automatic-rename-format Ar format
The format (see
.Sx FORMATS )
used when the
.Ic automatic-rename
option is enabled.
.Pp
.It Ic clock-mode-colour Ar colour
Set clock colour.
.Pp
.It Xo Ic clock-mode-style
.Op Ic 12 | 24
.Xc
Set clock hour format.
.Pp
.It Ic force-height Ar height
.It Ic force-width Ar width
Prevent
.Nm
from resizing a window to greater than
.Ar width
or
.Ar height .
A value of zero restores the default unlimited setting.
.Pp
.It Ic main-pane-height Ar height
.It Ic main-pane-width Ar width
Set the width or height of the main (left or top) pane in the
.Ic main-horizontal
or
.Ic main-vertical
layouts.
.Pp
.It Xo Ic mode-keys
.Op Ic vi | emacs
.Xc
Use vi or emacs-style key bindings in copy mode.
The default is emacs, unless
.Ev VISUAL
or
.Ev EDITOR
contains
.Ql vi .
.Pp
.It Ic mode-style Ar style
Set window modes style.
For how to specify
.Ar style ,
see the
.Ic message-command-style
option.
.Pp
.It Xo Ic monitor-activity
.Op Ic on | off
.Xc
Monitor for activity in the window.
Windows with activity are highlighted in the status line.
.Pp
.It Xo Ic monitor-silence
.Op Ic interval
.Xc
Monitor for silence (no activity) in the window within
.Ic interval
seconds.
Windows that have been silent for the interval are highlighted in the
status line.
An interval of zero disables the monitoring.
.Pp
.It Ic other-pane-height Ar height
Set the height of the other panes (not the main pane) in the
.Ic main-horizontal
layout.
If this option is set to 0 (the default), it will have no effect.
If both the
.Ic main-pane-height
and
.Ic other-pane-height
options are set, the main pane will grow taller to make the other panes the
specified height, but will never shrink to do so.
.Pp
.It Ic other-pane-width Ar width
Like
.Ic other-pane-height ,
but set the width of other panes in the
.Ic main-vertical
layout.
.Pp
.It Ic pane-active-border-style Ar style
Set the pane border style for the currently active pane.
For how to specify
.Ar style ,
see the
.Ic message-command-style
option.
Attributes are ignored.
.Pp
.It Ic pane-base-index Ar index
Like
.Ic base-index ,
but set the starting index for pane numbers.
.Pp
.It Ic pane-border-format Ar format
Set the text shown in pane border status lines.
.Pp
.It Xo Ic pane-border-status
.Op Ic off | top | bottom
.Xc
Turn pane border status lines off or set their position.
.Pp
.It Ic pane-border-style Ar style
Set the pane border style for panes aside from the active pane.
For how to specify
.Ar style ,
see the
.Ic message-command-style
option.
Attributes are ignored.
.Pp
.It Xo Ic remain-on-exit
.Op Ic on | off
.Xc
A window with this flag set is not destroyed when the program running in it
exits.
The window may be reactivated with the
.Ic respawn-window
command.
.Pp
.It Xo Ic synchronize-panes
.Op Ic on | off
.Xc
Duplicate input to any pane to all other panes in the same window (only
for panes that are not in any special mode).
.Pp
.It Ic window-active-style Ar style
Set the style for the window's active pane.
For how to specify
.Ar style ,
see the
.Ic message-command-style
option.
.Pp
.It Ic window-status-activity-style Ar style
Set status line style for windows with an activity alert.
For how to specify
.Ar style ,
see the
.Ic message-command-style
option.
.Pp
.It Ic window-status-bell-style Ar style
Set status line style for windows with a bell alert.
For how to specify
.Ar style ,
see the
.Ic message-command-style
option.
.Pp
.It Ic window-status-current-format Ar string
Like
.Ar window-status-format ,
but is the format used when the window is the current window.
.Pp
.It Ic window-status-current-style Ar style
Set status line style for the currently active window.
For how to specify
.Ar style ,
see the
.Ic message-command-style
option.
.Pp
.It Ic window-status-format Ar string
Set the format in which the window is displayed in the status line window list.
See the
.Ar status-left
option for details of special character sequences available.
The default is
.Ql #I:#W#F .
.Pp
.It Ic window-status-last-style Ar style
Set status line style for the last active window.
For how to specify
.Ar style ,
see the
.Ic message-command-style
option.
.Pp
.It Ic window-status-separator Ar string
Sets the separator drawn between windows in the status line.
The default is a single space character.
.Pp
.It Ic window-status-style Ar style
Set status line style for a single window.
For how to specify
.Ar style ,
see the
.Ic message-command-style
option.
.Pp
.It Ic window-style Ar style
Set the default window style.
For how to specify
.Ar style ,
see the
.Ic message-command-style
option.
.Pp
.It Xo Ic wrap-search
.Op Ic on | off
.Xc
If this option is set, searches will wrap around the end of the pane contents.
The default is on.
.Pp
.It Xo Ic xterm-keys
.Op Ic on | off
.Xc
If this option is set,
.Nm
will generate
.Xr xterm 1 -style
function key sequences; these have a number included to indicate modifiers such
as Shift, Alt or Ctrl.
.El
.It Xo Ic show-options
.Op Fl gqsvw
.Op Fl t Ar target-session | Ar target-window
.Op Ar option
.Xc
.D1 (alias: Ic show )
Show the window options (or a single window option if given) with
.Fl w
(equivalent to
.Ic show-window-options ) ,
the server options with
.Fl s ,
otherwise the session options for
.Ar target session .
Global session or window options are listed if
.Fl g
is used.
.Fl v
shows only the option value, not the name.
If
.Fl q
is set, no error will be returned if
.Ar option
is unset.
.It Xo Ic show-window-options
.Op Fl gv
.Op Fl t Ar target-window
.Op Ar option
.Xc
.D1 (alias: Ic showw )
List the window options or a single option for
.Ar target-window ,
or the global window options if
.Fl g
is used.
.Fl v
shows only the option value, not the name.
.El
.Sh HOOKS
.Nm
allows commands to run on various triggers, called
.Em hooks .
Most
.Nm
commands have an
.Em after
hook and there are a number of hooks not associated with commands.
.Pp
A command's after
hook is run after it completes, except when the command is run as part of a hook
itself.
They are named with an
.Ql after-
prefix.
For example, the following command adds a hook to select the even-vertical
layout after every
.Ic split-window :
.Bd -literal -offset indent
set-hook after-split-window "selectl even-vertical"
.Ed
.Pp
In addition, the following hooks are available:
.Bl -tag -width "XXXXXXXXXXXXXXXXXXXXXX"
.It alert-activity
Run when a window has activity.
See
.Ic monitor-activity .
.It alert-bell
Run when a window has received a bell.
.It alert-silence
Run when a window has been silent.
See
.Ic monitor-silence .
.It client-attached
Run when a client is attached.
.It client-detached
Run when a client is detached
.It client-resized
Run when a client is resized.
.It client-session-changed
Run when a client's attached session is changed.
.It pane-died
Run when the program running in a pane exits, but
.Ic remain-on-exit
is on so the pane has not closed.
.It pane-exited
Run when the program running in a pane exits.
.It pane-set-clipboard
<<<<<<< HEAD
Run when the terminal clipboard content is set using the
\ee]52;...\e007
.Xr xterm 1
escape sequences.
=======
Run when the terminal clipboard is set using the
.Xr xterm 1
escape sequence.
>>>>>>> e7b1e05b
.It session-created
Run when a new session created.
.It session-closed
Run when a session closed.
.It session-renamed
Run when a session is renamed.
.It window-linked
Run when a window is linked into a session.
.It window-renamed
Run when a window is renamed.
.It window-unlinked
Run when a window is unlinked from a session.
.El
.Pp
Hooks are managed with these commands:
.Bl -tag -width Ds
.It Xo Ic set-hook
.Op Fl gu
.Op Fl t Ar target-session
.Ar hook-name
.Ar command
.Xc
Sets (or with
.Fl u
unsets) hook
.Ar hook-name
to
.Ar command .
If
.Fl g
is given,
.Em hook-name
is added to the global list of hooks, otherwise it is added to the session
hooks (for
.Ar target-session
with
.Fl t ) .
Like options, session hooks inherit from the global ones.
.It Xo Ic show-hooks
.Op Fl g
.Op Fl t Ar target-session
.Xc
Shows the global list of hooks with
.Fl g ,
otherwise the session hooks.
.El
.Sh MOUSE SUPPORT
If the
.Ic mouse
option is on (the default is off),
.Nm
allows mouse events to be bound as keys.
The name of each key is made up of a mouse event (such as
.Ql MouseUp1 )
and a location suffix (one of
.Ql Pane
for the contents of a pane,
.Ql Border
for a pane border or
.Ql Status
for the status line).
The following mouse events are available:
.Bl -column "MouseDown1" "MouseDrag1" "WheelDown" -offset indent
.It Li "WheelUp" Ta "WheelDown" Ta ""
.It Li "MouseDown1" Ta "MouseUp1" Ta "MouseDrag1" Ta "MouseDragEnd1"
.It Li "MouseDown2" Ta "MouseUp2" Ta "MouseDrag2" Ta "MouseDragEnd2"
.It Li "MouseDown3" Ta "MouseUp3" Ta "MouseDrag3" Ta "MouseDragEnd3"
.It Li "DoubleClick1" Ta "DoubleClick2" Ta "DoubleClick3" Ta "WheelUp"
.It Li "TripleClick1" Ta "TripleClick2" Ta "TripleClick3" Ta "WheelDown"
.El
.Pp
Each should be suffixed with a location, for example
.Ql MouseDown1Status .
.Pp
The special token
.Ql {mouse}
or
.Ql =
may be used as
.Ar target-window
or
.Ar target-pane
in commands bound to mouse key bindings.
It resolves to the window or pane over which the mouse event took place
(for example, the window in the status line over which button 1 was released for a
.Ql MouseUp1Status
binding, or the pane over which the wheel was scrolled for a
.Ql WheelDownPane
binding).
.Pp
The
.Ic send-keys
.Fl M
flag may be used to forward a mouse event to a pane.
.Pp
The default key bindings allow the mouse to be used to select and resize panes,
to copy text and to change window using the status line.
These take effect if the
.Ic mouse
option is turned on.
.Sh FORMATS
Certain commands accept the
.Fl F
flag with a
.Ar format
argument.
This is a string which controls the output format of the command.
Replacement variables are enclosed in
.Ql #{
and
.Ql } ,
for example
.Ql #{session_name} .
The possible variables are listed in the table below, or the name of a
.Nm
option may be used for an option's value.
Some variables have a shorter alias such as
.Ql #S ,
and
.Ql ##
is replaced by a single
.Ql # .
.Pp
Conditionals are available by prefixing with
.Ql \&?
and separating two alternatives with a comma;
if the specified variable exists and is not zero, the first alternative
is chosen, otherwise the second is used.
For example
.Ql #{?session_attached,attached,not attached}
will include the string
.Ql attached
if the session is attached and the string
.Ql not attached
if it is unattached, or
.Ql #{?automatic-rename,yes,no}
will include
.Ql yes
if
.Ic automatic-rename
is enabled, or
.Ql no
if not.
.Pp
Comparisons may be expressed by prefixing two comma-separated
alternatives by
.Ql ==
or
.Ql !=
and a colon.
For example
.Ql #{==:#{host},myhost}
will be replaced by
.Ql 1
if running on
.Ql myhost ,
otherwise by
.Ql 0 .
An
.Ql m
specifies an
.Xr fnmatch 3
comparison where the first argument is the pattern and the second the string to
compare, for example
.Ql #{m:*foo*,#{host}} .
.Ql ||
and
.Ql &&
evaluate to true if either or both of two comma-separated alternatives are
true, for example
.Ql #{||,#{pane_in_mode},#{alternate_on}} .
A
.Ql C
performs a search for an
.Xr fnmatch 3
pattern in the pane content and evaluates to zero if not found, or a line
number if found.
.Pp
A limit may be placed on the length of the resultant string by prefixing it
by an
.Ql = ,
a number and a colon.
Positive numbers count from the start of the string and negative from the end,
so
.Ql #{=5:pane_title}
will include at most the first 5 characters of the pane title, or
.Ql #{=-5:pane_title}
the last 5 characters.
Prefixing a time variable with
.Ql t:
will convert it to a string, so if
.Ql #{window_activity}
gives
.Ql 1445765102 ,
.Ql #{t:window_activity}
gives
.Ql Sun Oct 25 09:25:02 2015 .
The
.Ql b:
and
.Ql d:
prefixes are
.Xr basename 3
and
.Xr dirname 3
of the variable respectively.
A prefix of the form
.Ql s/foo/bar/:
will substitute
.Ql foo
with
.Ql bar
throughout.
.Pp
In addition, the first line of a shell command's output may be inserted using
.Ql #() .
For example,
.Ql #(uptime)
will insert the system's uptime.
When constructing formats,
.Nm
does not wait for
.Ql #()
commands to finish; instead, the previous result from running the same command is used,
or a placeholder if the command has not been run before.
If the command hasn't exited, the most recent line of output will be used, but the status
line will not be updated more than once a second.
Commands are executed with the
.Nm
global environment set (see the
.Sx ENVIRONMENT
section).
.Pp
The following variables are available, where appropriate:
.Bl -column "XXXXXXXXXXXXXXXXXXX" "XXXXX"
.It Sy "Variable name" Ta Sy "Alias" Ta Sy "Replaced with"
.It Li "alternate_on" Ta "" Ta "If pane is in alternate screen"
.It Li "alternate_saved_x" Ta "" Ta "Saved cursor X in alternate screen"
.It Li "alternate_saved_y" Ta "" Ta "Saved cursor Y in alternate screen"
.It Li "buffer_name" Ta "" Ta "Name of buffer"
.It Li "buffer_sample" Ta "" Ta "Sample of start of buffer"
.It Li "buffer_size" Ta "" Ta "Size of the specified buffer in bytes"
.It Li "client_activity" Ta "" Ta "Integer time client last had activity"
.It Li "client_created" Ta "" Ta "Integer time client created"
.It Li "client_control_mode" Ta "" Ta "1 if client is in control mode"
.It Li "client_discarded" Ta "" Ta "Bytes discarded when client behind"
.It Li "client_height" Ta "" Ta "Height of client"
.It Li "client_key_table" Ta "" Ta "Current key table"
.It Li "client_last_session" Ta "" Ta "Name of the client's last session"
.It Li "client_name" Ta "" Ta "Name of client"
.It Li "client_pid" Ta "" Ta "PID of client process"
.It Li "client_prefix" Ta "" Ta "1 if prefix key has been pressed"
.It Li "client_readonly" Ta "" Ta "1 if client is readonly"
.It Li "client_session" Ta "" Ta "Name of the client's session"
.It Li "client_termname" Ta "" Ta "Terminal name of client"
.It Li "client_termtype" Ta "" Ta "Terminal type of client"
.It Li "client_tty" Ta "" Ta "Pseudo terminal of client"
.It Li "client_utf8" Ta "" Ta "1 if client supports utf8"
.It Li "client_width" Ta "" Ta "Width of client"
.It Li "client_written" Ta "" Ta "Bytes written to client"
.It Li "command" Ta "" Ta "Name of command in use, if any"
.It Li "command_list_name" Ta "" Ta "Command name if listing commands"
.It Li "command_list_alias" Ta "" Ta "Command alias if listing commands"
.It Li "command_list_usage" Ta "" Ta "Command usage if listing commands"
.It Li "cursor_flag" Ta "" Ta "Pane cursor flag"
.It Li "cursor_x" Ta "" Ta "Cursor X position in pane"
.It Li "cursor_y" Ta "" Ta "Cursor Y position in pane"
.It Li "history_bytes" Ta "" Ta "Number of bytes in window history"
.It Li "history_limit" Ta "" Ta "Maximum window history lines"
.It Li "history_size" Ta "" Ta "Size of history in bytes"
.It Li "hook" Ta "" Ta "Name of running hook, if any"
.It Li "hook_pane" Ta "" Ta "ID of pane where hook was run, if any"
.It Li "hook_session" Ta "" Ta "ID of session where hook was run, if any"
.It Li "hook_session_name" Ta "" Ta "Name of session where hook was run, if any"
.It Li "hook_window" Ta "" Ta "ID of window where hook was run, if any"
.It Li "hook_window_name" Ta "" Ta "Name of window where hook was run, if any"
.It Li "host" Ta "#H" Ta "Hostname of local host"
.It Li "host_short" Ta "#h" Ta "Hostname of local host (no domain name)"
.It Li "insert_flag" Ta "" Ta "Pane insert flag"
.It Li "keypad_cursor_flag" Ta "" Ta "Pane keypad cursor flag"
.It Li "keypad_flag" Ta "" Ta "Pane keypad flag"
.It Li "line" Ta "" Ta "Line number in the list"
.It Li "mouse_any_flag" Ta "" Ta "Pane mouse any flag"
.It Li "mouse_button_flag" Ta "" Ta "Pane mouse button flag"
.It Li "mouse_standard_flag" Ta "" Ta "Pane mouse standard flag"
.It Li "mouse_all_flag" Ta "" Ta "Pane mouse all flag"
.It Li "pane_active" Ta "" Ta "1 if active pane"
.It Li "pane_at_bottom" Ta "" Ta "1 if pane is at the bottom of window"
.It Li "pane_at_left" Ta "" Ta "1 if pane is at the left of window"
.It Li "pane_at_right" Ta "" Ta "1 if pane is at the right of window"
.It Li "pane_at_top" Ta "" Ta "1 if pane is at the top of window"
.It Li "pane_bottom" Ta "" Ta "Bottom of pane"
.It Li "pane_current_command" Ta "" Ta "Current command if available"
.It Li "pane_current_path" Ta "" Ta "Current path if available"
.It Li "pane_dead" Ta "" Ta "1 if pane is dead"
.It Li "pane_dead_status" Ta "" Ta "Exit status of process in dead pane"
.It Li "pane_height" Ta "" Ta "Height of pane"
.It Li "pane_id" Ta "#D" Ta "Unique pane ID"
.It Li "pane_in_mode" Ta "" Ta "If pane is in a mode"
.It Li "pane_input_off" Ta "" Ta "If input to pane is disabled"
.It Li "pane_index" Ta "#P" Ta "Index of pane"
.It Li "pane_left" Ta "" Ta "Left of pane"
.It Li "pane_mode" Ta "" Ta "Name of pane mode, if any."
.It Li "pane_pid" Ta "" Ta "PID of first process in pane"
.It Li "pane_pipe" Ta "" Ta "1 if pane is being piped"
.It Li "pane_right" Ta "" Ta "Right of pane"
.It Li "pane_search_string" Ta "" Ta "Last search string in copy mode"
.It Li "pane_start_command" Ta "" Ta "Command pane started with"
.It Li "pane_synchronized" Ta "" Ta "If pane is synchronized"
.It Li "pane_tabs" Ta "" Ta "Pane tab positions"
.It Li "pane_title" Ta "#T" Ta "Title of pane"
.It Li "pane_top" Ta "" Ta "Top of pane"
.It Li "pane_tty" Ta "" Ta "Pseudo terminal of pane"
.It Li "pane_width" Ta "" Ta "Width of pane"
.It Li "pid" Ta ""  Ta "Server PID"
.It Li "scroll_region_lower" Ta "" Ta "Bottom of scroll region in pane"
.It Li "scroll_region_upper" Ta "" Ta "Top of scroll region in pane"
.It Li "scroll_position" Ta "" Ta "Scroll position in copy mode"
.It Li "selection_present" Ta "" Ta "1 if selection started in copy mode"
.It Li "session_alerts" Ta "" Ta "List of window indexes with alerts"
.It Li "session_attached" Ta "" Ta "Number of clients session is attached to"
.It Li "session_activity" Ta "" Ta "Integer time of session last activity"
.It Li "session_created" Ta "" Ta "Integer time session created"
.It Li "session_last_attached" Ta "" Ta "Integer time session last attached"
.It Li "session_group" Ta "" Ta "Name of session group"
.It Li "session_grouped" Ta "" Ta "1 if session in a group"
.It Li "session_height" Ta "" Ta "Height of session"
.It Li "session_id" Ta "" Ta "Unique session ID"
.It Li "session_many_attached" Ta "" Ta "1 if multiple clients attached"
.It Li "session_name" Ta "#S" Ta "Name of session"
.It Li "session_stack" Ta "" Ta "Window indexes in most recent order"
.It Li "session_width" Ta "" Ta "Width of session"
.It Li "session_windows" Ta "" Ta "Number of windows in session"
.It Li "socket_path" Ta "" Ta "Server socket path"
.It Li "start_time" Ta "" Ta "Server start time"
.It Li "version" Ta "" Ta "Server version"
.It Li "window_activity" Ta "" Ta "Integer time of window last activity"
.It Li "window_activity_flag" Ta "" Ta "1 if window has activity"
.It Li "window_active" Ta "" Ta "1 if window active"
.It Li "window_bell_flag" Ta "" Ta "1 if window has bell"
.It Li "window_find_matches" Ta "" Ta "Matched data from the find-window"
.It Li "window_flags" Ta "#F" Ta "Window flags"
.It Li "window_height" Ta "" Ta "Height of window"
.It Li "window_id" Ta "" Ta "Unique window ID"
.It Li "window_index" Ta "#I" Ta "Index of window"
.It Li "window_last_flag" Ta "" Ta "1 if window is the last used"
.It Li "window_layout" Ta "" Ta "Window layout description, ignoring zoomed window panes"
.It Li "window_linked" Ta "" Ta "1 if window is linked across sessions"
.It Li "window_name" Ta "#W" Ta "Name of window"
.It Li "window_panes" Ta "" Ta "Number of panes in window"
.It Li "window_silence_flag" Ta "" Ta "1 if window has silence alert"
.It Li "window_stack_index" Ta "" Ta "Index in session most recent stack"
.It Li "window_visible_layout" Ta "" Ta "Window layout description, respecting zoomed window panes"
.It Li "window_width" Ta "" Ta "Width of window"
.It Li "window_zoomed_flag" Ta "" Ta "1 if window is zoomed"
.It Li "wrap_flag" Ta "" Ta "Pane wrap flag"
.El
.Sh NAMES AND TITLES
.Nm
distinguishes between names and titles.
Windows and sessions have names, which may be used to specify them in targets
and are displayed in the status line and various lists: the name is the
.Nm
identifier for a window or session.
Only panes have titles.
A pane's title is typically set by the program running inside the pane and
is not modified by
.Nm .
It is the same mechanism used to set for example the
.Xr xterm 1
window title in an
.Xr X 7
window manager.
Windows themselves do not have titles - a window's title is the title of its
active pane.
.Nm
itself may set the title of the terminal in which the client is running, see
the
.Ic set-titles
option.
.Pp
A session's name is set with the
.Ic new-session
and
.Ic rename-session
commands.
A window's name is set with one of:
.Bl -enum -width Ds
.It
A command argument (such as
.Fl n
for
.Ic new-window
or
.Ic new-session ) .
.It
An escape sequence:
.Bd -literal -offset indent
$ printf '\e033kWINDOW_NAME\e033\e\e'
.Ed
.It
Automatic renaming, which sets the name to the active command in the window's
active pane.
See the
.Ic automatic-rename
option.
.El
.Pp
When a pane is first created, its title is the hostname.
A pane's title can be set via the OSC title setting sequence, for example:
.Bd -literal -offset indent
$ printf '\e033]2;My Title\e033\e\e'
.Ed
.Sh ENVIRONMENT
When the server is started,
.Nm
copies the environment into the
.Em global environment ;
in addition, each session has a
.Em session environment .
When a window is created, the session and global environments are merged.
If a variable exists in both, the value from the session environment is used.
The result is the initial environment passed to the new process.
.Pp
The
.Ic update-environment
session option may be used to update the session environment from the client
when a new session is created or an old reattached.
.Nm
also initialises the
.Ev TMUX
variable with some internal information to allow commands to be executed
from inside, and the
.Ev TERM
variable with the correct terminal setting of
.Ql screen .
.Pp
Commands to alter and view the environment are:
.Bl -tag -width Ds
.It Xo Ic set-environment
.Op Fl gru
.Op Fl t Ar target-session
.Ar name Op Ar value
.Xc
.D1 (alias: Ic setenv )
Set or unset an environment variable.
If
.Fl g
is used, the change is made in the global environment; otherwise, it is applied
to the session environment for
.Ar target-session .
The
.Fl u
flag unsets a variable.
.Fl r
indicates the variable is to be removed from the environment before starting a
new process.
.It Xo Ic show-environment
.Op Fl gs
.Op Fl t Ar target-session
.Op Ar variable
.Xc
.D1 (alias: Ic showenv )
Display the environment for
.Ar target-session
or the global environment with
.Fl g .
If
.Ar variable
is omitted, all variables are shown.
Variables removed from the environment are prefixed with
.Ql - .
If
.Fl s
is used, the output is formatted as a set of Bourne shell commands.
.El
.Sh STATUS LINE
.Nm
includes an optional status line which is displayed in the bottom line of each
terminal.
By default, the status line is enabled (it may be disabled with the
.Ic status
session option) and contains, from left-to-right: the name of the current
session in square brackets; the window list; the title of the active pane
in double quotes; and the time and date.
.Pp
The status line is made of three parts: configurable left and right sections
(which may contain dynamic content such as the time or output from a shell
command, see the
.Ic status-left ,
.Ic status-left-length ,
.Ic status-right ,
and
.Ic status-right-length
options below), and a central window list.
By default, the window list shows the index, name and (if any) flag of the
windows present in the current session in ascending numerical order.
It may be customised with the
.Ar window-status-format
and
.Ar window-status-current-format
options.
The flag is one of the following symbols appended to the window name:
.Bl -column "Symbol" "Meaning" -offset indent
.It Sy "Symbol" Ta Sy "Meaning"
.It Li "*" Ta "Denotes the current window."
.It Li "-" Ta "Marks the last window (previously selected)."
.It Li "#" Ta "Window is monitored and activity has been detected."
.It Li "\&!" Ta "A bell has occurred in the window."
.It Li "~" Ta "The window has been silent for the monitor-silence interval."
.It Li "M" Ta "The window contains the marked pane."
.It Li "Z" Ta "The window's active pane is zoomed."
.El
.Pp
The # symbol relates to the
.Ic monitor-activity
window option.
The window name is printed in inverted colours if an alert (bell, activity or
silence) is present.
.Pp
The colour and attributes of the status line may be configured, the entire
status line using the
.Ic status-style
session option and individual windows using the
.Ic window-status-style
window option.
.Pp
The status line is automatically refreshed at interval if it has changed, the
interval may be controlled with the
.Ic status-interval
session option.
.Pp
Commands related to the status line are as follows:
.Bl -tag -width Ds
.It Xo Ic command-prompt
.Op Fl 1i
.Op Fl I Ar inputs
.Op Fl p Ar prompts
.Op Fl t Ar target-client
.Op Ar template
.Xc
Open the command prompt in a client.
This may be used from inside
.Nm
to execute commands interactively.
.Pp
If
.Ar template
is specified, it is used as the command.
If present,
.Fl I
is a comma-separated list of the initial text for each prompt.
If
.Fl p
is given,
.Ar prompts
is a comma-separated list of prompts which are displayed in order; otherwise
a single prompt is displayed, constructed from
.Ar template
if it is present, or
.Ql \&:
if not.
.Pp
Before the command is executed, the first occurrence of the string
.Ql %%
and all occurrences of
.Ql %1
are replaced by the response to the first prompt, all
.Ql %2
are replaced with the response to the second prompt, and so on for further
prompts.
Up to nine prompt responses may be replaced
.Po
.Ql %1
to
.Ql %9
.Pc .
.Ql %%%
is like
.Ql %%
but any quotation marks are escaped.
.Pp
.Fl 1
makes the prompt only accept one key press, in this case the resulting input
is a single character.
.Fl i
executes the command every time the prompt input changes instead of when the
user exits the command prompt.
.Pp
The following keys have a special meaning in the command prompt, depending
on the value of the
.Ic status-keys
option:
.Bl -column "FunctionXXXXXXXXXXXXXXXXXXXXXXXXX" "viXXXX" "emacsX" -offset indent
.It Sy "Function" Ta Sy "vi" Ta Sy "emacs"
.It Li "Cancel command prompt" Ta "Escape" Ta "Escape"
.It Li "Delete current word" Ta "" Ta "C-w"
.It Li "Delete entire command" Ta "d" Ta "C-u"
.It Li "Delete from cursor to end" Ta "D" Ta "C-k"
.It Li "Execute command" Ta "Enter" Ta "Enter"
.It Li "Get next command from history" Ta "" Ta "Down"
.It Li "Get previous command from history" Ta "" Ta "Up"
.It Li "Insert top paste buffer" Ta "p" Ta "C-y"
.It Li "Look for completions" Ta "Tab" Ta "Tab"
.It Li "Move cursor left" Ta "h" Ta "Left"
.It Li "Move cursor right" Ta "l" Ta "Right"
.It Li "Move cursor to end" Ta "$" Ta "C-e"
.It Li "Move cursor to next word" Ta "w" Ta "M-f"
.It Li "Move cursor to previous word" Ta "b" Ta "M-b"
.It Li "Move cursor to start" Ta "0" Ta "C-a"
.It Li "Transpose characters" Ta "" Ta "C-t"
.El
.It Xo Ic confirm-before
.Op Fl p Ar prompt
.Op Fl t Ar target-client
.Ar command
.Xc
.D1 (alias: Ic confirm )
Ask for confirmation before executing
.Ar command .
If
.Fl p
is given,
.Ar prompt
is the prompt to display; otherwise a prompt is constructed from
.Ar command .
It may contain the special character sequences supported by the
.Ic status-left
option.
.Pp
This command works only from inside
.Nm .
.It Xo Ic display-message
.Op Fl p
.Op Fl c Ar target-client
.Op Fl t Ar target-pane
.Op Ar message
.Xc
.D1 (alias: Ic display )
Display a message.
If
.Fl p
is given, the output is printed to stdout, otherwise it is displayed in the
.Ar target-client
status line.
The format of
.Ar message
is described in the
.Sx FORMATS
section; information is taken from
.Ar target-pane
if
.Fl t
is given, otherwise the active pane for the session attached to
.Ar target-client .
.El
.Sh BUFFERS
.Nm
maintains a set of named
.Em paste buffers .
Each buffer may be either explicitly or automatically named.
Explicitly named buffers are named when created with the
.Ic set-buffer
or
.Ic load-buffer
commands, or by renaming an automatically named buffer with
.Ic set-buffer
.Fl n .
Automatically named buffers are given a name such as
.Ql buffer0001 ,
.Ql buffer0002
and so on.
When the
.Ic buffer-limit
option is reached, the oldest automatically named buffer is deleted.
Explicitly named buffers are not subject to
.Ic buffer-limit
and may be deleted with
.Ic delete-buffer
command.
.Pp
Buffers may be added using
.Ic copy-mode
or the
.Ic set-buffer
and
.Ic load-buffer
commands, and pasted into a window using the
.Ic paste-buffer
command.
If a buffer command is used and no buffer is specified, the most
recently added automatically named buffer is assumed.
.Pp
A configurable history buffer is also maintained for each window.
By default, up to 2000 lines are kept; this can be altered with the
.Ic history-limit
option (see the
.Ic set-option
command above).
.Pp
The buffer commands are as follows:
.Bl -tag -width Ds
.It Xo
.Ic choose-buffer
.Op Fl f Ar filter
.Op Fl O Ar sort-order
.Op Fl t Ar target-pane
.Op Ar template
.Xc
Put a pane into buffer mode, where a buffer may be chosen interactively from
a list.
The following keys may be used in buffer mode:
.Bl -column "Key" "Function" -offset indent
.It Sy "Key" Ta Sy "Function"
.It Li "Enter" Ta "Choose selected buffer"
.It Li "Up" Ta "Select previous buffer"
.It Li "Down" Ta "Select next buffer"
.It Li "C-s" Ta "Search by name or content"
.It Li "n" Ta "Repeat last search"
.It Li "t" Ta "Toggle if buffer is tagged"
.It Li "T" Ta "Tag no buffers"
.It Li "C-t" Ta "Tag all buffers"
.It Li "d" Ta "Delete selected buffer"
.It Li "D" Ta "Delete tagged buffers"
.It Li "f" Ta "Enter a format to filter items"
.It Li "O" Ta "Change sort order"
.It Li "q" Ta "Exit mode"
.El
.Pp
After a buffer is chosen,
.Ql %%
is replaced by the buffer name in
.Ar template
and the result executed as a command.
If
.Ar template
is not given, "paste-buffer -b '%%'" is used.
.Pp
.Fl O
specifies the initial sort order: one of
.Ql time ,
.Ql name
or
.Ql size .
.Fl f
specifies an initial filter.
This command works only if at least one client is attached.
.It Ic clear-history Op Fl t Ar target-pane
.D1 (alias: Ic clearhist )
Remove and free the history for the specified pane.
.It Ic delete-buffer Op Fl b Ar buffer-name
.D1 (alias: Ic deleteb )
Delete the buffer named
.Ar buffer-name ,
or the most recently added automatically named buffer if not specified.
.It Xo Ic list-buffers
.Op Fl F Ar format
.Xc
.D1 (alias: Ic lsb )
List the global buffers.
For the meaning of the
.Fl F
flag, see the
.Sx FORMATS
section.
.It Xo Ic load-buffer
.Op Fl b Ar buffer-name
.Ar path
.Xc
.D1 (alias: Ic loadb )
Load the contents of the specified paste buffer from
.Ar path .
.It Xo Ic paste-buffer
.Op Fl dpr
.Op Fl b Ar buffer-name
.Op Fl s Ar separator
.Op Fl t Ar target-pane
.Xc
.D1 (alias: Ic pasteb )
Insert the contents of a paste buffer into the specified pane.
If not specified, paste into the current one.
With
.Fl d ,
also delete the paste buffer.
When output, any linefeed (LF) characters in the paste buffer are replaced with
a separator, by default carriage return (CR).
A custom separator may be specified using the
.Fl s
flag.
The
.Fl r
flag means to do no replacement (equivalent to a separator of LF).
If
.Fl p
is specified, paste bracket control codes are inserted around the
buffer if the application has requested bracketed paste mode.
.It Xo Ic save-buffer
.Op Fl a
.Op Fl b Ar buffer-name
.Ar path
.Xc
.D1 (alias: Ic saveb )
Save the contents of the specified paste buffer to
.Ar path .
The
.Fl a
option appends to rather than overwriting the file.
.It Xo Ic set-buffer
.Op Fl a
.Op Fl b Ar buffer-name
.Op Fl n Ar new-buffer-name
.Ar data
.Xc
.D1 (alias: Ic setb )
Set the contents of the specified buffer to
.Ar data .
The
.Fl a
option appends to rather than overwriting the buffer.
The
.Fl n
option renames the buffer to
.Ar new-buffer-name .
.It Xo Ic show-buffer
.Op Fl b Ar buffer-name
.Xc
.D1 (alias: Ic showb )
Display the contents of the specified buffer.
.El
.Sh MISCELLANEOUS
Miscellaneous commands are as follows:
.Bl -tag -width Ds
.It Ic clock-mode Op Fl t Ar target-pane
Display a large clock.
.It Xo Ic if-shell
.Op Fl bF
.Op Fl t Ar target-pane
.Ar shell-command command
.Op Ar command
.Xc
.D1 (alias: Ic if )
Execute the first
.Ar command
if
.Ar shell-command
returns success or the second
.Ar command
otherwise.
Before being executed,
.Ar shell-command
is expanded using the rules specified in the
.Sx FORMATS
section, including those relevant to
.Ar target-pane .
With
.Fl b ,
.Ar shell-command
is run in the background.
.Pp
If
.Fl F
is given,
.Ar shell-command
is not executed but considered success if neither empty nor zero (after formats
are expanded).
.It Ic lock-server
.D1 (alias: Ic lock )
Lock each client individually by running the command specified by the
.Ic lock-command
option.
.It Xo Ic run-shell
.Op Fl b
.Op Fl t Ar target-pane
.Ar shell-command
.Xc
.D1 (alias: Ic run )
Execute
.Ar shell-command
in the background without creating a window.
Before being executed, shell-command is expanded using the rules specified in
the
.Sx FORMATS
section.
With
.Fl b ,
the command is run in the background.
After it finishes, any output to stdout is displayed in copy mode (in the pane
specified by
.Fl t
or the current pane if omitted).
If the command doesn't return success, the exit status is also displayed.
.It Xo Ic wait-for
.Op Fl L | S | U
.Ar channel
.Xc
.D1 (alias: Ic wait )
When used without options, prevents the client from exiting until woken using
.Ic wait-for
.Fl S
with the same channel.
When
.Fl L
is used, the channel is locked and any clients that try to lock the same
channel are made to wait until the channel is unlocked with
.Ic wait-for
.Fl U .
This command only works from outside
.Nm .
.El
.Sh TERMINFO EXTENSIONS
.Nm
understands some unofficial extensions to
.Xr terminfo 5 :
.Bl -tag -width Ds
.It Em Cs , Cr
Set the cursor colour.
The first takes a single string argument and is used to set the colour;
the second takes no arguments and restores the default cursor colour.
If set, a sequence such as this may be used
to change the cursor colour from inside
.Nm :
.Bd -literal -offset indent
$ printf '\e033]12;red\e033\e\e'
.Ed
.It Em \&Ss , Se
Set or reset the cursor style.
If set, a sequence such as this may be used
to change the cursor to an underline:
.Bd -literal -offset indent
$ printf '\e033[4 q'
.Ed
.Pp
If
.Em Se
is not set, \&Ss with argument 0 will be used to reset the cursor style instead.
.It Em \&Tc
Indicate that the terminal supports the
.Ql direct colour
RGB escape sequence (for example, \ee[38;2;255;255;255m).
.Pp
If supported, this is used for the OSC initialize colour escape sequence (which
may be enabled by adding the
.Ql initc
and
.Ql ccc
capabilities to the
.Nm
.Xr terminfo 5
entry).
.It Em \&Ms
Store the current buffer in the host terminal's selection (clipboard).
See the
.Em set-clipboard
option above and the
.Xr xterm 1
man page.
.El
.Sh CONTROL MODE
.Nm
offers a textual interface called
.Em control mode .
This allows applications to communicate with
.Nm
using a simple text-only protocol.
.Pp
In control mode, a client sends
.Nm
commands or command sequences terminated by newlines on standard input.
Each command will produce one block of output on standard output.
An output block consists of a
.Em %begin
line followed by the output (which may be empty).
The output block ends with a
.Em %end
or
.Em %error .
.Em %begin
and matching
.Em %end
or
.Em %error
have two arguments: an integer time (as seconds from epoch) and command number.
For example:
.Bd -literal -offset indent
%begin 1363006971 2
0: ksh* (1 panes) [80x24] [layout b25f,80x24,0,0,2] @2 (active)
%end 1363006971 2
.Ed
.Pp
The
.Ic refresh-client
.Fl C
command may be used to set the size of a client in control mode.
.Pp
In control mode,
.Nm
outputs notifications.
A notification will never occur inside an output block.
.Pp
The following notifications are defined:
.Bl -tag -width Ds
.It Ic %client-session-changed Ar client Ar session-id Ar name
The client is now attached to the session with ID
.Ar session-id ,
which is named
.Ar name .
.It Ic %exit Op Ar reason
The
.Nm
client is exiting immediately, either because it is not attached to any session
or an error occurred.
If present,
.Ar reason
describes why the client exited.
.It Ic %layout-change Ar window-id Ar window-layout Ar window-visible-layout Ar window-flags
The layout of a window with ID
.Ar window-id
changed.
The new layout is
.Ar window-layout .
The window's visible layout is
.Ar window-visible-layout
and the window flags are
.Ar window-flags .
.It Ic %output Ar pane-id Ar value
A window pane produced output.
.Ar value
escapes non-printable characters and backslash as octal \\xxx.
.It Ic %pane-mode-changed Ar pane-id
The pane with ID
.Ar pane-id
has changed mode.
.It Ic %session-changed Ar session-id Ar name
The client is now attached to the session with ID
.Ar session-id ,
which is named
.Ar name .
.It Ic %session-renamed Ar name
The current session was renamed to
.Ar name .
.It Ic %session-window-changed Ar session-id Ar window-id
The session with ID
.Ar session-id
changed its active window to the window with ID
.Ar window-id .
.It Ic %sessions-changed
A session was created or destroyed.
.It Ic %unlinked-window-add Ar window-id
The window with ID
.Ar window-id
was created but is not linked to the current session.
.It Ic %window-add Ar window-id
The window with ID
.Ar window-id
was linked to the current session.
.It Ic %window-close Ar window-id
The window with ID
.Ar window-id
closed.
.It Ic %window-pane-changed Ar window-id Ar pane-id
The active pane in the window with ID
.Ar window-id
changed to the pane with ID
.Ar pane-id .
.It Ic %window-renamed Ar window-id Ar name
The window with ID
.Ar window-id
was renamed to
.Ar name .
.El
.Sh FILES
.Bl -tag -width "@SYSCONFDIR@/tmux.confXXX" -compact
.It Pa ~/.tmux.conf
Default
.Nm
configuration file.
.It Pa @SYSCONFDIR@/tmux.conf
System-wide configuration file.
.El
.Sh EXAMPLES
To create a new
.Nm
session running
.Xr vi 1 :
.Pp
.Dl $ tmux new-session vi
.Pp
Most commands have a shorter form, known as an alias.
For new-session, this is
.Ic new :
.Pp
.Dl $ tmux new vi
.Pp
Alternatively, the shortest unambiguous form of a command is accepted.
If there are several options, they are listed:
.Bd -literal -offset indent
$ tmux n
ambiguous command: n, could be: new-session, new-window, next-window
.Ed
.Pp
Within an active session, a new window may be created by typing
.Ql C-b c
(Ctrl
followed by the
.Ql b
key
followed by the
.Ql c
key).
.Pp
Windows may be navigated with:
.Ql C-b 0
(to select window 0),
.Ql C-b 1
(to select window 1), and so on;
.Ql C-b n
to select the next window; and
.Ql C-b p
to select the previous window.
.Pp
A session may be detached using
.Ql C-b d
(or by an external event such as
.Xr ssh 1
disconnection) and reattached with:
.Pp
.Dl $ tmux attach-session
.Pp
Typing
.Ql C-b \&?
lists the current key bindings in the current window; up and down may be used
to navigate the list or
.Ql q
to exit from it.
.Pp
Commands to be run when the
.Nm
server is started may be placed in the
.Pa ~/.tmux.conf
configuration file.
Common examples include:
.Pp
Changing the default prefix key:
.Bd -literal -offset indent
set-option -g prefix C-a
unbind-key C-b
bind-key C-a send-prefix
.Ed
.Pp
Turning the status line off, or changing its colour:
.Bd -literal -offset indent
set-option -g status off
set-option -g status-style bg=blue
.Ed
.Pp
Setting other options, such as the default command,
or locking after 30 minutes of inactivity:
.Bd -literal -offset indent
set-option -g default-command "exec /bin/ksh"
set-option -g lock-after-time 1800
.Ed
.Pp
Creating new key bindings:
.Bd -literal -offset indent
bind-key b set-option status
bind-key / command-prompt "split-window 'exec man %%'"
bind-key S command-prompt "new-window -n %1 'ssh %1'"
.Ed
.Sh SEE ALSO
.Xr pty 4
.Sh AUTHORS
.An Nicholas Marriott Aq Mt nicholas.marriott@gmail.com<|MERGE_RESOLUTION|>--- conflicted
+++ resolved
@@ -3323,16 +3323,9 @@
 .It pane-exited
 Run when the program running in a pane exits.
 .It pane-set-clipboard
-<<<<<<< HEAD
-Run when the terminal clipboard content is set using the
-\ee]52;...\e007
-.Xr xterm 1
-escape sequences.
-=======
 Run when the terminal clipboard is set using the
 .Xr xterm 1
 escape sequence.
->>>>>>> e7b1e05b
 .It session-created
 Run when a new session created.
 .It session-closed
