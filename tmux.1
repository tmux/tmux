--- conflicted
+++ resolved
@@ -5078,17 +5078,9 @@
 scrollbar.
 The
 .Ar width
-<<<<<<< HEAD
-attribute controls the width of the scrollbar, default is 1.
-The
-.Ar pad
-attribute controls the padding between the scrollbar and the pane, the
-default is 0.
-=======
 attribute sets the width of the scrollbar and the
 .Ar pad
 attribute the padding between the scrollbar and the pane.
->>>>>>> be594ff8
 Other attributes are ignored.
 .Pp
 .It Xo Ic pane-scrollbars-position
