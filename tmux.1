--- conflicted
+++ resolved
@@ -5916,15 +5916,9 @@
 .Ql /i\& ,
 .Ql /n\& ,
 .Ql /t\&
-<<<<<<< HEAD
-to sort by index, name, or time, and optionally you can add
-.Ql /r\&
-to sort in reverse order, for example
-=======
 to sort by index, name, or time; or
 .Ql /r\&
 to sort in reverse order. For example,
->>>>>>> 96244dd7
 .Ql S/nr:\&
 to sort sessions by name in reverse order.
 For each, two comma-separated formats may be given:
