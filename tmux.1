.\" $OpenBSD$
.\"
.\" Copyright (c) 2007 Nicholas Marriott <nicholas.marriott@gmail.com>
.\"
.\" Permission to use, copy, modify, and distribute this software for any
.\" purpose with or without fee is hereby granted, provided that the above
.\" copyright notice and this permission notice appear in all copies.
.\"
.\" THE SOFTWARE IS PROVIDED "AS IS" AND THE AUTHOR DISCLAIMS ALL WARRANTIES
.\" WITH REGARD TO THIS SOFTWARE INCLUDING ALL IMPLIED WARRANTIES OF
.\" MERCHANTABILITY AND FITNESS. IN NO EVENT SHALL THE AUTHOR BE LIABLE FOR
.\" ANY SPECIAL, DIRECT, INDIRECT, OR CONSEQUENTIAL DAMAGES OR ANY DAMAGES
.\" WHATSOEVER RESULTING FROM LOSS OF MIND, USE, DATA OR PROFITS, WHETHER
.\" IN AN ACTION OF CONTRACT, NEGLIGENCE OR OTHER TORTIOUS ACTION, ARISING
.\" OUT OF OR IN CONNECTION WITH THE USE OR PERFORMANCE OF THIS SOFTWARE.
.\"
.Dd $Mdocdate$
.Dt TMUX 1
.Os
.Sh NAME
.Nm tmux
.Nd terminal multiplexer
.Sh SYNOPSIS
.Nm tmux
.Bk -words
.Op Fl 2CDlNuVv
.Op Fl c Ar shell-command
.Op Fl f Ar file
.Op Fl L Ar socket-name
.Op Fl S Ar socket-path
.Op Fl T Ar features
.Op Ar command Op Ar flags
.Ek
.Sh DESCRIPTION
.Nm
is a terminal multiplexer:
it enables a number of terminals to be created, accessed, and
controlled from a single screen.
.Nm
may be detached from a screen
and continue running in the background,
then later reattached.
.Pp
When
.Nm
is started, it creates a new
.Em session
with a single
.Em window
and displays it on screen.
A status line at the bottom of the screen
shows information on the current session
and is used to enter interactive commands.
.Pp
A session is a single collection of
.Em pseudo terminals
under the management of
.Nm .
Each session has one or more
windows linked to it.
A window occupies the entire screen
and may be split into rectangular panes,
each of which is a separate pseudo terminal
(the
.Xr pty 4
manual page documents the technical details of pseudo terminals).
Any number of
.Nm
instances may connect to the same session,
and any number of windows may be present in the same session.
Once all sessions are killed,
.Nm
exits.
.Pp
Each session is persistent and will survive accidental disconnection
(such as
.Xr ssh 1
connection timeout) or intentional detaching (with the
.Ql C-b d
key strokes).
.Nm
may be reattached using:
.Pp
.Dl $ tmux attach
.Pp
In
.Nm ,
a session is displayed on screen by a
.Em client
and all sessions are managed by a single
.Em server .
The server and each client are separate processes which communicate through a
socket in
.Pa /tmp .
.Pp
The options are as follows:
.Bl -tag -width "XXXXXXXXXXXX"
.It Fl 2
Force
.Nm
to assume the terminal supports 256 colours.
This is equivalent to
.Fl T Ar 256 .
.It Fl C
Start in control mode (see the
.Sx CONTROL MODE
section).
Given twice
.Xo ( Fl CC ) Xc
disables echo.
.It Fl c Ar shell-command
Execute
.Ar shell-command
using the default shell.
If necessary, the
.Nm
server will be started to retrieve the
.Ic default-shell
option.
This option is for compatibility with
.Xr sh 1
when
.Nm
is used as a login shell.
.It Fl D
Do not start the
.Nm
server as a daemon.
This also turns the
.Ic exit-empty
option off.
With
.Fl D ,
.Ar command
may not be specified.
.It Fl f Ar file
Specify an alternative configuration file.
By default,
.Nm
loads the system configuration file from
.Pa @SYSCONFDIR@/tmux.conf ,
if present, then looks for a user configuration file at
.Pa \[ti]/.tmux.conf
or
.Pa $XDG_CONFIG_HOME/tmux/tmux.conf .
.Pp
The configuration file is a set of
.Nm
commands which are executed in sequence when the server is first started.
.Nm
loads configuration files once when the server process has started.
The
.Ic source-file
command may be used to load a file later.
.Pp
.Nm
shows any error messages from commands in configuration files in the first
session created, and continues to process the rest of the configuration file.
.It Fl L Ar socket-name
.Nm
stores the server socket in a directory under
.Ev TMUX_TMPDIR
or
.Pa /tmp
if it is unset.
The default socket is named
.Em default .
This option allows a different socket name to be specified, allowing several
independent
.Nm
servers to be run.
Unlike
.Fl S
a full path is not necessary: the sockets are all created in a directory
.Pa tmux-UID
under the directory given by
.Ev TMUX_TMPDIR
or in
.Pa /tmp .
The
.Pa tmux-UID
directory is created by
.Nm
and must not be world readable, writable or executable.
.Pp
If the socket is accidentally removed, the
.Dv SIGUSR1
signal may be sent to the
.Nm
server process to recreate it (note that this will fail if any parent
directories are missing).
.It Fl l
Behave as a login shell.
This flag currently has no effect and is for compatibility with other shells
when using tmux as a login shell.
.It Fl N
Do not start the server even if the command would normally do so (for example
.Ic new-session
or
.Ic start-server ) .
.It Fl S Ar socket-path
Specify a full alternative path to the server socket.
If
.Fl S
is specified, the default socket directory is not used and any
.Fl L
flag is ignored.
.It Fl T Ar features
Set terminal features for the client.
This is a comma-separated list of features.
See the
.Ic terminal-features
option.
.It Fl u
Write UTF-8 output to the terminal even if the first environment
variable of
.Ev LC_ALL ,
.Ev LC_CTYPE ,
or
.Ev LANG
that is set does not contain
.Qq UTF-8
or
.Qq UTF8 .
.It Fl V
Report the
.Nm
version.
.It Fl v
Request verbose logging.
Log messages will be saved into
.Pa tmux-client-PID.log
and
.Pa tmux-server-PID.log
files in the current directory, where
.Em PID
is the PID of the server or client process.
If
.Fl v
is specified twice, an additional
.Pa tmux-out-PID.log
file is generated with a copy of everything
.Nm
writes to the terminal.
.Pp
The
.Dv SIGUSR2
signal may be sent to the
.Nm
server process to toggle logging between on (as if
.Fl v
was given) and off.
.It Ar command Op Ar flags
This specifies one of a set of commands used to control
.Nm ,
as described in the following sections.
If no commands are specified, the
.Ic new-session
command is assumed.
.El
.Sh DEFAULT KEY BINDINGS
.Nm
may be controlled from an attached client by using a key combination of a
prefix key,
.Ql C-b
(Ctrl-b) by default, followed by a command key.
.Pp
The default command key bindings are:
.Pp
.Bl -tag -width "XXXXXXXXXX" -offset indent -compact
.It C-b
Send the prefix key (C-b) through to the application.
.It C-o
Rotate the panes in the current window forwards.
.It C-z
Suspend the
.Nm
client.
.It !
Break the current pane out of the window.
.It \&"
.\" "
Split the current pane into two, top and bottom.
.It #
List all paste buffers.
.It $
Rename the current session.
.It %
Split the current pane into two, left and right.
.It &
Kill the current window.
.It \[aq]
Prompt for a window index to select.
.It \&(
Switch the attached client to the previous session.
.It \&)
Switch the attached client to the next session.
.It ,
Rename the current window.
.It -
Delete the most recently copied buffer of text.
.It .
Prompt for an index to move the current window.
.It 0 to 9
Select windows 0 to 9.
.It :
Enter the
.Nm
command prompt.
.It ;
Move to the previously active pane.
.It =
Choose which buffer to paste interactively from a list.
.It \&?
List all key bindings.
.It D
Choose a client to detach.
.It L
Switch the attached client back to the last session.
.It \&[
Enter copy mode to copy text or view the history.
.It \&]
Paste the most recently copied buffer of text.
.It c
Create a new window.
.It d
Detach the current client.
.It f
Prompt to search for text in open windows.
.It i
Display some information about the current window.
.It l
Move to the previously selected window.
.It m
Mark the current pane (see
.Ic select-pane
.Fl m ) .
.It M
Clear the marked pane.
.It n
Change to the next window.
.It o
Select the next pane in the current window.
.It p
Change to the previous window.
.It q
Briefly display pane indexes.
.It r
Force redraw of the attached client.
.It s
Select a new session for the attached client interactively.
.It t
Show the time.
.It w
Choose the current window interactively.
.It x
Kill the current pane.
.It z
Toggle zoom state of the current pane.
.It {
Swap the current pane with the previous pane.
.It }
Swap the current pane with the next pane.
.It \[ti]
Show previous messages from
.Nm ,
if any.
.It Page Up
Enter copy mode and scroll one page up.
.It Up, Down
.It Left, Right
Change to the pane above, below, to the left, or to the right of the current
pane.
.It M-1 to M-5
Arrange panes in one of the seven preset layouts:
even-horizontal, even-vertical,
main-horizontal, main-horizontal-mirrored,
main-vertical, main-vertical, or tiled.
.It Space
Arrange the current window in the next preset layout.
.It M-n
Move to the next window with a bell or activity marker.
.It M-o
Rotate the panes in the current window backwards.
.It M-p
Move to the previous window with a bell or activity marker.
.It C-Up, C-Down
.It C-Left, C-Right
Resize the current pane in steps of one cell.
.It M-Up, M-Down
.It M-Left, M-Right
Resize the current pane in steps of five cells.
.El
.Pp
Key bindings may be changed with the
.Ic bind-key
and
.Ic unbind-key
commands.
.Sh COMMAND PARSING AND EXECUTION
.Nm
supports a large number of commands which can be used to control its
behaviour.
Each command is named and can accept zero or more flags and arguments.
They may be bound to a key with the
.Ic bind-key
command or run from the shell prompt, a shell script, a configuration file or
the command prompt.
For example, the same
.Ic set-option
command run from the shell prompt, from
.Pa \[ti]/.tmux.conf
and bound to a key may look like:
.Bd -literal -offset indent
$ tmux set-option -g status-style bg=cyan

set-option -g status-style bg=cyan

bind-key C set-option -g status-style bg=cyan
.Ed
.Pp
Here, the command name is
.Ql set-option ,
.Ql Fl g
is a flag and
.Ql status-style
and
.Ql bg=cyan
are arguments.
.Pp
.Nm
distinguishes between command parsing and execution.
In order to execute a command,
.Nm
needs it to be split up into its name and arguments.
This is command parsing.
If a command is run from the shell, the shell parses it; from inside
.Nm
or from a configuration file,
.Nm
does.
Examples of when
.Nm
parses commands are:
.Bl -dash -offset indent
.It
in a configuration file;
.It
typed at the command prompt (see
.Ic command-prompt ) ;
.It
given to
.Ic bind-key ;
.It
passed as arguments to
.Ic if-shell
or
.Ic confirm-before .
.El
.Pp
To execute commands, each client has a
.Ql command queue .
A global command queue not attached to any client is used on startup
for configuration files like
.Pa \[ti]/.tmux.conf .
Parsed commands added to the queue are executed in order.
Some commands, like
.Ic if-shell
and
.Ic confirm-before ,
parse their argument to create a new command which is inserted immediately
after themselves.
This means that arguments can be parsed twice or more - once when the parent
command (such as
.Ic if-shell )
is parsed and again when it parses and executes its command.
Commands like
.Ic if-shell ,
.Ic run-shell
and
.Ic display-panes
stop execution of subsequent commands on the queue until something happens -
.Ic if-shell
and
.Ic run-shell
until a shell command finishes and
.Ic display-panes
until a key is pressed.
For example, the following commands:
.Bd -literal -offset indent
new-session; new-window
if-shell "true" "split-window"
kill-session
.Ed
.Pp
Will execute
.Ic new-session ,
.Ic new-window ,
.Ic if-shell ,
the shell command
.Xr true 1 ,
.Ic split-window
and
.Ic kill-session
in that order.
.Pp
The
.Sx COMMANDS
section lists the
.Nm
commands and their arguments.
.Sh PARSING SYNTAX
This section describes the syntax of commands parsed by
.Nm ,
for example in a configuration file or at the command prompt.
Note that when commands are entered into the shell, they are parsed by the shell
- see for example
.Xr ksh 1
or
.Xr csh 1 .
.Pp
Each command is terminated by a newline or a semicolon (;).
Commands separated by semicolons together form a
.Ql command sequence
- if a command in the sequence encounters an error, no subsequent commands are
executed.
.Pp
It is recommended that a semicolon used as a command separator should be
written as an individual token, for example from
.Xr sh 1 :
.Bd -literal -offset indent
$ tmux neww \\; splitw
.Ed
.Pp
Or:
.Bd -literal -offset indent
$ tmux neww \[aq];\[aq] splitw
.Ed
.Pp
Or from the tmux command prompt:
.Bd -literal -offset indent
neww ; splitw
.Ed
.Pp
However, a trailing semicolon is also interpreted as a command separator,
for example in these
.Xr sh 1
commands:
.Bd -literal -offset indent
$ tmux neww\e; splitw
.Ed
.Pp
Or:
.Bd -literal -offset indent
$ tmux \[aq]neww;\[aq] splitw
.Ed
.Pp
As in these examples, when running tmux from the shell extra care must be taken
to properly quote semicolons:
.Bl -enum -offset Ds
.It
Semicolons that should be interpreted as a command separator
should be escaped according to the shell conventions.
For
.Xr sh 1
this typically means quoted (such as
.Ql neww \[aq];\[aq] splitw )
or escaped (such as
.Ql neww \e\e\e\e; splitw ) .
.It
Individual semicolons or trailing semicolons that should be interpreted as
arguments should be escaped twice: once according to the shell conventions and
a second time for
.Nm ;
for example:
.Bd -literal -offset indent
$ tmux neww \[aq]foo\e\e;\[aq] bar
$ tmux neww foo\e\e\e\e; bar
.Ed
.It
Semicolons that are not individual tokens or trailing another token should only
be escaped once according to shell conventions; for example:
.Bd -literal -offset indent
$ tmux neww \[aq]foo-;-bar\[aq]
$ tmux neww foo-\e\e;-bar
.Ed
.El
.Pp
Comments are marked by the unquoted # character - any remaining text after a
comment is ignored until the end of the line.
.Pp
If the last character of a line is \e, the line is joined with the following
line (the \e and the newline are completely removed).
This is called line continuation and applies both inside and outside quoted
strings and in comments, but not inside braces.
.Pp
Command arguments may be specified as strings surrounded by single (\[aq])
quotes, double quotes (\[dq]) or braces ({}).
.\" "
This is required when the argument contains any special character.
Single and double quoted strings cannot span multiple lines except with line
continuation.
Braces can span multiple lines.
.Pp
Outside of quotes and inside double quotes, these replacements are performed:
.Bl -dash -offset indent
.It
Environment variables preceded by $ are replaced with their value from the
global environment (see the
.Sx GLOBAL AND SESSION ENVIRONMENT
section).
.It
A leading \[ti] or \[ti]user is expanded to the home directory of the current or
specified user.
.It
\euXXXX or \euXXXXXXXX is replaced by the Unicode codepoint corresponding to
the given four or eight digit hexadecimal number.
.It
When preceded (escaped) by a \e, the following characters are replaced: \ee by
the escape character; \er by a carriage return; \en by a newline; and \et by a
tab.
.It
\eooo is replaced by a character of the octal value ooo.
Three octal digits are required, for example \e001.
The largest valid character is \e377.
.It
Any other characters preceded by \e are replaced by themselves (that is, the \e
is removed) and are not treated as having any special meaning - so for example
\e; will not mark a command sequence and \e$ will not expand an environment
variable.
.El
.Pp
Braces are parsed as a configuration file (so conditions such as
.Ql %if
are processed) and then converted into a string.
They are designed to avoid the need for additional escaping when passing a
group of
.Nm
commands as an argument (for example to
.Ic if-shell ) .
These two examples produce an identical command - note that no escaping is
needed when using {}:
.Bd -literal -offset indent
if-shell true {
    display -p \[aq]brace-dollar-foo: }$foo\[aq]
}

if-shell true "display -p \[aq]brace-dollar-foo: }\e$foo\[aq]"
.Ed
.Pp
Braces may be enclosed inside braces, for example:
.Bd -literal -offset indent
bind x if-shell "true" {
    if-shell "true" {
        display "true!"
    }
}
.Ed
.Pp
Environment variables may be set by using the syntax
.Ql name=value ,
for example
.Ql HOME=/home/user .
Variables set during parsing are added to the global environment.
A hidden variable may be set with
.Ql %hidden ,
for example:
.Bd -literal -offset indent
%hidden MYVAR=42
.Ed
.Pp
Hidden variables are not passed to the environment of processes created
by tmux.
See the
.Sx GLOBAL AND SESSION ENVIRONMENT
section.
.Pp
Commands may be parsed conditionally by surrounding them with
.Ql %if ,
.Ql %elif ,
.Ql %else
and
.Ql %endif .
The argument to
.Ql %if
and
.Ql %elif
is expanded as a format (see
.Sx FORMATS )
and if it evaluates to false (zero or empty), subsequent text is ignored until
the closing
.Ql %elif ,
.Ql %else
or
.Ql %endif .
For example:
.Bd -literal -offset indent
%if "#{==:#{host},myhost}"
set -g status-style bg=red
%elif "#{==:#{host},myotherhost}"
set -g status-style bg=green
%else
set -g status-style bg=blue
%endif
.Ed
.Pp
Will change the status line to red if running on
.Ql myhost ,
green if running on
.Ql myotherhost ,
or blue if running on another host.
Conditionals may be given on one line, for example:
.Bd -literal -offset indent
%if #{==:#{host},myhost} set -g status-style bg=red %endif
.Ed
.Sh COMMANDS
This section describes the commands supported by
.Nm .
Most commands accept the optional
.Fl t
(and sometimes
.Fl s )
argument with one of
.Ar target-client ,
.Ar target-session ,
.Ar target-window ,
or
.Ar target-pane .
These specify the client, session, window or pane which a command should affect.
.Pp
.Ar target-client
should be the name of the client,
typically the
.Xr pty 4
file to which the client is connected, for example either of
.Pa /dev/ttyp1
or
.Pa ttyp1
for the client attached to
.Pa /dev/ttyp1 .
If no client is specified,
.Nm
attempts to work out the client currently in use; if that fails, an error is
reported.
Clients may be listed with the
.Ic list-clients
command.
.Pp
.Ar target-session
is tried as, in order:
.Bl -enum -offset Ds
.It
A session ID prefixed with a $.
.It
An exact name of a session (as listed by the
.Ic list-sessions
command).
.It
The start of a session name, for example
.Ql mysess
would match a session named
.Ql mysession .
.It
An
.Xr fnmatch 3
pattern which is matched against the session name.
.El
.Pp
If the session name is prefixed with an
.Ql = ,
only an exact match is accepted (so
.Ql =mysess
will only match exactly
.Ql mysess ,
not
.Ql mysession ) .
.Pp
If a single session is found, it is used as the target session; multiple matches
produce an error.
If a session is omitted, the current session is used if available; if no
current session is available, the most recently used is chosen.
.Pp
.Ar target-window
(or
.Ar src-window
or
.Ar dst-window )
specifies a window in the form
.Em session Ns \&: Ns Em window .
.Em session
follows the same rules as for
.Ar target-session ,
and
.Em window
is looked for in order as:
.Bl -enum -offset Ds
.It
A special token, listed below.
.It
A window index, for example
.Ql mysession:1
is window 1 in session
.Ql mysession .
.It
A window ID, such as @1.
.It
An exact window name, such as
.Ql mysession:mywindow .
.It
The start of a window name, such as
.Ql mysession:mywin .
.It
As an
.Xr fnmatch 3
pattern matched against the window name.
.El
.Pp
Like sessions, a
.Ql =
prefix will do an exact match only.
An empty window name specifies the next unused index if appropriate (for
example the
.Ic new-window
and
.Ic link-window
commands)
otherwise the current window in
.Em session
is chosen.
.Pp
The following special tokens are available to indicate particular windows.
Each has a single-character alternative form.
.Bl -column "XXXXXXXXXX" "X"
.It Sy "Token" Ta Sy "" Ta Sy "Meaning"
.It Li "{start}" Ta "^" Ta "The lowest-numbered window"
.It Li "{end}" Ta "$" Ta "The highest-numbered window"
.It Li "{last}" Ta "!" Ta "The last (previously current) window"
.It Li "{next}" Ta "+" Ta "The next window by number"
.It Li "{previous}" Ta "-" Ta "The previous window by number"
.El
.Pp
.Ar target-pane
(or
.Ar src-pane
or
.Ar dst-pane )
may be a pane ID or takes a similar form to
.Ar target-window
but with the optional addition of a period followed by a pane index or pane ID,
for example:
.Ql mysession:mywindow.1 .
If the pane index is omitted, the currently active pane in the specified
window is used.
The following special tokens are available for the pane index:
.Bl -column "XXXXXXXXXXXXXX" "X"
.It Sy "Token" Ta Sy "" Ta Sy "Meaning"
.It Li "{last}" Ta "!" Ta "The last (previously active) pane"
.It Li "{next}" Ta "+" Ta "The next pane by number"
.It Li "{previous}" Ta "-" Ta "The previous pane by number"
.It Li "{top}" Ta "" Ta "The top pane"
.It Li "{bottom}" Ta "" Ta "The bottom pane"
.It Li "{left}" Ta "" Ta "The leftmost pane"
.It Li "{right}" Ta "" Ta "The rightmost pane"
.It Li "{top-left}" Ta "" Ta "The top-left pane"
.It Li "{top-right}" Ta "" Ta "The top-right pane"
.It Li "{bottom-left}" Ta "" Ta "The bottom-left pane"
.It Li "{bottom-right}" Ta "" Ta "The bottom-right pane"
.It Li "{up-of}" Ta "" Ta "The pane above the active pane"
.It Li "{down-of}" Ta "" Ta "The pane below the active pane"
.It Li "{left-of}" Ta "" Ta "The pane to the left of the active pane"
.It Li "{right-of}" Ta "" Ta "The pane to the right of the active pane"
.El
.Pp
The tokens
.Ql +
and
.Ql -
may be followed by an offset, for example:
.Bd -literal -offset indent
select-window -t:+2
.Ed
.Pp
In addition,
.Em target-session ,
.Em target-window
or
.Em target-pane
may consist entirely of the token
.Ql {mouse}
(alternative form
.Ql = )
to specify the session, window or pane where the most recent mouse event
occurred (see the
.Sx MOUSE SUPPORT
section)
or
.Ql {marked}
(alternative form
.Ql \[ti] )
to specify the marked pane (see
.Ic select-pane
.Fl m ) .
.Pp
Sessions, window and panes are each numbered with a unique ID; session IDs are
prefixed with a
.Ql $ ,
windows with a
.Ql @ ,
and panes with a
.Ql % .
These are unique and are unchanged for the life of the session, window or pane
in the
.Nm
server.
The pane ID is passed to the child process of the pane in the
.Ev TMUX_PANE
environment variable.
IDs may be displayed using the
.Ql session_id ,
.Ql window_id ,
or
.Ql pane_id
formats (see the
.Sx FORMATS
section) and the
.Ic display-message ,
.Ic list-sessions ,
.Ic list-windows
or
.Ic list-panes
commands.
.Pp
.Ar shell-command
arguments are
.Xr sh 1
commands.
This may be a single argument passed to the shell, for example:
.Bd -literal -offset indent
new-window \[aq]vi \[ti]/.tmux.conf\[aq]
.Ed
.Pp
Will run:
.Bd -literal -offset indent
/bin/sh -c \[aq]vi \[ti]/.tmux.conf\[aq]
.Ed
.Pp
Additionally, the
.Ic new-window ,
.Ic new-session ,
.Ic split-window ,
.Ic respawn-window
and
.Ic respawn-pane
commands allow
.Ar shell-command
to be given as multiple arguments and executed directly (without
.Ql sh -c ) .
This can avoid issues with shell quoting.
For example:
.Bd -literal -offset indent
$ tmux new-window vi \[ti]/.tmux.conf
.Ed
.Pp
Will run
.Xr vi 1
directly without invoking the shell.
.Pp
.Ar command
.Op Ar argument ...
refers to a
.Nm
command, either passed with the command and arguments separately, for example:
.Bd -literal -offset indent
bind-key F1 set-option status off
.Ed
.Pp
Or passed as a single string argument in
.Pa .tmux.conf ,
for example:
.Bd -literal -offset indent
bind-key F1 { set-option status off }
.Ed
.Pp
Example
.Nm
commands include:
.Bd -literal -offset indent
refresh-client -t/dev/ttyp2

rename-session -tfirst newname

set-option -wt:0 monitor-activity on

new-window ; split-window -d

bind-key R source-file \[ti]/.tmux.conf \e; \e
	display-message "source-file done"
.Ed
.Pp
Or from
.Xr sh 1 :
.Bd -literal -offset indent
$ tmux kill-window -t :1

$ tmux new-window \e; split-window -d

$ tmux new-session -d \[aq]vi \[ti]/.tmux.conf\[aq] \e; split-window -d \e; attach
.Ed
.Sh CLIENTS AND SESSIONS
The
.Nm
server manages clients, sessions, windows and panes.
Clients are attached to sessions to interact with them, either
when they are created with the
.Ic new-session
command, or later with the
.Ic attach-session
command.
Each session has one or more windows
.Em linked
into it.
Windows may be linked to multiple sessions and are made up of one or
more panes,
each of which contains a pseudo terminal.
Commands for creating, linking and otherwise manipulating windows
are covered
in the
.Sx WINDOWS AND PANES
section.
.Pp
The following commands are available to manage clients and sessions:
.Bl -tag -width Ds
.Tg attach
.It Xo Ic attach-session
.Op Fl dErx
.Op Fl c Ar working-directory
.Op Fl f Ar flags
.Op Fl t Ar target-session
.Xc
.D1 Pq alias: Ic attach
If run from outside
.Nm ,
attach to
.Ar target-session
in the current terminal.
.Ar target-session
must already exist - to create a new session, see the
.Ic new-session
command (with
.Fl A
to create or attach).
If used from inside, switch the currently attached session to
.Ar target-session .
If
.Fl d
is specified, any other clients attached to the session are detached.
If
.Fl x
is given, send
.Dv SIGHUP
to the parent process of the client as well as
detaching the client, typically causing it to exit.
.Fl f
sets a comma-separated list of client flags.
The flags are:
.Bl -tag -width Ds
.It active-pane
the client has an independent active pane
.It ignore-size
the client does not affect the size of other clients
.It no-output
the client does not receive pane output in control mode
.It pause-after=seconds
output is paused once the pane is
.Ar seconds
behind in control mode
.It read-only
the client is read-only
.It wait-exit
wait for an empty line input before exiting in control mode
.El
.Pp
A leading
.Ql \&!
turns a flag off if the client is already attached.
.Fl r
is an alias for
.Fl f
.Ar read-only,ignore-size .
When a client is read-only, only keys bound to the
.Ic detach-client
or
.Ic switch-client
commands have any effect.
A client with the
.Ar active-pane
flag allows the active pane to be selected independently of the window's active
pane used by clients without the flag.
This only affects the cursor position and commands issued from the client;
other features such as hooks and styles continue to use the window's active
pane.
.Pp
If no server is started,
.Ic attach-session
will attempt to start it; this will fail unless sessions are created in the
configuration file.
.Pp
The
.Ar target-session
rules for
.Ic attach-session
are slightly adjusted: if
.Nm
needs to select the most recently used session, it will prefer the most
recently used
.Em unattached
session.
.Pp
.Fl c
will set the session working directory (used for new windows) to
.Ar working-directory .
.Pp
If
.Fl E
is used, the
.Ic update-environment
option will not be applied.
.Tg detach
.It Xo Ic detach-client
.Op Fl aP
.Op Fl E Ar shell-command
.Op Fl s Ar target-session
.Op Fl t Ar target-client
.Xc
.D1 Pq alias: Ic detach
Detach the current client if bound to a key, the client specified with
.Fl t ,
or all clients currently attached to the session specified by
.Fl s .
The
.Fl a
option kills all but the client given with
.Fl t .
If
.Fl P
is given, send
.Dv SIGHUP
to the parent process of the client, typically causing it
to exit.
With
.Fl E ,
run
.Ar shell-command
to replace the client.
.Tg has
.It Ic has-session Op Fl t Ar target-session
.D1 Pq alias: Ic has
Report an error and exit with 1 if the specified session does not exist.
If it does exist, exit with 0.
.It Ic kill-server
Kill the
.Nm
server and clients and destroy all sessions.
.It Xo Ic kill-session
.Op Fl aC
.Op Fl t Ar target-session
.Xc
Destroy the given session, closing any windows linked to it and no other
sessions, and detaching all clients attached to it.
If
.Fl a
is given, all sessions but the specified one is killed.
The
.Fl C
flag clears alerts (bell, activity, or silence) in all windows linked to the
session.
.Tg lsc
.It Xo Ic list-clients
.Op Fl F Ar format
.Op Fl f Ar filter
.Op Fl t Ar target-session
.Xc
.D1 Pq alias: Ic lsc
List all clients attached to the server.
.Fl F
specifies the format of each line and
.Fl f
a filter.
Only clients for which the filter is true are shown.
See the
.Sx FORMATS
section.
If
.Ar target-session
is specified, list only clients connected to that session.
.Tg lscm
.It Xo Ic list-commands
.Op Fl F Ar format
.Op Ar command
.Xc
.D1 Pq alias: Ic lscm
List the syntax of
.Ar command
or - if omitted - of all commands supported by
.Nm .
.Tg ls
.It Xo Ic list-sessions
.Op Fl F Ar format
.Op Fl f Ar filter
.Xc
.D1 Pq alias: Ic ls
List all sessions managed by the server.
.Fl F
specifies the format of each line and
.Fl f
a filter.
Only sessions for which the filter is true are shown.
See the
.Sx FORMATS
section.
.Tg lockc
.It Ic lock-client Op Fl t Ar target-client
.D1 Pq alias: Ic lockc
Lock
.Ar target-client ,
see the
.Ic lock-server
command.
.Tg locks
.It Ic lock-session Op Fl t Ar target-session
.D1 Pq alias: Ic locks
Lock all clients attached to
.Ar target-session .
.Tg new
.It Xo Ic new-session
.Op Fl AdDEPX
.Op Fl c Ar start-directory
.Op Fl e Ar environment
.Op Fl f Ar flags
.Op Fl F Ar format
.Op Fl n Ar window-name
.Op Fl s Ar session-name
.Op Fl t Ar group-name
.Op Fl x Ar width
.Op Fl y Ar height
.Op Ar shell-command
.Xc
.D1 Pq alias: Ic new
Create a new session with name
.Ar session-name .
.Pp
The new session is attached to the current terminal unless
.Fl d
is given.
.Ar window-name
and
.Ar shell-command
are the name of and shell command to execute in the initial window.
With
.Fl d ,
the initial size comes from the global
.Ic default-size
option;
.Fl x
and
.Fl y
can be used to specify a different size.
.Ql -
uses the size of the current client if any.
If
.Fl x
or
.Fl y
is given, the
.Ic default-size
option is set for the session.
.Fl f
sets a comma-separated list of client flags (see
.Ic attach-session ) .
.Pp
If run from a terminal, any
.Xr termios 4
special characters are saved and used for new windows in the new session.
.Pp
The
.Fl A
flag makes
.Ic new-session
behave like
.Ic attach-session
if
.Ar session-name
already exists;
if
.Fl A
is given,
.Fl D
behaves like
.Fl d
to
.Ic attach-session ,
and
.Fl X
behaves like
.Fl x
to
.Ic attach-session .
.Pp
If
.Fl t
is given, it specifies a
.Ic session group .
Sessions in the same group share the same set of windows - new windows are
linked to all sessions in the group and any windows closed removed from all
sessions.
The current and previous window and any session options remain independent and
any session in a group may be killed without affecting the others.
The
.Ar group-name
argument may be:
.Bl -enum -width Ds
.It
the name of an existing group, in which case the new session is added to that
group;
.It
the name of an existing session - the new session is added to the same group
as that session, creating a new group if necessary;
.It
the name for a new group containing only the new session.
.El
.Pp
.Fl n
and
.Ar shell-command
are invalid if
.Fl t
is used.
.Pp
The
.Fl P
option prints information about the new session after it has been created.
By default, it uses the format
.Ql #{session_name}:\&
but a different format may be specified with
.Fl F .
.Pp
If
.Fl E
is used, the
.Ic update-environment
option will not be applied.
.Fl e
takes the form
.Ql VARIABLE=value
and sets an environment variable for the newly created session; it may be
specified multiple times.
.Tg refresh
.It Xo Ic refresh-client
.Op Fl cDLRSU
.Op Fl A Ar pane:state
.Op Fl B Ar name:what:format
.Op Fl C Ar size
.Op Fl f Ar flags
.Op Fl l Op Ar target-pane
.Op Fl r Ar pane:report
.Op Fl t Ar target-client
.Op Ar adjustment
.Xc
.D1 Pq alias: Ic refresh
Refresh the current client if bound to a key, or a single client if one is given
with
.Fl t .
If
.Fl S
is specified, only update the client's status line.
.Pp
The
.Fl U ,
.Fl D ,
.Fl L
.Fl R ,
and
.Fl c
flags allow the visible portion of a window which is larger than the client
to be changed.
.Fl U
moves the visible part up by
.Ar adjustment
rows and
.Fl D
down,
.Fl L
left by
.Ar adjustment
columns and
.Fl R
right.
.Fl c
returns to tracking the cursor automatically.
If
.Ar adjustment
is omitted, 1 is used.
Note that the visible position is a property of the client not of the
window, changing the current window in the attached session will reset
it.
.Pp
.Fl C
sets the width and height of a control mode client or of a window for a
control mode client,
.Ar size
must be one of
.Ql widthxheight
or
.Ql window ID:widthxheight ,
for example
.Ql 80x24
or
.Ql @0:80x24 .
.Fl A
allows a control mode client to trigger actions on a pane.
The argument is a pane ID (with leading
.Ql % ) ,
a colon, then one of
.Ql on ,
.Ql off ,
.Ql continue
or
.Ql pause .
If
.Ql off ,
.Nm
will not send output from the pane to the client and if all clients have turned
the pane off, will stop reading from the pane.
If
.Ql continue ,
.Nm
will return to sending output to the pane if it was paused (manually or with the
.Ar pause-after
flag).
If
.Ql pause ,
.Nm
will pause the pane.
.Fl A
may be given multiple times for different panes.
.Pp
.Fl B
sets a subscription to a format for a control mode client.
The argument is split into three items by colons:
.Ar name
is a name for the subscription;
.Ar what
is a type of item to subscribe to;
.Ar format
is the format.
After a subscription is added, changes to the format are reported with the
.Ic %subscription-changed
notification, at most once a second.
If only the name is given, the subscription is removed.
.Ar what
may be empty to check the format only for the attached session, or one of:
a pane ID such as
.Ql %0 ;
.Ql %*
for all panes in the attached session;
a window ID such as
.Ql @0 ;
or
.Ql @*
for all windows in the attached session.
.Pp
.Fl f
sets a comma-separated list of client flags, see
.Ic attach-session .
.Fl r
allows a control mode client to provide information about a pane via a report
(such as the response to OSC 10).
The argument is a pane ID (with a leading
.Ql % ) ,
a colon, then a report escape sequence.
.Pp
.Fl l
requests the clipboard from the client using the
.Xr xterm 1
escape sequence.
If
.Ar target-pane
is given, the clipboard is sent (in encoded form), otherwise it is stored in a
new paste buffer.
.Pp
.Fl L ,
.Fl R ,
.Fl U
and
.Fl D
move the visible portion of the window left, right, up or down
by
.Ar adjustment ,
if the window is larger than the client.
.Fl c
resets so that the position follows the cursor.
See the
.Ic window-size
option.
.Tg rename
.It Xo Ic rename-session
.Op Fl t Ar target-session
.Ar new-name
.Xc
.D1 Pq alias: Ic rename
Rename the session to
.Ar new-name .
.It Xo Ic server-access
.Op Fl adlrw
.Op Ar user
.Xc
Change the access or read/write permission of
.Ar user .
The user running the
.Nm
server (its owner) and the root user cannot be changed and are always
permitted access.
.Pp
.Fl a
and
.Fl d
are used to give or revoke access for the specified user.
If the user is already attached, the
.Fl d
flag causes their clients to be detached.
.Pp
.Fl r
and
.Fl w
change the permissions for
.Ar user :
.Fl r
makes their clients read-only and
.Fl w
writable.
.Fl l
lists current access permissions.
.Pp
By default, the access list is empty and
.Nm
creates sockets with file system permissions preventing access by any user
other than the owner (and root).
These permissions must be changed manually.
Great care should be taken not to allow access to untrusted users even
read-only.
.Tg showmsgs
.It Xo Ic show-messages
.Op Fl JT
.Op Fl t Ar target-client
.Xc
.D1 Pq alias: Ic showmsgs
Show server messages or information.
Messages are stored, up to a maximum of the limit set by the
.Ar message-limit
server option.
.Fl J
and
.Fl T
show debugging information about jobs and terminals.
.Tg source
.It Xo Ic source-file
.Op Fl Fnqv
.Op Fl t Ar target-pane
.Ar path ...
.Xc
.D1 Pq alias: Ic source
Execute commands from one or more files specified by
.Ar path
(which may be
.Xr glob 7
patterns).
If
.Fl F
is present, then
.Ar path
is expanded as a format.
If
.Fl q
is given, no error will be returned if
.Ar path
does not exist.
With
.Fl n ,
the file is parsed but no commands are executed.
.Fl v
shows the parsed commands and line numbers if possible.
.Tg start
.It Ic start-server
.D1 Pq alias: Ic start
Start the
.Nm
server, if not already running, without creating any sessions.
.Pp
Note that as by default the
.Nm
server will exit with no sessions, this is only useful if a session is created
in
.Pa \[ti]/.tmux.conf ,
.Ic exit-empty
is turned off, or another command is run as part of the same command sequence.
For example:
.Bd -literal -offset indent
$ tmux start \\; show -g
.Ed
.Tg suspendc
.It Xo Ic suspend-client
.Op Fl t Ar target-client
.Xc
.D1 Pq alias: Ic suspendc
Suspend a client by sending
.Dv SIGTSTP
(tty stop).
.Tg switchc
.It Xo Ic switch-client
.Op Fl ElnprZ
.Op Fl c Ar target-client
.Op Fl t Ar target-session
.Op Fl T Ar key-table
.Xc
.D1 Pq alias: Ic switchc
Switch the current session for client
.Ar target-client
to
.Ar target-session .
As a special case,
.Fl t
may refer to a pane (a target that contains
.Ql \&: ,
.Ql \&.
or
.Ql % ) ,
to change session, window and pane.
In that case,
.Fl Z
keeps the window zoomed if it was zoomed.
If
.Fl l ,
.Fl n
or
.Fl p
is used, the client is moved to the last, next or previous session
respectively.
.Fl r
toggles the client
.Ic read-only
and
.Ic ignore-size
flags (see the
.Ic attach-session
command).
.Pp
If
.Fl E
is used,
.Ic update-environment
option will not be applied.
.Pp
.Fl T
sets the client's key table; the next key from the client will be interpreted
from
.Ar key-table .
This may be used to configure multiple prefix keys, or to bind commands to
sequences of keys.
For example, to make typing
.Ql abc
run the
.Ic list-keys
command:
.Bd -literal -offset indent
bind-key -Ttable2 c list-keys
bind-key -Ttable1 b switch-client -Ttable2
bind-key -Troot   a switch-client -Ttable1
.Ed
.El
.Sh WINDOWS AND PANES
Each window displayed by
.Nm
may be split into one or more
.Em panes ;
each pane takes up a certain area of the display and is a separate terminal.
A window may be split into panes using the
.Ic split-window
command.
Windows may be split horizontally (with the
.Fl h
flag) or vertically.
Panes may be resized with the
.Ic resize-pane
command (bound to
.Ql C-Up ,
.Ql C-Down
.Ql C-Left
and
.Ql C-Right
by default), the current pane may be changed with the
.Ic select-pane
command and the
.Ic rotate-window
and
.Ic swap-pane
commands may be used to swap panes without changing their position.
Panes are numbered beginning from zero in the order they are created.
.Pp
By default, a
.Nm
pane permits direct access to the terminal contained in the pane.
A pane may also be put into one of several modes:
.Bl -dash -offset indent
.It
Copy mode, which permits a section of a window or its
history to be copied to a
.Em paste buffer
for later insertion into another window.
This mode is entered with the
.Ic copy-mode
command, bound to
.Ql \&[
by default.
Copied text can be pasted with the
.Ic paste-buffer
command, bound to
.Ql \&] .
.It
View mode, which is like copy mode but is entered when a command that produces
output, such as
.Ic list-keys ,
is executed from a key binding.
.It
Choose mode, which allows an item to be chosen from a list.
This may be a client, a session or window or pane, or a buffer.
This mode is entered with the
.Ic choose-buffer ,
.Ic choose-client
and
.Ic choose-tree
commands.
.El
.Pp
In copy mode an indicator is displayed in the top-right corner of the pane with
the current position and the number of lines in the history.
.Pp
Commands are sent to copy mode using the
.Fl X
flag to the
.Ic send-keys
command.
When a key is pressed, copy mode automatically uses one of two key tables,
depending on the
.Ic mode-keys
option:
.Ic copy-mode
for emacs, or
.Ic copy-mode-vi
for vi.
Key tables may be viewed with the
.Ic list-keys
command.
.Pp
The following commands are supported in copy mode:
.Bl -tag -width Ds
.It Xo
.Ic append-selection
.Xc
Append the selection to the top paste buffer.
.It Xo
.Ic append-selection-and-cancel
(vi: A)
.Xc
Append the selection to the top paste buffer and exit copy mode.
.It Xo
.Ic back-to-indentation
(vi: ^)
(emacs: M-m)
.Xc
Move the cursor back to the indentation.
.It Xo
.Ic begin-selection
(vi: Space)
(emacs: C-Space)
.Xc
Begin selection.
.It Xo
.Ic bottom-line
(vi: L)
.Xc
Move to the bottom line.
.It Xo
.Ic cancel
(vi: q)
(emacs: Escape)
.Xc
Exit copy mode.
.It Xo
.Ic clear-selection
(vi: Escape)
(emacs: C-g)
.Xc
Clear the current selection.
.It Xo
.Ic copy-end-of-line
.Op Ar prefix
.Xc
Copy from the cursor position to the end of the line.
.Ar prefix
is used to name the new paste buffer.
.It Xo
.Ic copy-end-of-line-and-cancel
.Op Ar prefix
.Xc
Copy from the cursor position and exit copy mode.
.It Xo
.Ic copy-line
.Op Ar prefix
.Xc
Copy the entire line.
.It Xo
.Ic copy-line-and-cancel
.Op Ar prefix
.Xc
Copy the entire line and exit copy mode.
.It Xo
.Ic copy-selection
.Op Ar prefix
.Xc
Copies the current selection.
.It Xo
.Ic copy-selection-and-cancel
.Op Ar prefix
(vi: Enter)
(emacs: M-w)
.Xc
Copy the current selection and exit copy mode.
.It Xo
.Ic cursor-down
(vi: j)
(emacs: Down)
.Xc
Move the cursor down.
.It Xo
.Ic cursor-left
(vi: h)
(emacs: Left)
.Xc
Move the cursor left.
.It Xo
.Ic cursor-right
(vi: l)
(emacs: Right)
.Xc
Move the cursor right.
.It Xo
.Ic cursor-up
(vi: k)
(emacs: Up)
.Xc
Move the cursor up.
.It Xo
.Ic end-of-line
(vi: $)
(emacs: C-e)
.Xc
Move the cursor to the end of the line.
.It Xo
.Ic goto-line
.Ar line
(vi: :)
(emacs: g)
.Xc
Move the cursor to a specific line.
.It Xo
.Ic history-bottom
(vi: G)
(emacs: M->)
.Xc
Scroll to the bottom of the history.
.It Xo
.Ic history-top
(vi: g)
(emacs: M-<)
.Xc
Scroll to the top of the history.
.It Xo
.Ic jump-again
(vi: ;)
(emacs: ;)
.Xc
Repeat the last jump.
.It Xo
.Ic jump-backward
.Ar to
(vi: F)
(emacs: F)
.Xc
Jump backwards to the specified text.
.It Xo
.Ic jump-forward
.Ar to
(vi: f)
(emacs: f)
.Xc
Jump forward to the specified text.
.It Xo
.Ic jump-to-mark
(vi: M-x)
(emacs: M-x)
.Xc
Jump to the last mark.
.It Xo
.Ic middle-line
(vi: M)
(emacs: M-r)
.Xc
Move to the middle line.
.It Xo
.Ic next-matching-bracket
(vi: %)
(emacs: M-C-f)
.Xc
Move to the next matching bracket.
.It Xo
.Ic next-paragraph
(vi: })
(emacs: M-})
.Xc
Move to the next paragraph.
.It Xo
.Ic next-prompt
.Op Fl o
.Xc
Move to the next prompt.
.It Xo
.Ic next-word
(vi: w)
.Xc
Move to the next word.
.It Xo
.Ic page-down
(vi: C-f)
(emacs: PageDown)
.Xc
Scroll down by one page.
.It Xo
.Ic page-up
(vi: C-b)
(emacs: PageUp)
.Xc
Scroll up by one page.
.It Xo
.Ic previous-matching-bracket
(emacs: M-C-b)
.Xc
Move to the previous matching bracket.
.It Xo
.Ic previous-paragraph
(vi: {)
(emacs: M-{)
.Xc
Move to the previous paragraph.
.It Xo
.Ic previous-prompt
.Op Fl o
.Xc
Move to the previous prompt.
.It Xo
.Ic previous-word
(vi: b)
(emacs: M-b)
.Xc
Move to the previous word.
.It Xo
.Ic rectangle-toggle
(vi: v)
(emacs: R)
.Xc
Toggle rectangle selection mode.
.It Xo
.Ic refresh-from-pane
(vi: r)
(emacs: r)
.Xc
Refresh the content from the pane.
.It Xo
.Ic search-again
(vi: n)
(emacs: n)
.Xc
Repeat the last search.
.It Xo
.Ic search-backward
.Ar text
(vi: ?)
.Xc
Search backwards for the specified text.
.It Xo
.Ic search-forward
.Ar text
(vi: /)
.Xc
Search forward for the specified text.
.It Xo
.Ic select-line
(vi: V)
.Xc
Select the current line.
.It Xo
.Ic select-word
.Xc
Select the current word.
.It Xo
.Ic start-of-line
(vi: 0)
(emacs: C-a)
.Xc
Move the cursor to the start of the line.
.It Xo
.Ic top-line
(vi: H)
(emacs: M-R)
.Xc
Move to the top line.
.El
.Pp
The search commands come in several varieties:
.Ql search-forward
and
.Ql search-backward
search for a regular expression;
the
.Ql -text
variants search for a plain text string rather than a regular expression;
.Ql -incremental
perform an incremental search and expect to be used with the
.Fl i
flag to the
.Ic command-prompt
command.
.Ql search-again
repeats the last search and
.Ql search-reverse
does the same but reverses the direction (forward becomes backward and backward
becomes forward).
.Pp
The
.Ql next-prompt
and
.Ql previous-prompt
move between shell prompts, but require the shell to emit an escape sequence
(\e033]133;A\e033\e\e) to tell
.Nm
where the prompts are located; if the shell does not do this, these commands
will do nothing.
The
.Fl o
flag jumps to the beginning of the command output instead of the shell prompt.
.Pp
Copy commands may take an optional buffer prefix argument which is used
to generate the buffer name (the default is
.Ql buffer
so buffers are named
.Ql buffer0 ,
.Ql buffer1
and so on).
Pipe commands take a command argument which is the command to which the
selected text is piped.
.Ql copy-pipe
variants also copy the selection.
The
.Ql -and-cancel
variants of some commands exit copy mode after they have completed (for copy
commands) or when the cursor reaches the bottom (for scrolling commands).
.Ql -no-clear
variants do not clear the selection.
.Pp
The next and previous word keys skip over whitespace and treat consecutive
runs of either word separators or other letters as words.
Word separators can be customized with the
.Em word-separators
session option.
Next word moves to the start of the next word, next word end to the end of the
next word and previous word to the start of the previous word.
The three next and previous space keys work similarly but use a space alone as
the word separator.
Setting
.Em word-separators
to the empty string makes next/previous word equivalent to next/previous space.
.Pp
The jump commands enable quick movement within a line.
For instance, typing
.Ql f
followed by
.Ql /
will move the cursor to the next
.Ql /
character on the current line.
A
.Ql \&;
will then jump to the next occurrence.
.Pp
Commands in copy mode may be prefaced by an optional repeat count.
With vi key bindings, a prefix is entered using the number keys; with
emacs, the Alt (meta) key and a number begins prefix entry.
.Pp
The synopsis for the
.Ic copy-mode
command is:
.Bl -tag -width Ds
.It Xo Ic copy-mode
<<<<<<< HEAD
.Op Fl deHMquS
=======
.Op Fl deHMqu
>>>>>>> 3d8ead8a
.Op Fl s Ar src-pane
.Op Fl t Ar target-pane
.Xc
Enter copy mode.
.Fl u
<<<<<<< HEAD
option scrolls one page up, useful when bound to
.Ar mouseDown1ScrollbarUp .
The
.Fl d
option scrolls one page down, useful when bound to
.Ar mouseDown1ScrollbarDown .
The
.Fl S
option scrolls when bound to a draggable button, e.g.
.Ar mouseDrag1ScrollbarElevator .
=======
also scrolls one page up after entering and
.Fl d
one page down if already in copy mode.
>>>>>>> 3d8ead8a
.Fl M
begins a mouse drag (only valid if bound to a mouse key binding, see
.Sx MOUSE SUPPORT ) .
.Fl H
hides the position indicator in the top right.
.Fl q
cancels copy mode and any other modes.
.Fl s
copies from
.Ar src-pane
instead of
.Ar target-pane .
.Pp
.Fl e
specifies that scrolling to the bottom of the history (to the visible screen)
should exit copy mode.
While in copy mode, pressing a key other than those used for scrolling will
disable this behaviour.
This is intended to allow fast scrolling through a pane's history, for
example with:
.Bd -literal -offset indent
bind PageUp copy-mode -eu
bind PageDown copy-mode -ed
.Ed
.El
.Pp
A number of preset arrangements of panes are available, these are called
layouts.
These may be selected with the
.Ic select-layout
command or cycled with
.Ic next-layout
(bound to
.Ql Space
by default); once a layout is chosen, panes within it may be moved and resized
as normal.
.Pp
The following layouts are supported:
.Bl -tag -width Ds
.It Ic even-horizontal
Panes are spread out evenly from left to right across the window.
.It Ic even-vertical
Panes are spread evenly from top to bottom.
.It Ic main-horizontal
A large (main) pane is shown at the top of the window and the remaining panes
are spread from left to right in the leftover space at the bottom.
Use the
.Em main-pane-height
window option to specify the height of the top pane.
.It Ic main-horizontal-mirrored
The same as
.Ic main-horizontal
but mirrored so the main pane is at the bottom of the window.
.It Ic main-vertical
A large (main) pane is shown on the left of the window and the remaining panes
are spread from top to bottom in the leftover space on the right.
Use the
.Em main-pane-width
window option to specify the width of the left pane.
.It Ic main-vertical-mirrored
The same as
.Ic main-vertical
but mirrored so the main pane is on the right of the window.
.It Ic tiled
Panes are spread out as evenly as possible over the window in both rows and
columns.
.El
.Pp
In addition,
.Ic select-layout
may be used to apply a previously used layout - the
.Ic list-windows
command displays the layout of each window in a form suitable for use with
.Ic select-layout .
For example:
.Bd -literal -offset indent
$ tmux list-windows
0: ksh [159x48]
    layout: bb62,159x48,0,0{79x48,0,0,79x48,80,0}
$ tmux select-layout \[aq]bb62,159x48,0,0{79x48,0,0,79x48,80,0}\[aq]
.Ed
.Pp
.Nm
automatically adjusts the size of the layout for the current window size.
Note that a layout cannot be applied to a window with more panes than that
from which the layout was originally defined.
.Pp
Commands related to windows and panes are as follows:
.Bl -tag -width Ds
.Tg breakp
.It Xo Ic break-pane
.Op Fl abdP
.Op Fl F Ar format
.Op Fl n Ar window-name
.Op Fl s Ar src-pane
.Op Fl t Ar dst-window
.Xc
.D1 Pq alias: Ic breakp
Break
.Ar src-pane
off from its containing window to make it the only pane in
.Ar dst-window .
With
.Fl a
or
.Fl b ,
the window is moved to the next index after or before (existing windows are
moved if necessary).
If
.Fl d
is given, the new window does not become the current window.
The
.Fl P
option prints information about the new window after it has been created.
By default, it uses the format
.Ql #{session_name}:#{window_index}.#{pane_index}
but a different format may be specified with
.Fl F .
.Tg capturep
.It Xo Ic capture-pane
.Op Fl aAepPqCJN
.Op Fl b Ar buffer-name
.Op Fl E Ar end-line
.Op Fl S Ar start-line
.Op Fl t Ar target-pane
.Xc
.D1 Pq alias: Ic capturep
Capture the contents of a pane.
If
.Fl p
is given, the output goes to stdout, otherwise to the buffer specified with
.Fl b
or a new buffer if omitted.
If
.Fl a
is given, the alternate screen is used, and the history is not accessible.
If no alternate screen exists, an error will be returned unless
.Fl q
is given.
If
.Fl e
is given, the output includes escape sequences for text and background
attributes.
.Fl C
also escapes non-printable characters as octal \exxx.
.Fl T
ignores trailing positions that do not contain a character.
.Fl N
preserves trailing spaces at each line's end and
.Fl J
preserves trailing spaces and joins any wrapped lines;
.Fl J
implies
.Fl T .
.Fl P
captures only any output that the pane has received that is the beginning of an
as-yet incomplete escape sequence.
.Pp
.Fl S
and
.Fl E
specify the starting and ending line numbers, zero is the first line of the
visible pane and negative numbers are lines in the history.
.Ql -
to
.Fl S
is the start of the history and to
.Fl E
the end of the visible pane.
The default is to capture only the visible contents of the pane.
.It Xo
.Ic choose-client
.Op Fl NrZ
.Op Fl F Ar format
.Op Fl f Ar filter
.Op Fl K Ar key-format
.Op Fl O Ar sort-order
.Op Fl t Ar target-pane
.Op Ar template
.Xc
Put a pane into client mode, allowing a client to be selected interactively from
a list.
Each client is shown on one line.
A shortcut key is shown on the left in brackets allowing for immediate choice,
or the list may be navigated and an item chosen or otherwise manipulated using
the keys below.
.Fl Z
zooms the pane.
The following keys may be used in client mode:
.Bl -column "Key" "Function" -offset indent
.It Sy "Key" Ta Sy "Function"
.It Li "Enter" Ta "Choose selected client"
.It Li "Up" Ta "Select previous client"
.It Li "Down" Ta "Select next client"
.It Li "C-s" Ta "Search by name"
.It Li "n" Ta "Repeat last search forwards"
.It Li "N" Ta "Repeat last search backwards"
.It Li "t" Ta "Toggle if client is tagged"
.It Li "T" Ta "Tag no clients"
.It Li "C-t" Ta "Tag all clients"
.It Li "d" Ta "Detach selected client"
.It Li "D" Ta "Detach tagged clients"
.It Li "x" Ta "Detach and HUP selected client"
.It Li "X" Ta "Detach and HUP tagged clients"
.It Li "z" Ta "Suspend selected client"
.It Li "Z" Ta "Suspend tagged clients"
.It Li "f" Ta "Enter a format to filter items"
.It Li "O" Ta "Change sort field"
.It Li "r" Ta "Reverse sort order"
.It Li "v" Ta "Toggle preview"
.It Li "q" Ta "Exit mode"
.El
.Pp
After a client is chosen,
.Ql %%
is replaced by the client name in
.Ar template
and the result executed as a command.
If
.Ar template
is not given, "detach-client -t \[aq]%%\[aq]" is used.
.Pp
.Fl O
specifies the initial sort field: one of
.Ql name ,
.Ql size ,
.Ql creation
(time),
or
.Ql activity
(time).
.Fl r
reverses the sort order.
.Fl f
specifies an initial filter: the filter is a format - if it evaluates to zero,
the item in the list is not shown, otherwise it is shown.
If a filter would lead to an empty list, it is ignored.
.Fl F
specifies the format for each item in the list and
.Fl K
a format for each shortcut key; both are evaluated once for each line.
.Fl N
starts without the preview.
This command works only if at least one client is attached.
.It Xo
.Ic choose-tree
.Op Fl GNrswZ
.Op Fl F Ar format
.Op Fl f Ar filter
.Op Fl K Ar key-format
.Op Fl O Ar sort-order
.Op Fl t Ar target-pane
.Op Ar template
.Xc
Put a pane into tree mode, where a session, window or pane may be chosen
interactively from a tree.
Each session, window or pane is shown on one line.
A shortcut key is shown on the left in brackets allowing for immediate choice,
or the tree may be navigated and an item chosen or otherwise manipulated using
the keys below.
.Fl s
starts with sessions collapsed and
.Fl w
with windows collapsed.
.Fl Z
zooms the pane.
The following keys may be used in tree mode:
.Bl -column "Key" "Function" -offset indent
.It Sy "Key" Ta Sy "Function"
.It Li "Enter" Ta "Choose selected item"
.It Li "Up" Ta "Select previous item"
.It Li "Down" Ta "Select next item"
.It Li "+" Ta "Expand selected item"
.It Li "-" Ta "Collapse selected item"
.It Li "M-+" Ta "Expand all items"
.It Li "M--" Ta "Collapse all items"
.It Li "x" Ta "Kill selected item"
.It Li "X" Ta "Kill tagged items"
.It Li "<" Ta "Scroll list of previews left"
.It Li ">" Ta "Scroll list of previews right"
.It Li "C-s" Ta "Search by name"
.It Li "m" Ta "Set the marked pane"
.It Li "M" Ta "Clear the marked pane"
.It Li "n" Ta "Repeat last search forwards"
.It Li "N" Ta "Repeat last search backwards"
.It Li "t" Ta "Toggle if item is tagged"
.It Li "T" Ta "Tag no items"
.It Li "C-t" Ta "Tag all items"
.It Li "\&:" Ta "Run a command for each tagged item"
.It Li "f" Ta "Enter a format to filter items"
.It Li "H" Ta "Jump to the starting pane"
.It Li "O" Ta "Change sort field"
.It Li "r" Ta "Reverse sort order"
.It Li "v" Ta "Toggle preview"
.It Li "q" Ta "Exit mode"
.El
.Pp
After a session, window or pane is chosen, the first instance of
.Ql %%
and all instances of
.Ql %1
are replaced by the target in
.Ar template
and the result executed as a command.
If
.Ar template
is not given, "switch-client -t \[aq]%%\[aq]" is used.
.Pp
.Fl O
specifies the initial sort field: one of
.Ql index ,
.Ql name ,
or
.Ql time
(activity).
.Fl r
reverses the sort order.
.Fl f
specifies an initial filter: the filter is a format - if it evaluates to zero,
the item in the list is not shown, otherwise it is shown.
If a filter would lead to an empty list, it is ignored.
.Fl F
specifies the format for each item in the tree and
.Fl K
a format for each shortcut key; both are evaluated once for each line.
.Fl N
starts without the preview.
.Fl G
includes all sessions in any session groups in the tree rather than only the
first.
This command works only if at least one client is attached.
.It Xo
.Ic customize-mode
.Op Fl NZ
.Op Fl F Ar format
.Op Fl f Ar filter
.Op Fl t Ar target-pane
.Op Ar template
.Xc
Put a pane into customize mode, where options and key bindings may be browsed
and modified from a list.
Option values in the list are shown for the active pane in the current window.
.Fl Z
zooms the pane.
The following keys may be used in customize mode:
.Bl -column "Key" "Function" -offset indent
.It Sy "Key" Ta Sy "Function"
.It Li "Enter" Ta "Set pane, window, session or global option value"
.It Li "Up" Ta "Select previous item"
.It Li "Down" Ta "Select next item"
.It Li "+" Ta "Expand selected item"
.It Li "-" Ta "Collapse selected item"
.It Li "M-+" Ta "Expand all items"
.It Li "M--" Ta "Collapse all items"
.It Li "s" Ta "Set option value or key attribute"
.It Li "S" Ta "Set global option value"
.It Li "w" Ta "Set window option value, if option is for pane and window"
.It Li "d" Ta "Set an option or key to the default"
.It Li "D" Ta "Set tagged options and tagged keys to the default"
.It Li "u" Ta "Unset an option (set to default value if global) or unbind a key"
.It Li "U" Ta "Unset tagged options and unbind tagged keys"
.It Li "C-s" Ta "Search by name"
.It Li "n" Ta "Repeat last search forwards"
.It Li "N" Ta "Repeat last search backwards"
.It Li "t" Ta "Toggle if item is tagged"
.It Li "T" Ta "Tag no items"
.It Li "C-t" Ta "Tag all items"
.It Li "f" Ta "Enter a format to filter items"
.It Li "v" Ta "Toggle option information"
.It Li "q" Ta "Exit mode"
.El
.Pp
.Fl f
specifies an initial filter: the filter is a format - if it evaluates to zero,
the item in the list is not shown, otherwise it is shown.
If a filter would lead to an empty list, it is ignored.
.Fl F
specifies the format for each item in the tree.
.Fl N
starts without the option information.
This command works only if at least one client is attached.
.It Xo
.Tg displayp
.Ic display-panes
.Op Fl bN
.Op Fl d Ar duration
.Op Fl t Ar target-client
.Op Ar template
.Xc
.D1 Pq alias: Ic displayp
Display a visible indicator of each pane shown by
.Ar target-client .
See the
.Ic display-panes-colour
and
.Ic display-panes-active-colour
session options.
The indicator is closed when a key is pressed (unless
.Fl N
is given) or
.Ar duration
milliseconds have passed.
If
.Fl d
is not given,
.Ic display-panes-time
is used.
A duration of zero means the indicator stays until a key is pressed.
While the indicator is on screen, a pane may be chosen with the
.Ql 0
to
.Ql 9
keys, which will cause
.Ar template
to be executed as a command with
.Ql %%
substituted by the pane ID.
The default
.Ar template
is "select-pane -t \[aq]%%\[aq]".
With
.Fl b ,
other commands are not blocked from running until the indicator is closed.
.Tg findw
.It Xo Ic find-window
.Op Fl iCNrTZ
.Op Fl t Ar target-pane
.Ar match-string
.Xc
.D1 Pq alias: Ic findw
Search for a
.Xr fnmatch 3
pattern or, with
.Fl r ,
regular expression
.Ar match-string
in window names, titles, and visible content (but not history).
The flags control matching behavior:
.Fl C
matches only visible window contents,
.Fl N
matches only the window name and
.Fl T
matches only the window title.
.Fl i
makes the search ignore case.
The default is
.Fl CNT .
.Fl Z
zooms the pane.
.Pp
This command works only if at least one client is attached.
.Tg joinp
.It Xo Ic join-pane
.Op Fl bdfhv
.Op Fl l Ar size
.Op Fl s Ar src-pane
.Op Fl t Ar dst-pane
.Xc
.D1 Pq alias: Ic joinp
Like
.Ic split-window ,
but instead of splitting
.Ar dst-pane
and creating a new pane, split it and move
.Ar src-pane
into the space.
This can be used to reverse
.Ic break-pane .
The
.Fl b
option causes
.Ar src-pane
to be joined to left of or above
.Ar dst-pane .
.Pp
If
.Fl s
is omitted and a marked pane is present (see
.Ic select-pane
.Fl m ) ,
the marked pane is used rather than the current pane.
.Tg killp
.It Xo Ic kill-pane
.Op Fl a
.Op Fl t Ar target-pane
.Xc
.D1 Pq alias: Ic killp
Destroy the given pane.
If no panes remain in the containing window, it is also destroyed.
The
.Fl a
option kills all but the pane given with
.Fl t .
.Tg killw
.It Xo Ic kill-window
.Op Fl a
.Op Fl t Ar target-window
.Xc
.D1 Pq alias: Ic killw
Kill the current window or the window at
.Ar target-window ,
removing it from any sessions to which it is linked.
The
.Fl a
option kills all but the window given with
.Fl t .
.Tg lastp
.It Xo Ic last-pane
.Op Fl deZ
.Op Fl t Ar target-window
.Xc
.D1 Pq alias: Ic lastp
Select the last (previously selected) pane.
.Fl Z
keeps the window zoomed if it was zoomed.
.Fl e
enables or
.Fl d
disables input to the pane.
.Tg last
.It Ic last-window Op Fl t Ar target-session
.D1 Pq alias: Ic last
Select the last (previously selected) window.
If no
.Ar target-session
is specified, select the last window of the current session.
.Tg link
.It Xo Ic link-window
.Op Fl abdk
.Op Fl s Ar src-window
.Op Fl t Ar dst-window
.Xc
.D1 Pq alias: Ic linkw
Link the window at
.Ar src-window
to the specified
.Ar dst-window .
If
.Ar dst-window
is specified and no such window exists, the
.Ar src-window
is linked there.
With
.Fl a
or
.Fl b
the window is moved to the next index after or before
.Ar dst-window
(existing windows are moved if necessary).
If
.Fl k
is given and
.Ar dst-window
exists, it is killed, otherwise an error is generated.
If
.Fl d
is given, the newly linked window is not selected.
.Tg lsp
.It Xo Ic list-panes
.Op Fl as
.Op Fl F Ar format
.Op Fl f Ar filter
.Op Fl t Ar target
.Xc
.D1 Pq alias: Ic lsp
If
.Fl a
is given,
.Ar target
is ignored and all panes on the server are listed.
If
.Fl s
is given,
.Ar target
is a session (or the current session).
If neither is given,
.Ar target
is a window (or the current window).
.Fl F
specifies the format of each line and
.Fl f
a filter.
Only panes for which the filter is true are shown.
See the
.Sx FORMATS
section.
.Tg lsw
.It Xo Ic list-windows
.Op Fl a
.Op Fl F Ar format
.Op Fl f Ar filter
.Op Fl t Ar target-session
.Xc
.D1 Pq alias: Ic lsw
If
.Fl a
is given, list all windows on the server.
Otherwise, list windows in the current session or in
.Ar target-session .
.Fl F
specifies the format of each line and
.Fl f
a filter.
Only windows for which the filter is true are shown.
See the
.Sx FORMATS
section.
.Tg movep
.It Xo Ic move-pane
.Op Fl bdfhv
.Op Fl l Ar size
.Op Fl s Ar src-pane
.Op Fl t Ar dst-pane
.Xc
.D1 Pq alias: Ic movep
Does the same as
.Ic join-pane .
.Tg movew
.It Xo Ic move-window
.Op Fl abrdk
.Op Fl s Ar src-window
.Op Fl t Ar dst-window
.Xc
.D1 Pq alias: Ic movew
This is similar to
.Ic link-window ,
except the window at
.Ar src-window
is moved to
.Ar dst-window .
With
.Fl r ,
all windows in the session are renumbered in sequential order, respecting
the
.Ic base-index
option.
.Tg neww
.It Xo Ic new-window
.Op Fl abdkPS
.Op Fl c Ar start-directory
.Op Fl e Ar environment
.Op Fl F Ar format
.Op Fl n Ar window-name
.Op Fl t Ar target-window
.Op Ar shell-command
.Xc
.D1 Pq alias: Ic neww
Create a new window.
With
.Fl a
or
.Fl b ,
the new window is inserted at the next index after or before the specified
.Ar target-window ,
moving windows up if necessary;
otherwise
.Ar target-window
is the new window location.
.Pp
If
.Fl d
is given, the session does not make the new window the current window.
.Ar target-window
represents the window to be created; if the target already exists an error is
shown, unless the
.Fl k
flag is used, in which case it is destroyed.
If
.Fl S
is given and a window named
.Ar window-name
already exists, it is selected (unless
.Fl d
is also given in which case the command does nothing).
.Pp
.Ar shell-command
is the command to execute.
If
.Ar shell-command
is not specified, the value of the
.Ic default-command
option is used.
.Fl c
specifies the working directory in which the new window is created.
.Pp
When the shell command completes, the window closes.
See the
.Ic remain-on-exit
option to change this behaviour.
.Pp
.Fl e
takes the form
.Ql VARIABLE=value
and sets an environment variable for the newly created window; it may be
specified multiple times.
.Pp
The
.Ev TERM
environment variable must be set to
.Ql screen
or
.Ql tmux
for all programs running
.Em inside
.Nm .
New windows will automatically have
.Ql TERM=screen
added to their environment, but care must be taken not to reset this in shell
start-up files or by the
.Fl e
option.
.Pp
The
.Fl P
option prints information about the new window after it has been created.
By default, it uses the format
.Ql #{session_name}:#{window_index}
but a different format may be specified with
.Fl F .
.Tg nextl
.It Ic next-layout Op Fl t Ar target-window
.D1 Pq alias: Ic nextl
Move a window to the next layout and rearrange the panes to fit.
.Tg next
.It Xo Ic next-window
.Op Fl a
.Op Fl t Ar target-session
.Xc
.D1 Pq alias: Ic next
Move to the next window in the session.
If
.Fl a
is used, move to the next window with an alert.
.Tg pipep
.It Xo Ic pipe-pane
.Op Fl IOo
.Op Fl t Ar target-pane
.Op Ar shell-command
.Xc
.D1 Pq alias: Ic pipep
Pipe output sent by the program in
.Ar target-pane
to a shell command or vice versa.
A pane may only be connected to one command at a time, any existing pipe is
closed before
.Ar shell-command
is executed.
The
.Ar shell-command
string may contain the special character sequences supported by the
.Ic status-left
option.
If no
.Ar shell-command
is given, the current pipe (if any) is closed.
.Pp
.Fl I
and
.Fl O
specify which of the
.Ar shell-command
output streams are connected to the pane:
with
.Fl I
stdout is connected (so anything
.Ar shell-command
prints is written to the pane as if it were typed);
with
.Fl O
stdin is connected (so any output in the pane is piped to
.Ar shell-command ) .
Both may be used together and if neither are specified,
.Fl O
is used.
.Pp
The
.Fl o
option only opens a new pipe if no previous pipe exists, allowing a pipe to
be toggled with a single key, for example:
.Bd -literal -offset indent
bind-key C-p pipe-pane -o \[aq]cat >>\[ti]/output.#I-#P\[aq]
.Ed
.Tg prevl
.It Xo Ic previous-layout
.Op Fl t Ar target-window
.Xc
.D1 Pq alias: Ic prevl
Move to the previous layout in the session.
.Tg prev
.It Xo Ic previous-window
.Op Fl a
.Op Fl t Ar target-session
.Xc
.D1 Pq alias: Ic prev
Move to the previous window in the session.
With
.Fl a ,
move to the previous window with an alert.
.Tg renamew
.It Xo Ic rename-window
.Op Fl t Ar target-window
.Ar new-name
.Xc
.D1 Pq alias: Ic renamew
Rename the current window, or the window at
.Ar target-window
if specified, to
.Ar new-name .
.Tg resizep
.It Xo Ic resize-pane
.Op Fl DLMRTUZ
.Op Fl t Ar target-pane
.Op Fl x Ar width
.Op Fl y Ar height
.Op Ar adjustment
.Xc
.D1 Pq alias: Ic resizep
Resize a pane, up, down, left or right by
.Ar adjustment
with
.Fl U ,
.Fl D ,
.Fl L
or
.Fl R ,
or
to an absolute size
with
.Fl x
or
.Fl y .
The
.Ar adjustment
is given in lines or columns (the default is 1);
.Fl x
and
.Fl y
may be a given as a number of lines or columns or followed by
.Ql %
for a percentage of the window size (for example
.Ql -x 10% ) .
With
.Fl Z ,
the active pane is toggled between zoomed (occupying the whole of the window)
and unzoomed (its normal position in the layout).
.Pp
.Fl M
begins mouse resizing (only valid if bound to a mouse key binding, see
.Sx MOUSE SUPPORT ) .
.Pp
.Fl T
trims all lines below the current cursor position and moves lines out of the
history to replace them.
.Tg resizew
.It Xo Ic resize-window
.Op Fl aADLRU
.Op Fl t Ar target-window
.Op Fl x Ar width
.Op Fl y Ar height
.Op Ar adjustment
.Xc
.D1 Pq alias: Ic resizew
Resize a window, up, down, left or right by
.Ar adjustment
with
.Fl U ,
.Fl D ,
.Fl L
or
.Fl R ,
or
to an absolute size
with
.Fl x
or
.Fl y .
The
.Ar adjustment
is given in lines or cells (the default is 1).
.Fl A
sets the size of the largest session containing the window;
.Fl a
the size of the smallest.
This command will automatically set
.Ic window-size
to manual in the window options.
.Tg respawnp
.It Xo Ic respawn-pane
.Op Fl k
.Op Fl c Ar start-directory
.Op Fl e Ar environment
.Op Fl t Ar target-pane
.Op Ar shell-command
.Xc
.D1 Pq alias: Ic respawnp
Reactivate a pane in which the command has exited (see the
.Ic remain-on-exit
window option).
If
.Ar shell-command
is not given, the command used when the pane was created or last respawned is
executed.
The pane must be already inactive, unless
.Fl k
is given, in which case any existing command is killed.
.Fl c
specifies a new working directory for the pane.
The
.Fl e
option has the same meaning as for the
.Ic new-window
command.
.Tg respawnw
.It Xo Ic respawn-window
.Op Fl k
.Op Fl c Ar start-directory
.Op Fl e Ar environment
.Op Fl t Ar target-window
.Op Ar shell-command
.Xc
.D1 Pq alias: Ic respawnw
Reactivate a window in which the command has exited (see the
.Ic remain-on-exit
window option).
If
.Ar shell-command
is not given, the command used when the window was created or last respawned is
executed.
The window must be already inactive, unless
.Fl k
is given, in which case any existing command is killed.
.Fl c
specifies a new working directory for the window.
The
.Fl e
option has the same meaning as for the
.Ic new-window
command.
.Tg rotatew
.It Xo Ic rotate-window
.Op Fl DUZ
.Op Fl t Ar target-window
.Xc
.D1 Pq alias: Ic rotatew
Rotate the positions of the panes within a window, either upward (numerically
lower) with
.Fl U
or downward (numerically higher).
.Fl Z
keeps the window zoomed if it was zoomed.
.Tg selectl
.It Xo Ic select-layout
.Op Fl Enop
.Op Fl t Ar target-pane
.Op Ar layout-name
.Xc
.D1 Pq alias: Ic selectl
Choose a specific layout for a window.
If
.Ar layout-name
is not given, the last preset layout used (if any) is reapplied.
.Fl n
and
.Fl p
are equivalent to the
.Ic next-layout
and
.Ic previous-layout
commands.
.Fl o
applies the last set layout if possible (undoes the most recent layout change).
.Fl E
spreads the current pane and any panes next to it out evenly.
.Tg selectp
.It Xo Ic select-pane
.Op Fl DdeLlMmRUZ
.Op Fl T Ar title
.Op Fl t Ar target-pane
.Xc
.D1 Pq alias: Ic selectp
Make pane
.Ar target-pane
the active pane in its window.
If one of
.Fl D ,
.Fl L ,
.Fl R ,
or
.Fl U
is used, respectively the pane below, to the left, to the right, or above the
target pane is used.
.Fl Z
keeps the window zoomed if it was zoomed.
.Fl l
is the same as using the
.Ic last-pane
command.
.Fl e
enables or
.Fl d
disables input to the pane.
.Fl T
sets the pane title.
.Pp
.Fl m
and
.Fl M
are used to set and clear the
.Em marked pane .
There is one marked pane at a time, setting a new marked pane clears the last.
The marked pane is the default target for
.Fl s
to
.Ic join-pane ,
.Ic move-pane ,
.Ic swap-pane
and
.Ic swap-window .
.Tg selectw
.It Xo Ic select-window
.Op Fl lnpT
.Op Fl t Ar target-window
.Xc
.D1 Pq alias: Ic selectw
Select the window at
.Ar target-window .
.Fl l ,
.Fl n
and
.Fl p
are equivalent to the
.Ic last-window ,
.Ic next-window
and
.Ic previous-window
commands.
If
.Fl T
is given and the selected window is already the current window,
the command behaves like
.Ic last-window .
.Tg splitw
.It Xo Ic split-window
.Op Fl bdfhIvPZ
.Op Fl c Ar start-directory
.Op Fl e Ar environment
.Op Fl l Ar size
.Op Fl t Ar target-pane
.Op Ar shell-command
.Op Fl F Ar format
.Xc
.D1 Pq alias: Ic splitw
Create a new pane by splitting
.Ar target-pane :
.Fl h
does a horizontal split and
.Fl v
a vertical split; if neither is specified,
.Fl v
is assumed.
The
.Fl l
option specifies the size of the new pane in lines (for vertical split) or in
columns (for horizontal split);
.Ar size
may be followed by
.Ql %
to specify a percentage of the available space.
The
.Fl b
option causes the new pane to be created to the left of or above
.Ar target-pane .
The
.Fl f
option creates a new pane spanning the full window height (with
.Fl h )
or full window width (with
.Fl v ) ,
instead of splitting the active pane.
.Fl Z
zooms if the window is not zoomed, or keeps it zoomed if already zoomed.
.Pp
An empty
.Ar shell-command
(\[aq]\[aq]) will create a pane with no command running in it.
Output can be sent to such a pane with the
.Ic display-message
command.
The
.Fl I
flag (if
.Ar shell-command
is not specified or empty)
will create an empty pane and forward any output from stdin to it.
For example:
.Bd -literal -offset indent
$ make 2>&1|tmux splitw -dI &
.Ed
.Pp
All other options have the same meaning as for the
.Ic new-window
command.
.Tg swapp
.It Xo Ic swap-pane
.Op Fl dDUZ
.Op Fl s Ar src-pane
.Op Fl t Ar dst-pane
.Xc
.D1 Pq alias: Ic swapp
Swap two panes.
If
.Fl U
is used and no source pane is specified with
.Fl s ,
.Ar dst-pane
is swapped with the previous pane (before it numerically);
.Fl D
swaps with the next pane (after it numerically).
.Fl d
instructs
.Nm
not to change the active pane and
.Fl Z
keeps the window zoomed if it was zoomed.
.Pp
If
.Fl s
is omitted and a marked pane is present (see
.Ic select-pane
.Fl m ) ,
the marked pane is used rather than the current pane.
.Tg swapw
.It Xo Ic swap-window
.Op Fl d
.Op Fl s Ar src-window
.Op Fl t Ar dst-window
.Xc
.D1 Pq alias: Ic swapw
This is similar to
.Ic link-window ,
except the source and destination windows are swapped.
It is an error if no window exists at
.Ar src-window .
If
.Fl d
is given, the new window does not become the current window.
.Pp
If
.Fl s
is omitted and a marked pane is present (see
.Ic select-pane
.Fl m ) ,
the window containing the marked pane is used rather than the current window.
.Tg unlinkw
.It Xo Ic unlink-window
.Op Fl k
.Op Fl t Ar target-window
.Xc
.D1 Pq alias: Ic unlinkw
Unlink
.Ar target-window .
Unless
.Fl k
is given, a window may be unlinked only if it is linked to multiple sessions -
windows may not be linked to no sessions;
if
.Fl k
is specified and the window is linked to only one session, it is unlinked and
destroyed.
.El
.Sh KEY BINDINGS
.Nm
allows a command to be bound to most keys, with or without a prefix key.
When specifying keys, most represent themselves (for example
.Ql A
to
.Ql Z ) .
Ctrl keys may be prefixed with
.Ql C-
or
.Ql ^ ,
Shift keys with
.Ql S-
and Alt (meta) with
.Ql M- .
In addition, the following special key names are accepted:
.Em Up ,
.Em Down ,
.Em Left ,
.Em Right ,
.Em BSpace ,
.Em BTab ,
.Em DC
(Delete),
.Em End ,
.Em Enter ,
.Em Escape ,
.Em F1
to
.Em F12 ,
.Em Home ,
.Em IC
(Insert),
.Em NPage/PageDown/PgDn ,
.Em PPage/PageUp/PgUp ,
.Em Space ,
and
.Em Tab .
Note that to bind the
.Ql \&"
or
.Ql \[aq]
keys, quotation marks are necessary, for example:
.Bd -literal -offset indent
bind-key \[aq]"\[aq] split-window
bind-key "\[aq]" new-window
.Ed
.Pp
A command bound to the
.Em Any
key will execute for all keys which do not have a more specific binding.
.Pp
Commands related to key bindings are as follows:
.Bl -tag -width Ds
.Tg bind
.It Xo Ic bind-key
.Op Fl nr
.Op Fl N Ar note
.Op Fl T Ar key-table
.Ar key command Op Ar argument ...
.Xc
.D1 Pq alias: Ic bind
Bind key
.Ar key
to
.Ar command .
Keys are bound in a key table.
By default (without -T), the key is bound in
the
.Em prefix
key table.
This table is used for keys pressed after the prefix key (for example,
by default
.Ql c
is bound to
.Ic new-window
in the
.Em prefix
table, so
.Ql C-b c
creates a new window).
The
.Em root
table is used for keys pressed without the prefix key: binding
.Ql c
to
.Ic new-window
in the
.Em root
table (not recommended) means a plain
.Ql c
will create a new window.
.Fl n
is an alias
for
.Fl T Ar root .
Keys may also be bound in custom key tables and the
.Ic switch-client
.Fl T
command used to switch to them from a key binding.
The
.Fl r
flag indicates this key may repeat, see the
.Ic repeat-time
option.
.Fl N
attaches a note to the key (shown with
.Ic list-keys
.Fl N ) .
.Pp
To view the default bindings and possible commands, see the
.Ic list-keys
command.
.Tg lsk
.It Xo Ic list-keys
.Op Fl 1aN
.Op Fl P Ar prefix-string Fl T Ar key-table
.Op Ar key
.Xc
.D1 Pq alias: Ic lsk
List key bindings.
There are two forms: the default lists keys as
.Ic bind-key
commands;
.Fl N
lists only keys with attached notes and shows only the key and note for each
key.
.Pp
With the default form, all key tables are listed by default.
.Fl T
lists only keys in
.Ar key-table .
.Pp
With the
.Fl N
form, only keys in the
.Em root
and
.Em prefix
key tables are listed by default;
.Fl T
also lists only keys in
.Ar key-table .
.Fl P
specifies a prefix to print before each key and
.Fl 1
lists only the first matching key.
.Fl a
lists the command for keys that do not have a note rather than skipping them.
.Tg send
.It Xo Ic send-keys
.Op Fl FHKlMRX
.Op Fl c Ar target-client
.Op Fl N Ar repeat-count
.Op Fl t Ar target-pane
.Ar key ...
.Xc
.D1 Pq alias: Ic send
Send a key or keys to a window or client.
Each argument
.Ar key
is the name of the key (such as
.Ql C-a
or
.Ql NPage )
to send; if the string is not recognised as a key, it is sent as a series of
characters.
If
.Fl K
is given, keys are sent to
.Ar target-client ,
so they are looked up in the client's key table, rather than to
.Ar target-pane .
All arguments are sent sequentially from first to last.
If no keys are given and the command is bound to a key, then that key is used.
.Pp
The
.Fl l
flag disables key name lookup and processes the keys as literal UTF-8
characters.
The
.Fl H
flag expects each key to be a hexadecimal number for an ASCII character.
.Pp
The
.Fl R
flag causes the terminal state to be reset.
.Pp
.Fl M
passes through a mouse event (only valid if bound to a mouse key binding, see
.Sx MOUSE SUPPORT ) .
.Pp
.Fl X
is used to send a command into copy mode - see
the
.Sx WINDOWS AND PANES
section.
.Fl N
specifies a repeat count and
.Fl F
expands formats in arguments where appropriate.
.It Xo Ic send-prefix
.Op Fl 2
.Op Fl t Ar target-pane
.Xc
Send the prefix key, or with
.Fl 2
the secondary prefix key, to a window as if it was pressed.
.Tg unbind
.It Xo Ic unbind-key
.Op Fl anq
.Op Fl T Ar key-table
.Ar key
.Xc
.D1 Pq alias: Ic unbind
Unbind the command bound to
.Ar key .
.Fl n
and
.Fl T
are the same as for
.Ic bind-key .
If
.Fl a
is present, all key bindings are removed.
The
.Fl q
option prevents errors being returned.
.El
.Sh OPTIONS
The appearance and behaviour of
.Nm
may be modified by changing the value of various options.
There are four types of option:
.Em server options ,
.Em session options ,
.Em window options ,
and
.Em pane options .
.Pp
The
.Nm
server has a set of global server options which do not apply to any particular
window or session or pane.
These are altered with the
.Ic set-option
.Fl s
command, or displayed with the
.Ic show-options
.Fl s
command.
.Pp
In addition, each individual session may have a set of session options, and
there is a separate set of global session options.
Sessions which do not have a particular option configured inherit the value
from the global session options.
Session options are set or unset with the
.Ic set-option
command and may be listed with the
.Ic show-options
command.
The available server and session options are listed under the
.Ic set-option
command.
.Pp
Similarly, a set of window options is attached to each window and a set of pane
options to each pane.
Pane options inherit from window options.
This means any pane option may be set as a window option to apply the option to
all panes in the window without the option set, for example these commands will
set the background colour to red for all panes except pane 0:
.Bd -literal -offset indent
set -w window-style bg=red
set -pt:.0 window-style bg=blue
.Ed
.Pp
There is also a set of global window options from which any unset window or
pane options are inherited.
Window and pane options are altered with
.Ic set-option
.Fl w
and
.Fl p
commands and displayed with
.Ic show-option
.Fl w
and
.Fl p .
.Pp
.Nm
also supports user options which are prefixed with a
.Ql \&@ .
User options may have any name, so long as they are prefixed with
.Ql \&@ ,
and be set to any string.
For example:
.Bd -literal -offset indent
$ tmux set -wq @foo "abc123"
$ tmux show -wv @foo
abc123
.Ed
.Pp
Commands which set options are as follows:
.Bl -tag -width Ds
.Tg set
.It Xo Ic set-option
.Op Fl aFgopqsuUw
.Op Fl t Ar target-pane
.Ar option Ar value
.Xc
.D1 Pq alias: Ic set
Set a pane option with
.Fl p ,
a window option with
.Fl w ,
a server option with
.Fl s ,
otherwise a session option.
If the option is not a user option,
.Fl w
or
.Fl s
may be unnecessary -
.Nm
will infer the type from the option name, assuming
.Fl w
for pane options.
If
.Fl g
is given, the global session or window option is set.
.Pp
.Fl F
expands formats in the option value.
The
.Fl u
flag unsets an option, so a session inherits the option from the global
options (or with
.Fl g ,
restores a global option to the default).
.Fl U
unsets an option (like
.Fl u )
but if the option is a pane option also unsets the option on any panes in the
window.
.Ar value
depends on the option and may be a number, a string, or a flag (on, off, or
omitted to toggle).
.Pp
The
.Fl o
flag prevents setting an option that is already set and the
.Fl q
flag suppresses errors about unknown or ambiguous options.
.Pp
With
.Fl a ,
and if the option expects a string or a style,
.Ar value
is appended to the existing setting.
For example:
.Bd -literal -offset indent
set -g status-left "foo"
set -ag status-left "bar"
.Ed
.Pp
Will result in
.Ql foobar .
And:
.Bd -literal -offset indent
set -g status-style "bg=red"
set -ag status-style "fg=blue"
.Ed
.Pp
Will result in a red background
.Em and
blue foreground.
Without
.Fl a ,
the result would be the default background and a blue foreground.
.Tg show
.It Xo Ic show-options
.Op Fl AgHpqsvw
.Op Fl t Ar target-pane
.Op Ar option
.Xc
.D1 Pq alias: Ic show
Show the pane options (or a single option if
.Ar option
is provided) with
.Fl p ,
the window options with
.Fl w ,
the server options with
.Fl s ,
otherwise the session options.
If the option is not a user option,
.Fl w
or
.Fl s
may be unnecessary -
.Nm
will infer the type from the option name, assuming
.Fl w
for pane options.
Global session or window options are listed if
.Fl g
is used.
.Fl v
shows only the option value, not the name.
If
.Fl q
is set, no error will be returned if
.Ar option
is unset.
.Fl H
includes hooks (omitted by default).
.Fl A
includes options inherited from a parent set of options, such options are
marked with an asterisk.
.El
.Pp
Available server options are:
.Bl -tag -width Ds
.It Ic backspace Ar key
Set the key sent by
.Nm
for backspace.
.It Ic buffer-limit Ar number
Set the number of buffers; as new buffers are added to the top of the stack,
old ones are removed from the bottom if necessary to maintain this maximum
length.
.It Xo Ic command-alias[]
.Ar name=value
.Xc
This is an array of custom aliases for commands.
If an unknown command matches
.Ar name ,
it is replaced with
.Ar value .
For example, after:
.Pp
.Dl set -s command-alias[100] zoom=\[aq]resize-pane -Z\[aq]
.Pp
Using:
.Pp
.Dl zoom -t:.1
.Pp
Is equivalent to:
.Pp
.Dl resize-pane -Z -t:.1
.Pp
Note that aliases are expanded when a command is parsed rather than when it is
executed, so binding an alias with
.Ic bind-key
will bind the expanded form.
.It Ic copy-command Ar shell-command
Give the command to pipe to if the
.Ic copy-pipe
copy mode command is used without arguments.
.It Ic default-terminal Ar terminal
Set the default terminal for new windows created in this session - the
default value of the
.Ev TERM
environment variable.
For
.Nm
to work correctly, this
.Em must
be set to
.Ql screen ,
.Ql tmux
or a derivative of them.
.It Ic escape-time Ar time
Set the time in milliseconds for which
.Nm
waits after an escape is input to determine if it is part of a function or meta
key sequences.
.It Ic editor Ar shell-command
Set the command used when
.Nm
runs an editor.
.It Xo Ic exit-empty
.Op Ic on | off
.Xc
If enabled (the default), the server will exit when there are no active
sessions.
.It Xo Ic exit-unattached
.Op Ic on | off
.Xc
If enabled, the server will exit when there are no attached clients.
.It Xo Ic extended-keys
.Op Ic on | off | always
.Xc
Controls how modified keys (keys pressed together with Control, Meta, or Shift)
are reported.
This is the equivalent of the
.Ic modifyOtherKeys
.Xr xterm 1
resource.
.Pp
When set to
.Ic on ,
the program inside the pane can request one of two modes: mode 1 which changes
the sequence for only keys which lack an existing well-known representation; or
mode 2 which changes the sequence for all keys.
When set to
.Ic always ,
mode 1 output is forced and the program cannot change it.
When set to
.Ic off ,
this feature is disabled and only standard keys are reported.
.Pp
.Nm
will always request extended keys itself if the terminal supports them.
See also the
.Ic extkeys
feature for the
.Ic terminal-features
option, the
.Ic extended-keys-format
option and the
.Ic pane_key_mode
variable.
.It Xo Ic extended-keys-format
.Op Ic csi-u | xterm
.Xc
Selects one of the two possible formats for reporting modified keys to
applications.
This is the equivalent of the
.Ic formatOtherKeys
.Xr xterm 1
resource.
For example, C-S-a will be reported as
.Ql ^[[27;6;65~
when set to
.Ic xterm ,
and as
.Ql ^[[65;6u
when set to
.Ic csi-u .
.It Xo Ic focus-events
.Op Ic on | off
.Xc
When enabled, focus events are requested from the terminal if supported and
passed through to applications running in
.Nm .
Attached clients should be detached and attached again after changing this
option.
.It Ic history-file Ar path
If not empty, a file to which
.Nm
will write command prompt history on exit and load it from on start.
.It Ic message-limit Ar number
Set the number of error or information messages to save in the message log for
each client.
.It Ic prompt-history-limit Ar number
Set the number of history items to save in the history file for each type of
command prompt.
.It Xo Ic set-clipboard
.Op Ic on | external | off
.Xc
Attempt to set the terminal clipboard content using the
.Xr xterm 1
escape sequence, if there is an
.Em \&Ms
entry in the
.Xr terminfo 5
description (see the
.Sx TERMINFO EXTENSIONS
section).
.Pp
If set to
.Ic on ,
.Nm
will both accept the escape sequence to create a buffer and attempt to set
the terminal clipboard.
If set to
.Ic external ,
.Nm
will attempt to set the terminal clipboard but ignore attempts
by applications to set
.Nm
buffers.
If
.Ic off ,
.Nm
will neither accept the clipboard escape sequence nor attempt to set the
clipboard.
.Pp
Note that this feature needs to be enabled in
.Xr xterm 1
by setting the resource:
.Bd -literal -offset indent
disallowedWindowOps: 20,21,SetXprop
.Ed
.Pp
Or changing this property from the
.Xr xterm 1
interactive menu when required.
.It Ic terminal-features[] Ar string
Set terminal features for terminal types read from
.Xr terminfo 5 .
.Nm
has a set of named terminal features.
Each will apply appropriate changes to the
.Xr terminfo 5
entry in use.
.Pp
.Nm
can detect features for a few common terminals; this option can be used to
easily tell tmux about features supported by terminals it cannot detect.
The
.Ic terminal-overrides
option allows individual
.Xr terminfo 5
capabilities to be set instead,
.Ic terminal-features
is intended for classes of functionality supported in a standard way but not
reported by
.Xr terminfo 5 .
Care must be taken to configure this only with features the terminal actually
supports.
.Pp
This is an array option where each entry is a colon-separated string made up
of a terminal type pattern (matched using
.Xr fnmatch 3 )
followed by a list of terminal features.
The available features are:
.Bl -tag -width Ds
.It 256
Supports 256 colours with the SGR escape sequences.
.It clipboard
Allows setting the system clipboard.
.It ccolour
Allows setting the cursor colour.
.It cstyle
Allows setting the cursor style.
.It extkeys
Supports extended keys.
.It focus
Supports focus reporting.
.It hyperlinks
Supports OSC 8 hyperlinks.
.It ignorefkeys
Ignore function keys from
.Xr terminfo 5
and use the
.Nm
internal set only.
.It margins
Supports DECSLRM margins.
.It mouse
Supports
.Xr xterm 1
mouse sequences.
.It osc7
Supports the OSC 7 working directory extension.
.It overline
Supports the overline SGR attribute.
.It rectfill
Supports the DECFRA rectangle fill escape sequence.
.It RGB
Supports RGB colour with the SGR escape sequences.
.It sixel
Supports SIXEL graphics.
.It strikethrough
Supports the strikethrough SGR escape sequence.
.It sync
Supports synchronized updates.
.It title
Supports
.Xr xterm 1
title setting.
.It usstyle
Allows underscore style and colour to be set.
.El
.It Ic terminal-overrides[] Ar string
Allow terminal descriptions read using
.Xr terminfo 5
to be overridden.
Each entry is a colon-separated string made up of a terminal type pattern
(matched using
.Xr fnmatch 3 )
and a set of
.Em name=value
entries.
.Pp
For example, to set the
.Ql clear
.Xr terminfo 5
entry to
.Ql \ee[H\ee[2J
for all terminal types matching
.Ql rxvt* :
.Pp
.Dl "rxvt*:clear=\ee[H\ee[2J"
.Pp
The terminal entry value is passed through
.Xr strunvis 3
before interpretation.
.It Ic user-keys[] Ar key
Set list of user-defined key escape sequences.
Each item is associated with a key named
.Ql User0 ,
.Ql User1 ,
and so on.
.Pp
For example:
.Bd -literal -offset indent
set -s user-keys[0] "\ee[5;30012\[ti]"
bind User0 resize-pane -L 3
.Ed
.El
.Pp
Available session options are:
.Bl -tag -width Ds
.It Xo Ic activity-action
.Op Ic any | none | current | other
.Xc
Set action on window activity when
.Ic monitor-activity
is on.
.Ic any
means activity in any window linked to a session causes a bell or message
(depending on
.Ic visual-activity )
in the current window of that session,
.Ic none
means all activity is ignored (equivalent to
.Ic monitor-activity
being off),
.Ic current
means only activity in windows other than the current window are ignored and
.Ic other
means activity in the current window is ignored but not those in other windows.
.It Ic assume-paste-time Ar milliseconds
If keys are entered faster than one in
.Ar milliseconds ,
they are assumed to have been pasted rather than typed and
.Nm
key bindings are not processed.
The default is one millisecond and zero disables.
.It Ic base-index Ar index
Set the base index from which an unused index should be searched when a new
window is created.
The default is zero.
.It Xo Ic bell-action
.Op Ic any | none | current | other
.Xc
Set action on a bell in a window when
.Ic monitor-bell
is on.
The values are the same as those for
.Ic activity-action .
.It Ic default-command Ar shell-command
Set the command used for new windows (if not specified when the window is
created) to
.Ar shell-command ,
which may be any
.Xr sh 1
command.
The default is an empty string, which instructs
.Nm
to create a login shell using the value of the
.Ic default-shell
option.
.It Ic default-shell Ar path
Specify the default shell.
This is used as the login shell for new windows when the
.Ic default-command
option is set to empty, and must be the full path of the executable.
When started
.Nm
tries to set a default value from the first suitable of the
.Ev SHELL
environment variable, the shell returned by
.Xr getpwuid 3 ,
or
.Pa /bin/sh .
This option should be configured when
.Nm
is used as a login shell.
.It Ic default-size Ar XxY
Set the default size of new windows when the
.Ic window-size
option is set to manual or when a session is created with
.Ic new-session
.Fl d .
The value is the width and height separated by an
.Ql x
character.
The default is 80x24.
.It Xo Ic destroy-unattached
.Op Ic off | on | keep-last | keep-group
.Xc
If
.Ic on ,
destroy the session after the last client has detached.
If
.Ic off
(the default), leave the session orphaned.
If
.Ic keep-last ,
destroy the session only if it is in a group and has other sessions in that group.
If
.Ic keep-group ,
destroy the session unless it is in a group and is the only session in that group.
.It Xo Ic detach-on-destroy
.Op Ic off | on | no-detached | previous | next
.Xc
If
.Ic on
(the default), the client is detached when the session it is attached to
is destroyed.
If
.Ic off ,
the client is switched to the most recently active of the remaining
sessions.
If
.Ic no-detached ,
the client is detached only if there are no detached sessions; if detached
sessions exist, the client is switched to the most recently active.
If
.Ic previous
or
.Ic next ,
the client is switched to the previous or next session in alphabetical order.
.It Ic display-panes-active-colour Ar colour
Set the colour used by the
.Ic display-panes
command to show the indicator for the active pane.
.It Ic display-panes-colour Ar colour
Set the colour used by the
.Ic display-panes
command to show the indicators for inactive panes.
.It Ic display-panes-time Ar time
Set the time in milliseconds for which the indicators shown by the
.Ic display-panes
command appear.
.It Ic display-time Ar time
Set the amount of time for which status line messages and other on-screen
indicators are displayed.
If set to 0, messages and indicators are displayed until a key is pressed.
.Ar time
is in milliseconds.
.It Ic history-limit Ar lines
Set the maximum number of lines held in window history.
This setting applies only to new windows - existing window histories are not
resized and retain the limit at the point they were created.
.It Ic key-table Ar key-table
Set the default key table to
.Ar key-table
instead of
.Em root .
.It Ic lock-after-time Ar number
Lock the session (like the
.Ic lock-session
command) after
.Ar number
seconds of inactivity.
The default is not to lock (set to 0).
.It Ic lock-command Ar shell-command
Command to run when locking each client.
The default is to run
.Xr lock 1
with
.Fl np .
.It Ic menu-style Ar style
Set the menu style.
See the
.Sx STYLES
section on how to specify
.Ar style .
Attributes are ignored.
.It Ic menu-selected-style Ar style
Set the selected menu item style.
See the
.Sx STYLES
section on how to specify
.Ar style .
Attributes are ignored.
.It Ic menu-border-style Ar style
Set the menu border style.
See the
.Sx STYLES
section on how to specify
.Ar style .
Attributes are ignored.
.It Ic menu-border-lines Ar type
Set the type of characters used for drawing menu borders.
See
.Ic popup-border-lines
for possible values for
.Ar border-lines .
.It Ic message-command-style Ar style
Set status line message command style.
This is used for the command prompt with
.Xr vi 1
keys when in command mode.
For how to specify
.Ar style ,
see the
.Sx STYLES
section.
.It Xo Ic message-line
.Op Ic 0 | 1 | 2 | 3 | 4
.Xc
Set line on which status line messages and the command prompt are shown.
.It Ic message-style Ar style
Set status line message style.
This is used for messages and for the command prompt.
For how to specify
.Ar style ,
see the
.Sx STYLES
section.
.It Xo Ic mouse
.Op Ic on | off
.Xc
If on,
.Nm
captures the mouse and allows mouse events to be bound as key bindings.
See the
.Sx MOUSE SUPPORT
section for details.
.It Ic prefix Ar key
Set the key accepted as a prefix key.
In addition to the standard keys described under
.Sx KEY BINDINGS ,
.Ic prefix
can be set to the special key
.Ql None
to set no prefix.
.It Ic prefix2 Ar key
Set a secondary key accepted as a prefix key.
Like
.Ic prefix ,
.Ic prefix2
can be set to
.Ql None .
.It Xo Ic renumber-windows
.Op Ic on | off
.Xc
If on, when a window is closed in a session, automatically renumber the other
windows in numerical order.
This respects the
.Ic base-index
option if it has been set.
If off, do not renumber the windows.
.It Ic repeat-time Ar time
Allow multiple commands to be entered without pressing the prefix-key again
in the specified
.Ar time
milliseconds (the default is 500).
Whether a key repeats may be set when it is bound using the
.Fl r
flag to
.Ic bind-key .
Repeat is enabled for the default keys bound to the
.Ic resize-pane
command.
.It Xo Ic set-titles
.Op Ic on | off
.Xc
Attempt to set the client terminal title using the
.Em tsl
and
.Em fsl
.Xr terminfo 5
entries if they exist.
.Nm
automatically sets these to the \ee]0;...\e007 sequence if
the terminal appears to be
.Xr xterm 1 .
This option is off by default.
.It Ic set-titles-string Ar string
String used to set the client terminal title if
.Ic set-titles
is on.
Formats are expanded, see the
.Sx FORMATS
section.
.It Xo Ic silence-action
.Op Ic any | none | current | other
.Xc
Set action on window silence when
.Ic monitor-silence
is on.
The values are the same as those for
.Ic activity-action .
.It Xo Ic status
.Op Ic off | on | 2 | 3 | 4 | 5
.Xc
Show or hide the status line or specify its size.
Using
.Ic on
gives a status line one row in height;
.Ic 2 ,
.Ic 3 ,
.Ic 4
or
.Ic 5
more rows.
.It Ic status-format[] Ar format
Specify the format to be used for each line of the status line.
The default builds the top status line from the various individual status
options below.
.It Ic status-interval Ar interval
Update the status line every
.Ar interval
seconds.
By default, updates will occur every 15 seconds.
A setting of zero disables redrawing at interval.
.It Xo Ic status-justify
.Op Ic left | centre | right | absolute-centre
.Xc
Set the position of the window list in the status line: left, centre or right.
centre puts the window list in the relative centre of the available free space;
absolute-centre uses the centre of the entire horizontal space.
.It Xo Ic status-keys
.Op Ic vi | emacs
.Xc
Use vi or emacs-style
key bindings in the status line, for example at the command prompt.
The default is emacs, unless the
.Ev VISUAL
or
.Ev EDITOR
environment variables are set and contain the string
.Ql vi .
.It Ic status-left Ar string
Display
.Ar string
(by default the session name) to the left of the status line.
.Ar string
will be passed through
.Xr strftime 3 .
Also see the
.Sx FORMATS
and
.Sx STYLES
sections.
.Pp
For details on how the names and titles can be set see the
.Sx "NAMES AND TITLES"
section.
.Pp
Examples are:
.Bd -literal -offset indent
#(sysctl vm.loadavg)
#[fg=yellow,bold]#(apm -l)%%#[default] [#S]
.Ed
.Pp
The default is
.Ql "[#S] " .
.It Ic status-left-length Ar length
Set the maximum
.Ar length
of the left component of the status line.
The default is 10.
.It Ic status-left-style Ar style
Set the style of the left part of the status line.
For how to specify
.Ar style ,
see the
.Sx STYLES
section.
.It Xo Ic status-position
.Op Ic top | bottom
.Xc
Set the position of the status line.
.It Ic status-right Ar string
Display
.Ar string
to the right of the status line.
By default, the current pane title in double quotes, the date and the time
are shown.
As with
.Ic status-left ,
.Ar string
will be passed to
.Xr strftime 3
and character pairs are replaced.
.It Ic status-right-length Ar length
Set the maximum
.Ar length
of the right component of the status line.
The default is 40.
.It Ic status-right-style Ar style
Set the style of the right part of the status line.
For how to specify
.Ar style ,
see the
.Sx STYLES
section.
.It Ic status-style Ar style
Set status line style.
For how to specify
.Ar style ,
see the
.Sx STYLES
section.
.It Ic update-environment[] Ar variable
Set list of environment variables to be copied into the session environment
when a new session is created or an existing session is attached.
Any variables that do not exist in the source environment are set to be
removed from the session environment (as if
.Fl r
was given to the
.Ic set-environment
command).
.It Xo Ic visual-activity
.Op Ic on | off | both
.Xc
If on, display a message instead of sending a bell when activity occurs in a
window for which the
.Ic monitor-activity
window option is enabled.
If set to both, a bell and a message are produced.
.It Xo Ic visual-bell
.Op Ic on | off | both
.Xc
If on, a message is shown on a bell in a window for which the
.Ic monitor-bell
window option is enabled instead of it being passed through to the
terminal (which normally makes a sound).
If set to both, a bell and a message are produced.
Also see the
.Ic bell-action
option.
.It Xo Ic visual-silence
.Op Ic on | off | both
.Xc
If
.Ic monitor-silence
is enabled, prints a message after the interval has expired on a given window
instead of sending a bell.
If set to both, a bell and a message are produced.
.It Ic word-separators Ar string
Sets the session's conception of what characters are considered word
separators, for the purposes of the next and previous word commands in
copy mode.
.El
.Pp
Available window options are:
.Pp
.Bl -tag -width Ds -compact
.It Xo Ic aggressive-resize
.Op Ic on | off
.Xc
Aggressively resize the chosen window.
This means that
.Nm
will resize the window to the size of the smallest or largest session
(see the
.Ic window-size
option) for which it is the current window, rather than the session to
which it is attached.
The window may resize when the current window is changed on another
session; this option is good for full-screen programs which support
.Dv SIGWINCH
and poor for interactive programs such as shells.
.Pp
.It Xo Ic automatic-rename
.Op Ic on | off
.Xc
Control automatic window renaming.
When this setting is enabled,
.Nm
will rename the window automatically using the format specified by
.Ic automatic-rename-format .
This flag is automatically disabled for an individual window when a name
is specified at creation with
.Ic new-window
or
.Ic new-session ,
or later with
.Ic rename-window ,
or with a terminal escape sequence.
It may be switched off globally with:
.Bd -literal -offset indent
set-option -wg automatic-rename off
.Ed
.Pp
.It Ic automatic-rename-format Ar format
The format (see
.Sx FORMATS )
used when the
.Ic automatic-rename
option is enabled.
.Pp
.It Ic clock-mode-colour Ar colour
Set clock colour.
.Pp
.It Xo Ic clock-mode-style
.Op Ic 12 | 24
.Xc
Set clock hour format.
.Pp
.It Ic fill-character Ar character
Set the character used to fill areas of the terminal unused by a window.
.Pp
.It Ic main-pane-height Ar height
.It Ic main-pane-width Ar width
Set the width or height of the main (left or top) pane in the
.Ic main-horizontal ,
.Ic main-horizontal-mirrored ,
.Ic main-vertical ,
or
.Ic main-vertical-mirrored
layouts.
If suffixed by
.Ql % ,
this is a percentage of the window size.
.Pp
.It Ic copy-mode-match-style Ar style
Set the style of search matches in copy mode.
For how to specify
.Ar style ,
see the
.Sx STYLES
section.
.Pp
.It Ic copy-mode-mark-style Ar style
Set the style of the line containing the mark in copy mode.
For how to specify
.Ar style ,
see the
.Sx STYLES
section.
.Pp
.It Ic copy-mode-current-match-style Ar style
Set the style of the current search match in copy mode.
For how to specify
.Ar style ,
see the
.Sx STYLES
section.
.Pp
.It Xo Ic mode-keys
.Op Ic vi | emacs
.Xc
Use vi or emacs-style key bindings in copy mode.
The default is emacs, unless
.Ev VISUAL
or
.Ev EDITOR
contains
.Ql vi .
.Pp
.It Ic mode-style Ar style
Set window modes style.
For how to specify
.Ar style ,
see the
.Sx STYLES
section.
.Pp
.It Xo Ic monitor-activity
.Op Ic on | off
.Xc
Monitor for activity in the window.
Windows with activity are highlighted in the status line.
.Pp
.It Xo Ic monitor-bell
.Op Ic on | off
.Xc
Monitor for a bell in the window.
Windows with a bell are highlighted in the status line.
.Pp
.It Xo Ic monitor-silence
.Op Ic interval
.Xc
Monitor for silence (no activity) in the window within
.Ic interval
seconds.
Windows that have been silent for the interval are highlighted in the
status line.
An interval of zero disables the monitoring.
.Pp
.It Ic other-pane-height Ar height
Set the height of the other panes (not the main pane) in the
.Ic main-horizontal
and
.Ic main-horizontal-mirrored
layouts.
If this option is set to 0 (the default), it will have no effect.
If both the
.Ic main-pane-height
and
.Ic other-pane-height
options are set, the main pane will grow taller to make the other panes the
specified height, but will never shrink to do so.
If suffixed by
.Ql % ,
this is a percentage of the window size.
.Pp
.It Ic other-pane-width Ar width
Like
.Ic other-pane-height ,
but set the width of other panes in the
.Ic main-vertical
and
.Ic main-vertical-mirrored
layouts.
.Pp
.It Ic pane-active-border-style Ar style
Set the pane border style for the currently active pane.
For how to specify
.Ar style ,
see the
.Sx STYLES
section.
Attributes are ignored.
.Pp
.It Ic pane-base-index Ar index
Like
.Ic base-index ,
but set the starting index for pane numbers.
.Pp
.It Ic pane-border-format Ar format
Set the text shown in pane border status lines.
.Pp
.It Xo Ic pane-border-indicators
.Op Ic off | colour | arrows | both
.Xc
Indicate active pane by colouring only half of the border in windows with
exactly two panes, by displaying arrow markers, by drawing both or neither.
.Pp
.It Ic pane-border-lines Ar type
Set the type of characters used for drawing pane borders.
.Ar type
may be one of:
.Bl -tag -width Ds
.It single
single lines using ACS or UTF-8 characters
.It double
double lines using UTF-8 characters
.It heavy
heavy lines using UTF-8 characters
.It simple
simple ASCII characters
.It number
the pane number
.El
.Pp
.Ql double
and
.Ql heavy
will fall back to standard ACS line drawing when UTF-8 is not supported.
.Pp
.It Xo Ic pane-border-status
.Op Ic off | top | bottom
.Xc
Turn pane border status lines off or set their position.
.Pp
.It Ic pane-border-style Ar style
Set the pane border style for panes aside from the active pane.
For how to specify
.Ar style ,
see the
.Sx STYLES
section.
Attributes are ignored.
.Pp
.It Ic popup-style Ar style
Set the popup style.
See the
.Sx STYLES
section on how to specify
.Ar style .
Attributes are ignored.
.Pp
.It Ic popup-border-style Ar style
Set the popup border style.
See the
.Sx STYLES
section on how to specify
.Ar style .
Attributes are ignored.
.Pp
.It Ic popup-border-lines Ar type
Set the type of characters used for drawing popup borders.
.Ar type
may be one of:
.Bl -tag -width Ds
.It single
single lines using ACS or UTF-8 characters (default)
.It rounded
variation of single with rounded corners using UTF-8 characters
.It double
double lines using UTF-8 characters
.It heavy
heavy lines using UTF-8 characters
.It simple
simple ASCII characters
.It padded
simple ASCII space character
.It none
no border
.El
.Pp
.Ql double
and
.Ql heavy
will fall back to standard ACS line drawing when UTF-8 is not supported.
.Pp
.It Xo Ic pane-scrollbars
.Op Ic off | modal | on
.Xc
Enable character-based pane scrollbars.
.Pp
When lines scroll off the
screen, they are added to the history.  You can see these lines in
.Ic copy-mode .
Taken together, the current terminal and the history is like a tall
terminal window.  Scrollbars visually show you which portion of
this tall terminal you are currently viewing.  It's often useful to
scroll up and look at things which scrolled off the screen.  It's easy
to visually get lost, scrollbars provide both a visual clue as to
where you are and an easy way to scroll around.  Local terminal
windows often have scrollbars for this purpose.  However, in tmux, you
can have multiple panes, hence in tmux, it's not always easy or
possible to rely on your local terminal's scrollbars.
.Pp
Furthermore, if you change windows in tmux, or re-attach, your local
window's scrollback will not be preserved.  But tmux maintains this
history.  The tmux pane scrollbars attempts to give you roughly a
similar user experience on remote panes as using a local scrollbar
with a single window.
.Pp
The
.Ic on
option enables the scrollbars in the terminal as well as in copy-mode
and view-mode.
.Pp
The
.Ic modal
option only shows the scrollbar when a pane is in copy-mode or
view-mode.  The scrollbar won't appear in the terminal, however, if
you scroll up, page up, or go into copy-mode or a tmux command outputs
something in view-mode, the scrollbar appears.  In the terminal, the
space for the scrollbar is not reserved.  When the pane is in
copy-mode or view-mode, the pane is shrunk by the
.Ic pane-vertical-scrollbars-width .
Long lines may wrap which were not wrapped in the terminal.
.Pp
It may be desirable to set
.Ic mouse
mode on with scrollbars enabled.
.Pp
.It Ic pane-scrollbar-style Ar style
Set the pane scrollbar style for the currently active pane.
The default style is
\[aq]fg=WhiteSmoke,bg=DarkSlateGray\[aq].
For how to specify
.Ar style ,
see the
.Sx STYLES
section.
Attributes are ignored.
.Pp
.It Xo Ic pane-vertical-scrollbars-position
.Op Ic left | right
.Xc
Sets which side of the pane to display the pane scrollbars on.  The
default is right.
.Pp
.It Ic pane-vertical-scrollbars-width Ar width
Set the width of the pane scrollbars in characters.
.Pp
.It Ic window-status-activity-style Ar style
Set status line style for windows with an activity alert.
For how to specify
.Ar style ,
see the
.Sx STYLES
section.
.Pp
.It Ic window-status-bell-style Ar style
Set status line style for windows with a bell alert.
For how to specify
.Ar style ,
see the
.Sx STYLES
section.
.Pp
.It Ic window-status-current-format Ar string
Like
.Ar window-status-format ,
but is the format used when the window is the current window.
.Pp
.It Ic window-status-current-style Ar style
Set status line style for the currently active window.
For how to specify
.Ar style ,
see the
.Sx STYLES
section.
.Pp
.It Ic window-status-format Ar string
Set the format in which the window is displayed in the status line window list.
See the
.Sx FORMATS
and
.Sx STYLES
sections.
.Pp
.It Ic window-status-last-style Ar style
Set status line style for the last active window.
For how to specify
.Ar style ,
see the
.Sx STYLES
section.
.Pp
.It Ic window-status-separator Ar string
Sets the separator drawn between windows in the status line.
The default is a single space character.
.Pp
.It Ic window-status-style Ar style
Set status line style for a single window.
For how to specify
.Ar style ,
see the
.Sx STYLES
section.
.Pp
.It Xo Ic window-size
.Ar largest | Ar smallest | Ar manual | Ar latest
.Xc
Configure how
.Nm
determines the window size.
If set to
.Ar largest ,
the size of the largest attached session is used; if
.Ar smallest ,
the size of the smallest.
If
.Ar manual ,
the size of a new window is set from the
.Ic default-size
option and windows are resized automatically.
With
.Ar latest ,
.Nm
uses the size of the client that had the most recent activity.
See also the
.Ic resize-window
command and the
.Ic aggressive-resize
option.
.Pp
.It Xo Ic wrap-search
.Op Ic on | off
.Xc
If this option is set, searches will wrap around the end of the pane contents.
The default is on.
.El
.Pp
Available pane options are:
.Pp
.Bl -tag -width Ds -compact
.It Xo Ic allow-passthrough
.Op Ic on | off | all
.Xc
Allow programs in the pane to bypass
.Nm
using a terminal escape sequence (\eePtmux;...\ee\e\e).
If set to
.Ic on ,
passthrough sequences will be allowed only if the pane is visible.
If set to
.Ic all ,
they will be allowed even if the pane is invisible.
.Pp
.It Xo Ic allow-rename
.Op Ic on | off
.Xc
Allow programs in the pane to change the window name using a terminal escape
sequence (\eek...\ee\e\e).
.Pp
.It Xo Ic allow-set-title
.Op Ic on | off
.Xc
Allow programs in the pane to change the title using the terminal escape
sequences (\ee]2;...\ee\e\e or \ee]0;...\ee\e\e).
.Pp
.It Xo Ic alternate-screen
.Op Ic on | off
.Xc
This option configures whether programs running inside the pane may use the
terminal alternate screen feature, which allows the
.Em smcup
and
.Em rmcup
.Xr terminfo 5
capabilities.
The alternate screen feature preserves the contents of the window when an
interactive application starts and restores it on exit, so that any output
visible before the application starts reappears unchanged after it exits.
.Pp
.It Ic cursor-colour Ar colour
Set the colour of the cursor.
.Pp
.It Ic pane-colours[] Ar colour
The default colour palette.
Each entry in the array defines the colour
.Nm
uses when the colour with that index is requested.
The index may be from zero to 255.
.Pp
.It Ic cursor-style Ar style
Set the style of the cursor.
Available styles are:
.Ic default ,
.Ic blinking-block ,
.Ic block ,
.Ic blinking-underline ,
.Ic underline ,
.Ic blinking-bar ,
.Ic bar .
.Pp
.It Xo Ic remain-on-exit
.Op Ic on | off | failed
.Xc
A pane with this flag set is not destroyed when the program running in it
exits.
If set to
.Ic failed ,
then only when the program exit status is not zero.
The pane may be reactivated with the
.Ic respawn-pane
command.
.Pp
.It Ic remain-on-exit-format Ar string
Set the text shown at the bottom of exited panes when
.Ic remain-on-exit
is enabled.
.Pp
.It Xo Ic scroll-on-clear
.Op Ic on | off
.Xc
When the entire screen is cleared and this option is on, scroll the contents of
the screen into history before clearing it.
.Pp
.It Xo Ic synchronize-panes
.Op Ic on | off
.Xc
Duplicate input to all other panes in the same window where this option is also
on (only for panes that are not in any mode).
.Pp
.It Ic window-active-style Ar style
Set the pane style when it is the active pane.
For how to specify
.Ar style ,
see the
.Sx STYLES
section.
.Pp
.It Ic window-style Ar style
Set the pane style.
For how to specify
.Ar style ,
see the
.Sx STYLES
section.
.El
.Sh HOOKS
.Nm
allows commands to run on various triggers, called
.Em hooks .
Most
.Nm
commands have an
.Em after
hook and there are a number of hooks not associated with commands.
.Pp
Hooks are stored as array options, members of the array are executed in
order when the hook is triggered.
Like options different hooks may be global or belong to a session, window or
pane.
Hooks may be configured with the
.Ic set-hook
or
.Ic set-option
commands and displayed with
.Ic show-hooks
or
.Ic show-options
.Fl H .
The following two commands are equivalent:
.Bd -literal -offset indent.
set-hook -g pane-mode-changed[42] \[aq]set -g status-left-style bg=red\[aq]
set-option -g pane-mode-changed[42] \[aq]set -g status-left-style bg=red\[aq]
.Ed
.Pp
Setting a hook without specifying an array index clears the hook and sets the
first member of the array.
.Pp
A command's after
hook is run after it completes, except when the command is run as part of a hook
itself.
They are named with an
.Ql after-
prefix.
For example, the following command adds a hook to select the even-vertical
layout after every
.Ic split-window :
.Bd -literal -offset indent
set-hook -g after-split-window "selectl even-vertical"
.Ed
.Pp
If a command fails, the
.Ql command-error
hook will be fired.
For example, this could be used to write to a log file:
.Bd -literal -offset indent
set-hook -g command-error "run-shell \\"echo 'a tmux command failed' >>/tmp/log\\""
.Ed
.Pp
All the notifications listed in the
.Sx CONTROL MODE
section are hooks (without any arguments), except
.Ic %exit .
The following additional hooks are available:
.Bl -tag -width "XXXXXXXXXXXXXXXXXXXXXX"
.It alert-activity
Run when a window has activity.
See
.Ic monitor-activity .
.It alert-bell
Run when a window has received a bell.
See
.Ic monitor-bell .
.It alert-silence
Run when a window has been silent.
See
.Ic monitor-silence .
.It client-active
Run when a client becomes the latest active client of its session.
.It client-attached
Run when a client is attached.
.It client-detached
Run when a client is detached
.It client-focus-in
Run when focus enters a client
.It client-focus-out
Run when focus exits a client
.It client-resized
Run when a client is resized.
.It client-session-changed
Run when a client's attached session is changed.
.It command-error
Run when a command fails.
.It pane-died
Run when the program running in a pane exits, but
.Ic remain-on-exit
is on so the pane has not closed.
.It pane-exited
Run when the program running in a pane exits.
.It pane-focus-in
Run when the focus enters a pane, if the
.Ic focus-events
option is on.
.It pane-focus-out
Run when the focus exits a pane, if the
.Ic focus-events
option is on.
.It pane-set-clipboard
Run when the terminal clipboard is set using the
.Xr xterm 1
escape sequence.
.It session-created
Run when a new session created.
.It session-closed
Run when a session closed.
.It session-renamed
Run when a session is renamed.
.It window-linked
Run when a window is linked into a session.
.It window-renamed
Run when a window is renamed.
.It window-resized
Run when a window is resized.
This may be after the
.Ar client-resized
hook is run.
.It window-unlinked
Run when a window is unlinked from a session.
.El
.Pp
Hooks are managed with these commands:
.Bl -tag -width Ds
.It Xo Ic set-hook
.Op Fl agpRuw
.Op Fl t Ar target-pane
.Ar hook-name
.Ar command
.Xc
Without
.Fl R ,
sets (or with
.Fl u
unsets) hook
.Ar hook-name
to
.Ar command .
The flags are the same as for
.Ic set-option .
.Pp
With
.Fl R ,
run
.Ar hook-name
immediately.
.It Xo Ic show-hooks
.Op Fl gpw
.Op Fl t Ar target-pane
.Xc
Shows hooks.
The flags are the same as for
.Ic show-options .
.El
.Sh MOUSE SUPPORT
If the
.Ic mouse
option is on (the default is off),
.Nm
allows mouse events to be bound as keys.
The name of each key is made up of a mouse event (such as
.Ql MouseUp1 )
and a location suffix, one of the following:
.Bl -column "XXXXXXXXXXXXX" -offset indent
.It Li "Pane" Ta "the contents of a pane"
.It Li "Border" Ta "a pane border"
.It Li "Status" Ta "the status line window list"
.It Li "StatusLeft" Ta "the left part of the status line"
.It Li "StatusRight" Ta "the right part of the status line"
.It Li "StatusDefault" Ta "any other part of the status line"
.El
.Pp
The following mouse events are available:
.Bl -column "MouseDown1" "MouseDrag1" "WheelDown" -offset indent
.It Li "WheelUp" Ta "WheelDown" Ta ""
.It Li "MouseDown1" Ta "MouseUp1" Ta "MouseDrag1" Ta "MouseDragEnd1"
.It Li "MouseDown2" Ta "MouseUp2" Ta "MouseDrag2" Ta "MouseDragEnd2"
.It Li "MouseDown3" Ta "MouseUp3" Ta "MouseDrag3" Ta "MouseDragEnd3"
.It Li "SecondClick1" Ta "SecondClick2" Ta "SecondClick3"
.It Li "DoubleClick1" Ta "DoubleClick2" Ta "DoubleClick3"
.It Li "TripleClick1" Ta "TripleClick2" Ta "TripleClick3"
.El
.Pp
The
.Ql SecondClick
events are fired for the second click of a double click, even if there may be a
third click which will fire
.Ql TripleClick
instead of
.Ql DoubleClick .
.Pp
Each should be suffixed with a location, for example
.Ql MouseDown1Status .
.Pp
The special token
.Ql {mouse}
or
.Ql =
may be used as
.Ar target-window
or
.Ar target-pane
in commands bound to mouse key bindings.
It resolves to the window or pane over which the mouse event took place
(for example, the window in the status line over which button 1 was released
for a
.Ql MouseUp1Status
binding, or the pane over which the wheel was scrolled for a
.Ql WheelDownPane
binding).
.Pp
The
.Ic send-keys
.Fl M
flag may be used to forward a mouse event to a pane.
.Pp
The default key bindings allow the mouse to be used to select and resize panes,
to copy text and to change window using the status line.
These take effect if the
.Ic mouse
option is turned on.
.Sh FORMATS
Certain commands accept the
.Fl F
flag with a
.Ar format
argument.
This is a string which controls the output format of the command.
Format variables are enclosed in
.Ql #{
and
.Ql } ,
for example
.Ql #{session_name} .
The possible variables are listed in the table below, or the name of a
.Nm
option may be used for an option's value.
Some variables have a shorter alias such as
.Ql #S ;
.Ql ##
is replaced by a single
.Ql # ,
.Ql #,
by a
.Ql \&,
and
.Ql #}
by a
.Ql } .
.Pp
Conditionals are available by prefixing with
.Ql \&?
and separating two alternatives with a comma;
if the specified variable exists and is not zero, the first alternative
is chosen, otherwise the second is used.
For example
.Ql #{?session_attached,attached,not attached}
will include the string
.Ql attached
if the session is attached and the string
.Ql not attached
if it is unattached, or
.Ql #{?automatic-rename,yes,no}
will include
.Ql yes
if
.Ic automatic-rename
is enabled, or
.Ql no
if not.
Conditionals can be nested arbitrarily.
Inside a conditional,
.Ql \&,
and
.Ql }
must be escaped as
.Ql #,
and
.Ql #} ,
unless they are part of a
.Ql #{...}
replacement.
For example:
.Bd -literal -offset indent
#{?pane_in_mode,#[fg=white#,bg=red],#[fg=red#,bg=white]}#W .
.Ed
.Pp
String comparisons may be expressed by prefixing two comma-separated
alternatives by
.Ql == ,
.Ql != ,
.Ql < ,
.Ql > ,
.Ql <=
or
.Ql >=
and a colon.
For example
.Ql #{==:#{host},myhost}
will be replaced by
.Ql 1
if running on
.Ql myhost ,
otherwise by
.Ql 0 .
.Ql ||
and
.Ql &&
evaluate to true if either or both of two comma-separated alternatives are
true, for example
.Ql #{||:#{pane_in_mode},#{alternate_on}} .
.Pp
An
.Ql m
specifies an
.Xr fnmatch 3
or regular expression comparison.
The first argument is the pattern and the second the string to compare.
An optional argument specifies flags:
.Ql r
means the pattern is a regular expression instead of the default
.Xr fnmatch 3
pattern, and
.Ql i
means to ignore case.
For example:
.Ql #{m:*foo*,#{host}}
or
.Ql #{m/ri:^A,MYVAR} .
A
.Ql C
performs a search for an
.Xr fnmatch 3
pattern or regular expression in the pane content and evaluates to zero if not
found, or a line number if found.
Like
.Ql m ,
an
.Ql r
flag means search for a regular expression and
.Ql i
ignores case.
For example:
.Ql #{C/r:^Start}
.Pp
Numeric operators may be performed by prefixing two comma-separated alternatives
with an
.Ql e
and an operator.
An optional
.Ql f
flag may be given after the operator to use floating point numbers, otherwise
integers are used.
This may be followed by a number giving the number of decimal places to use for
the result.
The available operators are:
addition
.Ql + ,
subtraction
.Ql - ,
multiplication
.Ql * ,
division
.Ql / ,
modulus
.Ql m
or
.Ql %
(note that
.Ql %
must be escaped as
.Ql %%
in formats which are also expanded by
.Xr strftime 3 )
and numeric comparison operators
.Ql == ,
.Ql != ,
.Ql < ,
.Ql <= ,
.Ql >
and
.Ql >= .
For example,
.Ql #{e|*|f|4:5.5,3}
multiplies 5.5 by 3 for a result with four decimal places and
.Ql #{e|%%:7,3}
returns the modulus of 7 and 3.
.Ql a
replaces a numeric argument by its ASCII equivalent, so
.Ql #{a:98}
results in
.Ql b .
.Ql c
replaces a
.Nm
colour by its six-digit hexadecimal RGB value.
.Pp
A limit may be placed on the length of the resultant string by prefixing it
by an
.Ql = ,
a number and a colon.
Positive numbers count from the start of the string and negative from the end,
so
.Ql #{=5:pane_title}
will include at most the first five characters of the pane title, or
.Ql #{=-5:pane_title}
the last five characters.
A suffix or prefix may be given as a second argument - if provided then it is
appended or prepended to the string if the length has been trimmed, for example
.Ql #{=/5/...:pane_title}
will append
.Ql ...
if the pane title is more than five characters.
Similarly,
.Ql p
pads the string to a given width, for example
.Ql #{p10:pane_title}
will result in a width of at least 10 characters.
A positive width pads on the left, a negative on the right.
.Ql n
expands to the length of the variable and
.Ql w
to its width when displayed, for example
.Ql #{n:window_name} .
.Pp
Prefixing a time variable with
.Ql t:\&
will convert it to a string, so if
.Ql #{window_activity}
gives
.Ql 1445765102 ,
.Ql #{t:window_activity}
gives
.Ql Sun Oct 25 09:25:02 2015 .
Adding
.Ql p (
.Ql `t/p` )
will use shorter but less accurate time format for times in the past.
A custom format may be given using an
.Ql f
suffix (note that
.Ql %
must be escaped as
.Ql %%
if the format is separately being passed through
.Xr strftime 3 ,
for example in the
.Ic status-left
option):
.Ql #{t/f/%%H#:%%M:window_activity} ,
see
.Xr strftime 3 .
.Pp
The
.Ql b:\&
and
.Ql d:\&
prefixes are
.Xr basename 3
and
.Xr dirname 3
of the variable respectively.
.Ql q:\&
will escape
.Xr sh 1
special characters or with a
.Ql h
suffix, escape hash characters (so
.Ql #
becomes
.Ql ## ) .
.Ql E:\&
will expand the format twice, for example
.Ql #{E:status-left}
is the result of expanding the content of the
.Ic status-left
option rather than the option itself.
.Ql T:\&
is like
.Ql E:\&
but also expands
.Xr strftime 3
specifiers.
.Ql S:\& ,
.Ql W:\& ,
.Ql P:\&
or
.Ql L:\&
will loop over each session, window, pane or client and insert the format once
for each.
For windows and panes, two comma-separated formats may be given:
the second is used for the current window or active pane.
For example, to get a list of windows formatted like the status line:
.Bd -literal -offset indent
#{W:#{E:window-status-format} ,#{E:window-status-current-format} }
.Ed
.Pp
.Ql N:\&
checks if a window (without any suffix or with the
.Ql w
suffix) or a session (with the
.Ql s
suffix) name exists, for example
.Ql `N/w:foo`
is replaced with 1 if a window named
.Ql foo
exists.
.Pp
A prefix of the form
.Ql s/foo/bar/:\&
will substitute
.Ql foo
with
.Ql bar
throughout.
The first argument may be an extended regular expression and a final argument
may be
.Ql i
to ignore case, for example
.Ql s/a(.)/\e1x/i:\&
would change
.Ql abABab
into
.Ql bxBxbx .
A different delimiter character may also be used, to avoid collisions with
literal slashes in the pattern.
For example,
.Ql s|foo/|bar/|:\&
will substitute
.Ql foo/
with
.Ql bar/
throughout.
.Pp
In addition, the last line of a shell command's output may be inserted using
.Ql #() .
For example,
.Ql #(uptime)
will insert the system's uptime.
When constructing formats,
.Nm
does not wait for
.Ql #()
commands to finish; instead, the previous result from running the same command
is used, or a placeholder if the command has not been run before.
If the command hasn't exited, the most recent line of output will be used, but
the status line will not be updated more than once a second.
Commands are executed using
.Pa /bin/sh
and with the
.Nm
global environment set (see the
.Sx GLOBAL AND SESSION ENVIRONMENT
section).
.Pp
An
.Ql l
specifies that a string should be interpreted literally and not expanded.
For example
.Ql #{l:#{?pane_in_mode,yes,no}}
will be replaced by
.Ql #{?pane_in_mode,yes,no} .
.Pp
The following variables are available, where appropriate:
.Bl -column "XXXXXXXXXXXXXXXXXXX" "XXXXX"
.It Sy "Variable name" Ta Sy "Alias" Ta Sy "Replaced with"
.It Li "active_window_index" Ta "" Ta "Index of active window in session"
.It Li "alternate_on" Ta "" Ta "1 if pane is in alternate screen"
.It Li "alternate_saved_x" Ta "" Ta "Saved cursor X in alternate screen"
.It Li "alternate_saved_y" Ta "" Ta "Saved cursor Y in alternate screen"
.It Li "buffer_created" Ta "" Ta "Time buffer created"
.It Li "buffer_name" Ta "" Ta "Name of buffer"
.It Li "buffer_sample" Ta "" Ta "Sample of start of buffer"
.It Li "buffer_size" Ta "" Ta "Size of the specified buffer in bytes"
.It Li "client_activity" Ta "" Ta "Time client last had activity"
.It Li "client_cell_height" Ta "" Ta "Height of each client cell in pixels"
.It Li "client_cell_width" Ta "" Ta "Width of each client cell in pixels"
.It Li "client_control_mode" Ta "" Ta "1 if client is in control mode"
.It Li "client_created" Ta "" Ta "Time client created"
.It Li "client_discarded" Ta "" Ta "Bytes discarded when client behind"
.It Li "client_flags" Ta "" Ta "List of client flags"
.It Li "client_height" Ta "" Ta "Height of client"
.It Li "client_key_table" Ta "" Ta "Current key table"
.It Li "client_last_session" Ta "" Ta "Name of the client's last session"
.It Li "client_name" Ta "" Ta "Name of client"
.It Li "client_pid" Ta "" Ta "PID of client process"
.It Li "client_prefix" Ta "" Ta "1 if prefix key has been pressed"
.It Li "client_readonly" Ta "" Ta "1 if client is read-only"
.It Li "client_session" Ta "" Ta "Name of the client's session"
.It Li "client_termfeatures" Ta "" Ta "Terminal features of client, if any"
.It Li "client_termname" Ta "" Ta "Terminal name of client"
.It Li "client_termtype" Ta "" Ta "Terminal type of client, if available"
.It Li "client_tty" Ta "" Ta "Pseudo terminal of client"
.It Li "client_uid" Ta "" Ta "UID of client process"
.It Li "client_user" Ta "" Ta "User of client process"
.It Li "client_utf8" Ta "" Ta "1 if client supports UTF-8"
.It Li "client_width" Ta "" Ta "Width of client"
.It Li "client_written" Ta "" Ta "Bytes written to client"
.It Li "command" Ta "" Ta "Name of command in use, if any"
.It Li "command_list_alias" Ta "" Ta "Command alias if listing commands"
.It Li "command_list_name" Ta "" Ta "Command name if listing commands"
.It Li "command_list_usage" Ta "" Ta "Command usage if listing commands"
.It Li "config_files" Ta "" Ta "List of configuration files loaded"
.It Li "copy_cursor_hyperlink" Ta "" Ta "Hyperlink under cursor in copy mode"
.It Li "copy_cursor_line" Ta "" Ta "Line the cursor is on in copy mode"
.It Li "copy_cursor_word" Ta "" Ta "Word under cursor in copy mode"
.It Li "copy_cursor_x" Ta "" Ta "Cursor X position in copy mode"
.It Li "copy_cursor_y" Ta "" Ta "Cursor Y position in copy mode"
.It Li "current_file" Ta "" Ta "Current configuration file"
.It Li "cursor_character" Ta "" Ta "Character at cursor in pane"
.It Li "cursor_flag" Ta "" Ta "Pane cursor flag"
.It Li "cursor_x" Ta "" Ta "Cursor X position in pane"
.It Li "cursor_y" Ta "" Ta "Cursor Y position in pane"
.It Li "history_bytes" Ta "" Ta "Number of bytes in window history"
.It Li "history_limit" Ta "" Ta "Maximum window history lines"
.It Li "history_size" Ta "" Ta "Size of history in lines"
.It Li "hook" Ta "" Ta "Name of running hook, if any"
.It Li "hook_client" Ta "" Ta "Name of client where hook was run, if any"
.It Li "hook_pane" Ta "" Ta "ID of pane where hook was run, if any"
.It Li "hook_session" Ta "" Ta "ID of session where hook was run, if any"
.It Li "hook_session_name" Ta "" Ta "Name of session where hook was run, if any"
.It Li "hook_window" Ta "" Ta "ID of window where hook was run, if any"
.It Li "hook_window_name" Ta "" Ta "Name of window where hook was run, if any"
.It Li "host" Ta "#H" Ta "Hostname of local host"
.It Li "host_short" Ta "#h" Ta "Hostname of local host (no domain name)"
.It Li "insert_flag" Ta "" Ta "Pane insert flag"
.It Li "keypad_cursor_flag" Ta "" Ta "Pane keypad cursor flag"
.It Li "keypad_flag" Ta "" Ta "Pane keypad flag"
.It Li "last_window_index" Ta "" Ta "Index of last window in session"
.It Li "line" Ta "" Ta "Line number in the list"
.It Li "mouse_all_flag" Ta "" Ta "Pane mouse all flag"
.It Li "mouse_any_flag" Ta "" Ta "Pane mouse any flag"
.It Li "mouse_button_flag" Ta "" Ta "Pane mouse button flag"
.It Li "mouse_hyperlink" Ta "" Ta "Hyperlink under mouse, if any"
.It Li "mouse_line" Ta "" Ta "Line under mouse, if any"
.It Li "mouse_sgr_flag" Ta "" Ta "Pane mouse SGR flag"
.It Li "mouse_standard_flag" Ta "" Ta "Pane mouse standard flag"
.It Li "mouse_status_line" Ta "" Ta "Status line on which mouse event took place"
.It Li "mouse_status_range" Ta "" Ta "Range type or argument of mouse event on status line"
.It Li "mouse_utf8_flag" Ta "" Ta "Pane mouse UTF-8 flag"
.It Li "mouse_word" Ta "" Ta "Word under mouse, if any"
.It Li "mouse_x" Ta "" Ta "Mouse X position, if any"
.It Li "mouse_y" Ta "" Ta "Mouse Y position, if any"
.It Li "next_session_id" Ta "" Ta "Unique session ID for next new session"
.It Li "origin_flag" Ta "" Ta "Pane origin flag"
.It Li "pane_active" Ta "" Ta "1 if active pane"
.It Li "pane_at_bottom" Ta "" Ta "1 if pane is at the bottom of window"
.It Li "pane_at_left" Ta "" Ta "1 if pane is at the left of window"
.It Li "pane_at_right" Ta "" Ta "1 if pane is at the right of window"
.It Li "pane_at_top" Ta "" Ta "1 if pane is at the top of window"
.It Li "pane_bg" Ta "" Ta "Pane background colour"
.It Li "pane_bottom" Ta "" Ta "Bottom of pane"
.It Li "pane_current_command" Ta "" Ta "Current command if available"
.It Li "pane_current_path" Ta "" Ta "Current path if available"
.It Li "pane_dead" Ta "" Ta "1 if pane is dead"
.It Li "pane_dead_signal" Ta "" Ta "Exit signal of process in dead pane"
.It Li "pane_dead_status" Ta "" Ta "Exit status of process in dead pane"
.It Li "pane_dead_time" Ta "" Ta "Exit time of process in dead pane"
.It Li "pane_fg" Ta "" Ta "Pane foreground colour"
.It Li "pane_format" Ta "" Ta "1 if format is for a pane"
.It Li "pane_height" Ta "" Ta "Height of pane"
.It Li "pane_id" Ta "#D" Ta "Unique pane ID"
.It Li "pane_in_mode" Ta "" Ta "1 if pane is in a mode"
.It Li "pane_index" Ta "#P" Ta "Index of pane"
.It Li "pane_input_off" Ta "" Ta "1 if input to pane is disabled"
.It Li "pane_key_mode" Ta "" Ta "Extended key reporting mode in this pane"
.It Li "pane_last" Ta "" Ta "1 if last pane"
.It Li "pane_left" Ta "" Ta "Left of pane"
.It Li "pane_marked" Ta "" Ta "1 if this is the marked pane"
.It Li "pane_marked_set" Ta "" Ta "1 if a marked pane is set"
.It Li "pane_mode" Ta "" Ta "Name of pane mode, if any"
.It Li "pane_path" Ta "" Ta "Path of pane (can be set by application)"
.It Li "pane_pid" Ta "" Ta "PID of first process in pane"
.It Li "pane_pipe" Ta "" Ta "1 if pane is being piped"
.It Li "pane_right" Ta "" Ta "Right of pane"
.It Li "pane_search_string" Ta "" Ta "Last search string in copy mode"
.It Li "pane_start_command" Ta "" Ta "Command pane started with"
.It Li "pane_start_path" Ta "" Ta "Path pane started with"
.It Li "pane_synchronized" Ta "" Ta "1 if pane is synchronized"
.It Li "pane_tabs" Ta "" Ta "Pane tab positions"
.It Li "pane_title" Ta "#T" Ta "Title of pane (can be set by application)"
.It Li "pane_top" Ta "" Ta "Top of pane"
.It Li "pane_tty" Ta "" Ta "Pseudo terminal of pane"
.It Li "pane_unseen_changes" Ta "" Ta "1 if there were changes in pane while in mode"
.It Li "pane_width" Ta "" Ta "Width of pane"
.It Li "pid" Ta "" Ta "Server PID"
.It Li "rectangle_toggle" Ta "" Ta "1 if rectangle selection is activated"
.It Li "scroll_position" Ta "" Ta "Scroll position in copy mode"
.It Li "scroll_region_lower" Ta "" Ta "Bottom of scroll region in pane"
.It Li "scroll_region_upper" Ta "" Ta "Top of scroll region in pane"
.It Li "search_count" Ta "" Ta "Count of search results"
.It Li "search_count_partial" Ta "" Ta "1 if search count is partial count"
.It Li "search_match" Ta "" Ta "Search match if any"
.It Li "search_present" Ta "" Ta "1 if search started in copy mode"
.It Li "selection_active" Ta "" Ta "1 if selection started and changes with the cursor in copy mode"
.It Li "selection_end_x" Ta "" Ta "X position of the end of the selection"
.It Li "selection_end_y" Ta "" Ta "Y position of the end of the selection"
.It Li "selection_present" Ta "" Ta "1 if selection started in copy mode"
.It Li "selection_start_x" Ta "" Ta "X position of the start of the selection"
.It Li "selection_start_y" Ta "" Ta "Y position of the start of the selection"
.It Li "server_sessions" Ta "" Ta "Number of sessions"
.It Li "session_activity" Ta "" Ta "Time of session last activity"
.It Li "session_alerts" Ta "" Ta "List of window indexes with alerts"
.It Li "session_attached" Ta "" Ta "Number of clients session is attached to"
.It Li "session_attached_list" Ta "" Ta "List of clients session is attached to"
.It Li "session_created" Ta "" Ta "Time session created"
.It Li "session_format" Ta "" Ta "1 if format is for a session"
.It Li "session_group" Ta "" Ta "Name of session group"
.It Li "session_group_attached" Ta "" Ta "Number of clients sessions in group are attached to"
.It Li "session_group_attached_list" Ta "" Ta "List of clients sessions in group are attached to"
.It Li "session_group_list" Ta "" Ta "List of sessions in group"
.It Li "session_group_many_attached" Ta "" Ta "1 if multiple clients attached to sessions in group"
.It Li "session_group_size" Ta "" Ta "Size of session group"
.It Li "session_grouped" Ta "" Ta "1 if session in a group"
.It Li "session_id" Ta "" Ta "Unique session ID"
.It Li "session_last_attached" Ta "" Ta "Time session last attached"
.It Li "session_many_attached" Ta "" Ta "1 if multiple clients attached"
.It Li "session_marked" Ta "" Ta "1 if this session contains the marked pane"
.It Li "session_name" Ta "#S" Ta "Name of session"
.It Li "session_path" Ta "" Ta "Working directory of session"
.It Li "session_stack" Ta "" Ta "Window indexes in most recent order"
.It Li "session_windows" Ta "" Ta "Number of windows in session"
.It Li "socket_path" Ta "" Ta "Server socket path"
.It Li "start_time" Ta "" Ta "Server start time"
.It Li "uid" Ta "" Ta "Server UID"
.It Li "user" Ta "" Ta "Server user"
.It Li "version" Ta "" Ta "Server version"
.It Li "window_active" Ta "" Ta "1 if window active"
.It Li "window_active_clients" Ta "" Ta "Number of clients viewing this window"
.It Li "window_active_clients_list" Ta "" Ta "List of clients viewing this window"
.It Li "window_active_sessions" Ta "" Ta "Number of sessions on which this window is active"
.It Li "window_active_sessions_list" Ta "" Ta "List of sessions on which this window is active"
.It Li "window_activity" Ta "" Ta "Time of window last activity"
.It Li "window_activity_flag" Ta "" Ta "1 if window has activity"
.It Li "window_bell_flag" Ta "" Ta "1 if window has bell"
.It Li "window_bigger" Ta "" Ta "1 if window is larger than client"
.It Li "window_cell_height" Ta "" Ta "Height of each cell in pixels"
.It Li "window_cell_width" Ta "" Ta "Width of each cell in pixels"
.It Li "window_end_flag" Ta "" Ta "1 if window has the highest index"
.It Li "window_flags" Ta "#F" Ta "Window flags with # escaped as ##"
.It Li "window_format" Ta "" Ta "1 if format is for a window"
.It Li "window_height" Ta "" Ta "Height of window"
.It Li "window_id" Ta "" Ta "Unique window ID"
.It Li "window_index" Ta "#I" Ta "Index of window"
.It Li "window_last_flag" Ta "" Ta "1 if window is the last used"
.It Li "window_layout" Ta "" Ta "Window layout description, ignoring zoomed window panes"
.It Li "window_linked" Ta "" Ta "1 if window is linked across sessions"
.It Li "window_linked_sessions" Ta "" Ta "Number of sessions this window is linked to"
.It Li "window_linked_sessions_list" Ta "" Ta "List of sessions this window is linked to"
.It Li "window_marked_flag" Ta "" Ta "1 if window contains the marked pane"
.It Li "window_name" Ta "#W" Ta "Name of window"
.It Li "window_offset_x" Ta "" Ta "X offset into window if larger than client"
.It Li "window_offset_y" Ta "" Ta "Y offset into window if larger than client"
.It Li "window_panes" Ta "" Ta "Number of panes in window"
.It Li "window_raw_flags" Ta "" Ta "Window flags with nothing escaped"
.It Li "window_silence_flag" Ta "" Ta "1 if window has silence alert"
.It Li "window_stack_index" Ta "" Ta "Index in session most recent stack"
.It Li "window_start_flag" Ta "" Ta "1 if window has the lowest index"
.It Li "window_visible_layout" Ta "" Ta "Window layout description, respecting zoomed window panes"
.It Li "window_width" Ta "" Ta "Width of window"
.It Li "window_zoomed_flag" Ta "" Ta "1 if window is zoomed"
.It Li "wrap_flag" Ta "" Ta "Pane wrap flag"
.El
.Sh STYLES
.Nm
offers various options to specify the colour and attributes of aspects of the
interface, for example
.Ic status-style
for the status line.
In addition, embedded styles may be specified in format options, such as
.Ic status-left ,
by enclosing them in
.Ql #[
and
.Ql \&] .
.Pp
A style may be the single term
.Ql default
to specify the default style (which may come from an option, for example
.Ic status-style
in the status line) or a space
or comma separated list of the following:
.Bl -tag -width Ds
.It Ic fg=colour
Set the foreground colour.
The colour is one of:
.Ic black ,
.Ic red ,
.Ic green ,
.Ic yellow ,
.Ic blue ,
.Ic magenta ,
.Ic cyan ,
.Ic white ;
if supported the bright variants
.Ic brightred ,
.Ic brightgreen ,
.Ic brightyellow ;
.Ic colour0
to
.Ic colour255
from the 256-colour set;
.Ic default
for the default colour;
.Ic terminal
for the terminal default colour; or a hexadecimal RGB string such as
.Ql #ffffff .
.It Ic bg=colour
Set the background colour.
.It Ic us=colour
Set the underscore colour.
.It Ic none
Set no attributes (turn off any active attributes).
.It Xo Ic acs ,
.Ic bright
(or
.Ic bold ) ,
.Ic dim ,
.Ic underscore ,
.Ic blink ,
.Ic reverse ,
.Ic hidden ,
.Ic italics ,
.Ic overline ,
.Ic strikethrough ,
.Ic double-underscore ,
.Ic curly-underscore ,
.Ic dotted-underscore ,
.Ic dashed-underscore
.Xc
Set an attribute.
Any of the attributes may be prefixed with
.Ql no
to unset.
.Ic acs
is the terminal alternate character set.
.It Xo Ic align=left
(or
.Ic noalign ) ,
.Ic align=centre ,
.Ic align=right
.Xc
Align text to the left, centre or right of the available space if appropriate.
.It Ic fill=colour
Fill the available space with a background colour if appropriate.
.It Xo Ic list=on ,
.Ic list=focus ,
.Ic list=left-marker ,
.Ic list=right-marker ,
.Ic nolist
.Xc
Mark the position of the various window list components in the
.Ic status-format
option:
.Ic list=on
marks the start of the list;
.Ic list=focus
is the part of the list that should be kept in focus if the entire list won't
fit in the available space (typically the current window);
.Ic list=left-marker
and
.Ic list=right-marker
mark the text to be used to mark that text has been trimmed from the left or
right of the list if there is not enough space.
.It Xo Ic push-default ,
.Ic pop-default
.Xc
Store the current colours and attributes as the default or reset to the previous
default.
A
.Ic push-default
affects any subsequent use of the
.Ic default
term until a
.Ic pop-default .
Only one default may be pushed (each
.Ic push-default
replaces the previous saved default).
.It Xo Ic range=left ,
.Ic range=right ,
.Ic range=session|X ,
.Ic range=window|X ,
.Ic range=pane|X ,
.Ic range=user|X ,
.Ic norange
.Xc
Mark a range for mouse events in the
.Ic status-format
option.
When a mouse event occurs in the
.Ic range=left
or
.Ic range=right
range, the
.Ql StatusLeft
and
.Ql StatusRight
key bindings are triggered.
.Pp
.Ic range=session|X ,
.Ic range=window|X
and
.Ic range=pane|X
are ranges for a session, window or pane.
These trigger the
.Ql Status
mouse key with the target session, window or pane given by the
.Ql X
argument.
.Ql X
is a session ID, window index in the current session or a pane ID.
For these, the
.Ic mouse_status_range
format variable will be set to
.Ql session ,
.Ql window
or
.Ql pane .
.Pp
.Ic range=user|X
is a user-defined range; it triggers the
.Ql Status
mouse key.
The argument
.Ql X
will be available in the
.Ic mouse_status_range
format variable.
.Ql X
must be at most 15 bytes in length.
.El
.Pp
Examples are:
.Bd -literal -offset indent
fg=yellow bold underscore blink
bg=black,fg=default,noreverse
.Ed
.Sh NAMES AND TITLES
.Nm
distinguishes between names and titles.
Windows and sessions have names, which may be used to specify them in targets
and are displayed in the status line and various lists: the name is the
.Nm
identifier for a window or session.
Only panes have titles.
A pane's title is typically set by the program running inside the pane using
an escape sequence (like it would set the
.Xr xterm 1
window title in
.Xr X 7 ) .
Windows themselves do not have titles - a window's title is the title of its
active pane.
.Nm
itself may set the title of the terminal in which the client is running, see
the
.Ic set-titles
option.
.Pp
A session's name is set with the
.Ic new-session
and
.Ic rename-session
commands.
A window's name is set with one of:
.Bl -enum -width Ds
.It
A command argument (such as
.Fl n
for
.Ic new-window
or
.Ic new-session ) .
.It
An escape sequence (if the
.Ic allow-rename
option is turned on):
.Bd -literal -offset indent
$ printf \[aq]\e033kWINDOW_NAME\e033\e\e\[aq]
.Ed
.It
Automatic renaming, which sets the name to the active command in the window's
active pane.
See the
.Ic automatic-rename
option.
.El
.Pp
When a pane is first created, its title is the hostname.
A pane's title can be set via the title setting escape sequence, for example:
.Bd -literal -offset indent
$ printf \[aq]\e033]2;My Title\e033\e\e\[aq]
.Ed
.Pp
It can also be modified with the
.Ic select-pane
.Fl T
command.
.Sh GLOBAL AND SESSION ENVIRONMENT
When the server is started,
.Nm
copies the environment into the
.Em global environment ;
in addition, each session has a
.Em session environment .
When a window is created, the session and global environments are merged.
If a variable exists in both, the value from the session environment is used.
The result is the initial environment passed to the new process.
.Pp
The
.Ic update-environment
session option may be used to update the session environment from the client
when a new session is created or an old reattached.
.Nm
also initialises the
.Ev TMUX
variable with some internal information to allow commands to be executed
from inside, and the
.Ev TERM
variable with the correct terminal setting of
.Ql screen .
.Pp
Variables in both session and global environments may be marked as hidden.
Hidden variables are not passed into the environment of new processes and
instead can only be used by tmux itself (for example in formats, see the
.Sx FORMATS
section).
.Pp
Commands to alter and view the environment are:
.Bl -tag -width Ds
.Tg setenv
.It Xo Ic set-environment
.Op Fl Fhgru
.Op Fl t Ar target-session
.Ar name Op Ar value
.Xc
.D1 Pq alias: Ic setenv
Set or unset an environment variable.
If
.Fl g
is used, the change is made in the global environment; otherwise, it is applied
to the session environment for
.Ar target-session .
If
.Fl F
is present, then
.Ar value
is expanded as a format.
The
.Fl u
flag unsets a variable.
.Fl r
indicates the variable is to be removed from the environment before starting a
new process.
.Fl h
marks the variable as hidden.
.Tg showenv
.It Xo Ic show-environment
.Op Fl hgs
.Op Fl t Ar target-session
.Op Ar variable
.Xc
.D1 Pq alias: Ic showenv
Display the environment for
.Ar target-session
or the global environment with
.Fl g .
If
.Ar variable
is omitted, all variables are shown.
Variables removed from the environment are prefixed with
.Ql - .
If
.Fl s
is used, the output is formatted as a set of Bourne shell commands.
.Fl h
shows hidden variables (omitted by default).
.El
.Sh STATUS LINE
.Nm
includes an optional status line which is displayed in the bottom line of each
terminal.
.Pp
By default, the status line is enabled and one line in height (it may be
disabled or made multiple lines with the
.Ic status
session option) and contains, from left-to-right: the name of the current
session in square brackets; the window list; the title of the active pane
in double quotes; and the time and date.
.Pp
Each line of the status line is configured with the
.Ic status-format
option.
The default is made of three parts: configurable left and right sections (which
may contain dynamic content such as the time or output from a shell command,
see the
.Ic status-left ,
.Ic status-left-length ,
.Ic status-right ,
and
.Ic status-right-length
options below), and a central window list.
By default, the window list shows the index, name and (if any) flag of the
windows present in the current session in ascending numerical order.
It may be customised with the
.Ar window-status-format
and
.Ar window-status-current-format
options.
The flag is one of the following symbols appended to the window name:
.Bl -column "Symbol" "Meaning" -offset indent
.It Sy "Symbol" Ta Sy "Meaning"
.It Li "*" Ta "Denotes the current window."
.It Li "-" Ta "Marks the last window (previously selected)."
.It Li "#" Ta "Window activity is monitored and activity has been detected."
.It Li "\&!" Ta "Window bells are monitored and a bell has occurred in the window."
.It Li "\[ti]" Ta "The window has been silent for the monitor-silence interval."
.It Li "M" Ta "The window contains the marked pane."
.It Li "Z" Ta "The window's active pane is zoomed."
.El
.Pp
The # symbol relates to the
.Ic monitor-activity
window option.
The window name is printed in inverted colours if an alert (bell, activity or
silence) is present.
.Pp
The colour and attributes of the status line may be configured, the entire
status line using the
.Ic status-style
session option and individual windows using the
.Ic window-status-style
window option.
.Pp
The status line is automatically refreshed at interval if it has changed, the
interval may be controlled with the
.Ic status-interval
session option.
.Pp
Commands related to the status line are as follows:
.Bl -tag -width Ds
.Tg clearphist
.It Xo Ic clear-prompt-history
.Op Fl T Ar prompt-type
.Xc
.D1 Pq alias: Ic clearphist
Clear status prompt history for prompt type
.Ar prompt-type .
If
.Fl T
is omitted, then clear history for all types.
See
.Ic command-prompt
for possible values for
.Ar prompt-type .
.It Xo Ic command-prompt
.Op Fl 1bFikN
.Op Fl I Ar inputs
.Op Fl p Ar prompts
.Op Fl t Ar target-client
.Op Fl T Ar prompt-type
.Op Ar template
.Xc
Open the command prompt in a client.
This may be used from inside
.Nm
to execute commands interactively.
.Pp
If
.Ar template
is specified, it is used as the command.
With
.Fl F ,
.Ar template
is expanded as a format.
.Pp
If present,
.Fl I
is a comma-separated list of the initial text for each prompt.
If
.Fl p
is given,
.Ar prompts
is a comma-separated list of prompts which are displayed in order; otherwise
a single prompt is displayed, constructed from
.Ar template
if it is present, or
.Ql \&:
if not.
.Pp
Before the command is executed, the first occurrence of the string
.Ql %%
and all occurrences of
.Ql %1
are replaced by the response to the first prompt, all
.Ql %2
are replaced with the response to the second prompt, and so on for further
prompts.
Up to nine prompt responses may be replaced
.Po
.Ql %1
to
.Ql %9
.Pc .
.Ql %%%
is like
.Ql %%
but any quotation marks are escaped.
.Pp
.Fl 1
makes the prompt only accept one key press, in this case the resulting input
is a single character.
.Fl k
is like
.Fl 1
but the key press is translated to a key name.
.Fl N
makes the prompt only accept numeric key presses.
.Fl i
executes the command every time the prompt input changes instead of when the
user exits the command prompt.
.Pp
.Fl T
tells
.Nm
the prompt type.
This affects what completions are offered when
.Em Tab
is pressed.
Available types are:
.Ql command ,
.Ql search ,
.Ql target
and
.Ql window-target .
.Pp
The following keys have a special meaning in the command prompt, depending
on the value of the
.Ic status-keys
option:
.Bl -column "FunctionXXXXXXXXXXXXXXXXXXXXXXXXX" "viXXXX" "emacsX" -offset indent
.It Sy "Function" Ta Sy "vi" Ta Sy "emacs"
.It Li "Cancel command prompt" Ta "q" Ta "Escape"
.It Li "Delete from cursor to start of word" Ta "" Ta "C-w"
.It Li "Delete entire command" Ta "d" Ta "C-u"
.It Li "Delete from cursor to end" Ta "D" Ta "C-k"
.It Li "Execute command" Ta "Enter" Ta "Enter"
.It Li "Get next command from history" Ta "" Ta "Down"
.It Li "Get previous command from history" Ta "" Ta "Up"
.It Li "Insert top paste buffer" Ta "p" Ta "C-y"
.It Li "Look for completions" Ta "Tab" Ta "Tab"
.It Li "Move cursor left" Ta "h" Ta "Left"
.It Li "Move cursor right" Ta "l" Ta "Right"
.It Li "Move cursor to end" Ta "$" Ta "C-e"
.It Li "Move cursor to next word" Ta "w" Ta "M-f"
.It Li "Move cursor to previous word" Ta "b" Ta "M-b"
.It Li "Move cursor to start" Ta "0" Ta "C-a"
.It Li "Transpose characters" Ta "" Ta "C-t"
.El
.Pp
With
.Fl b ,
the prompt is shown in the background and the invoking client does not exit
until it is dismissed.
.Tg confirm
.It Xo Ic confirm-before
.Op Fl by
.Op Fl c Ar confirm-key
.Op Fl p Ar prompt
.Op Fl t Ar target-client
.Ar command
.Xc
.D1 Pq alias: Ic confirm
Ask for confirmation before executing
.Ar command .
If
.Fl p
is given,
.Ar prompt
is the prompt to display; otherwise a prompt is constructed from
.Ar command .
It may contain the special character sequences supported by the
.Ic status-left
option.
With
.Fl b ,
the prompt is shown in the background and the invoking client does not exit
until it is dismissed.
.Fl y
changes the default behaviour (if Enter alone is pressed) of the prompt to
run the command.
.Fl c
changes the confirmation key to
.Ar confirm-key ;
the default is
.Ql y .
.Tg menu
.It Xo Ic display-menu
.Op Fl OM
.Op Fl b Ar border-lines
.Op Fl c Ar target-client
.Op Fl C Ar starting-choice
.Op Fl H Ar selected-style
.Op Fl s Ar style
.Op Fl S Ar border-style
.Op Fl t Ar target-pane
.Op Fl T Ar title
.Op Fl x Ar position
.Op Fl y Ar position
.Ar name
.Ar key
.Ar command Op Ar argument ...
.Xc
.D1 Pq alias: Ic menu
Display a menu on
.Ar target-client .
.Ar target-pane
gives the target for any commands run from the menu.
.Pp
A menu is passed as a series of arguments: first the menu item name,
second the key shortcut (or empty for none) and third the command
to run when the menu item is chosen.
The name and command are formats, see the
.Sx FORMATS
and
.Sx STYLES
sections.
If the name begins with a hyphen (-), then the item is disabled (shown dim) and
may not be chosen.
The name may be empty for a separator line, in which case both the key and
command should be omitted.
.Pp
.Fl b
sets the type of characters used for drawing menu borders.
See
.Ic popup-border-lines
for possible values for
.Ar border-lines .
.Pp
.Fl H
sets the style for the selected menu item (see
.Sx STYLES ) .
.Pp
.Fl s
sets the style for the menu and
.Fl S
sets the style for the menu border (see
.Sx STYLES ) .
.Pp
.Fl T
is a format for the menu title (see
.Sx FORMATS ) .
.Pp
.Fl C
sets the menu item selected by default, if the menu is not bound to a mouse key
binding.
.Pp
.Fl x
and
.Fl y
give the position of the menu.
Both may be a row or column number, or one of the following special values:
.Bl -column "XXXXX" "XXXX" -offset indent
.It Sy "Value" Ta Sy "Flag" Ta Sy "Meaning"
.It Li "C" Ta "Both" Ta "The centre of the terminal"
.It Li "R" Ta Fl x Ta "The right side of the terminal"
.It Li "P" Ta "Both" Ta "The bottom left of the pane"
.It Li "M" Ta "Both" Ta "The mouse position"
.It Li "W" Ta "Both" Ta "The window position on the status line"
.It Li "S" Ta Fl y Ta "The line above or below the status line"
.El
.Pp
Or a format, which is expanded including the following additional variables:
.Bl -column "XXXXXXXXXXXXXXXXXXXXXXXXXX" -offset indent
.It Sy "Variable name" Ta Sy "Replaced with"
.It Li "popup_centre_x" Ta "Centered in the client"
.It Li "popup_centre_y" Ta "Centered in the client"
.It Li "popup_height" Ta "Height of menu or popup"
.It Li "popup_mouse_bottom" Ta "Bottom of at the mouse"
.It Li "popup_mouse_centre_x" Ta "Horizontal centre at the mouse"
.It Li "popup_mouse_centre_y" Ta "Vertical centre at the mouse"
.It Li "popup_mouse_top" Ta "Top at the mouse"
.It Li "popup_mouse_x" Ta "Mouse X position"
.It Li "popup_mouse_y" Ta "Mouse Y position"
.It Li "popup_pane_bottom" Ta "Bottom of the pane"
.It Li "popup_pane_left" Ta "Left of the pane"
.It Li "popup_pane_right" Ta "Right of the pane"
.It Li "popup_pane_top" Ta "Top of the pane"
.It Li "popup_status_line_y" Ta "Above or below the status line"
.It Li "popup_width" Ta "Width of menu or popup"
.It Li "popup_window_status_line_x" Ta "At the window position in status line"
.It Li "popup_window_status_line_y" Ta "At the status line showing the window"
.El
.Pp
Each menu consists of items followed by a key shortcut shown in brackets.
If the menu is too large to fit on the terminal, it is not displayed.
Pressing the key shortcut chooses the corresponding item.
If the mouse is enabled and the menu is opened from a mouse key binding,
releasing the mouse button with an item selected chooses that item and
releasing the mouse button without an item selected closes the menu.
.Fl O
changes this behaviour so that the menu does not close when the mouse button is
released without an item selected the menu is not closed and a mouse button
must be clicked to choose an item.
.Pp
.Fl M
tells
.Nm
the menu should handle mouse events; by default only menus opened from mouse
key bindings do so.
.Pp
The following keys are available in menus:
.Bl -column "Key" "Function" -offset indent
.It Sy "Key" Ta Sy "Function"
.It Li "Enter" Ta "Choose selected item"
.It Li "Up" Ta "Select previous item"
.It Li "Down" Ta "Select next item"
.It Li "q" Ta "Exit menu"
.El
.Tg display
.It Xo Ic display-message
.Op Fl aIlNpv
.Op Fl c Ar target-client
.Op Fl d Ar delay
.Op Fl t Ar target-pane
.Op Ar message
.Xc
.D1 Pq alias: Ic display
Display a message.
If
.Fl p
is given, the output is printed to stdout, otherwise it is displayed in the
.Ar target-client
status line for up to
.Ar delay
milliseconds.
If
.Ar delay
is not given, the
.Ic display-time
option is used; a delay of zero waits for a key press.
.Ql N
ignores key presses and closes only after the delay expires.
If
.Fl l
is given,
.Ar message
is printed unchanged.
Otherwise, the format of
.Ar message
is described in the
.Sx FORMATS
section; information is taken from
.Ar target-pane
if
.Fl t
is given, otherwise the active pane.
.Pp
.Fl v
prints verbose logging as the format is parsed and
.Fl a
lists the format variables and their values.
.Pp
.Fl I
forwards any input read from stdin to the empty pane given by
.Ar target-pane .
.Tg popup
.It Xo Ic display-popup
.Op Fl BCE
.Op Fl b Ar border-lines
.Op Fl c Ar target-client
.Op Fl d Ar start-directory
.Op Fl e Ar environment
.Op Fl h Ar height
.Op Fl s Ar border-style
.Op Fl S Ar style
.Op Fl t Ar target-pane
.Op Fl T Ar title
.Op Fl w Ar width
.Op Fl x Ar position
.Op Fl y Ar position
.Op Ar shell-command
.Xc
.D1 Pq alias: Ic popup
Display a popup running
.Ar shell-command
on
.Ar target-client .
A popup is a rectangular box drawn over the top of any panes.
Panes are not updated while a popup is present.
.Pp
.Fl E
closes the popup automatically when
.Ar shell-command
exits.
Two
.Fl E
closes the popup only if
.Ar shell-command
exited with success.
.Pp
.Fl x
and
.Fl y
give the position of the popup, they have the same meaning as for the
.Ic display-menu
command.
.Fl w
and
.Fl h
give the width and height - both may be a percentage (followed by
.Ql % ) .
If omitted, half of the terminal size is used.
.Pp
.Fl B
does not surround the popup by a border.
.Pp
.Fl b
sets the type of characters used for drawing popup borders.
When
.Fl B
is specified, the
.Fl b
option is ignored.
See
.Ic popup-border-lines
for possible values for
.Ar border-lines .
.Pp
.Fl s
sets the style for the popup and
.Fl S
sets the style for the popup border (see
.Sx STYLES ) .
.Pp
.Fl e
takes the form
.Ql VARIABLE=value
and sets an environment variable for the popup; it may be specified multiple
times.
.Pp
.Fl T
is a format for the popup title (see
.Sx FORMATS ) .
.Pp
The
.Fl C
flag closes any popup on the client.
.Tg showphist
.It Xo Ic show-prompt-history
.Op Fl T Ar prompt-type
.Xc
.D1 Pq alias: Ic showphist
Display status prompt history for prompt type
.Ar prompt-type .
If
.Fl T
is omitted, then show history for all types.
See
.Ic command-prompt
for possible values for
.Ar prompt-type .
.El
.Sh BUFFERS
.Nm
maintains a set of named
.Em paste buffers .
Each buffer may be either explicitly or automatically named.
Explicitly named buffers are named when created with the
.Ic set-buffer
or
.Ic load-buffer
commands, or by renaming an automatically named buffer with
.Ic set-buffer
.Fl n .
Automatically named buffers are given a name such as
.Ql buffer0001 ,
.Ql buffer0002
and so on.
When the
.Ic buffer-limit
option is reached, the oldest automatically named buffer is deleted.
Explicitly named buffers are not subject to
.Ic buffer-limit
and may be deleted with the
.Ic delete-buffer
command.
.Pp
Buffers may be added using
.Ic copy-mode
or the
.Ic set-buffer
and
.Ic load-buffer
commands, and pasted into a window using the
.Ic paste-buffer
command.
If a buffer command is used and no buffer is specified, the most
recently added automatically named buffer is assumed.
.Pp
A configurable history buffer is also maintained for each window.
By default, up to 2000 lines are kept; this can be altered with the
.Ic history-limit
option (see the
.Ic set-option
command above).
.Pp
The buffer commands are as follows:
.Bl -tag -width Ds
.It Xo
.Ic choose-buffer
.Op Fl NZr
.Op Fl F Ar format
.Op Fl f Ar filter
.Op Fl K Ar key-format
.Op Fl O Ar sort-order
.Op Fl t Ar target-pane
.Op Ar template
.Xc
Put a pane into buffer mode, where a buffer may be chosen interactively from
a list.
Each buffer is shown on one line.
A shortcut key is shown on the left in brackets allowing for immediate choice,
or the list may be navigated and an item chosen or otherwise manipulated using
the keys below.
.Fl Z
zooms the pane.
The following keys may be used in buffer mode:
.Bl -column "Key" "Function" -offset indent
.It Sy "Key" Ta Sy "Function"
.It Li "Enter" Ta "Paste selected buffer"
.It Li "Up" Ta "Select previous buffer"
.It Li "Down" Ta "Select next buffer"
.It Li "C-s" Ta "Search by name or content"
.It Li "n" Ta "Repeat last search forwards"
.It Li "N" Ta "Repeat last search backwards"
.It Li "t" Ta "Toggle if buffer is tagged"
.It Li "T" Ta "Tag no buffers"
.It Li "C-t" Ta "Tag all buffers"
.It Li "p" Ta "Paste selected buffer"
.It Li "P" Ta "Paste tagged buffers"
.It Li "d" Ta "Delete selected buffer"
.It Li "D" Ta "Delete tagged buffers"
.It Li "e" Ta "Open the buffer in an editor"
.It Li "f" Ta "Enter a format to filter items"
.It Li "O" Ta "Change sort field"
.It Li "r" Ta "Reverse sort order"
.It Li "v" Ta "Toggle preview"
.It Li "q" Ta "Exit mode"
.El
.Pp
After a buffer is chosen,
.Ql %%
is replaced by the buffer name in
.Ar template
and the result executed as a command.
If
.Ar template
is not given, "paste-buffer -p -b \[aq]%%\[aq]" is used.
.Pp
.Fl O
specifies the initial sort field: one of
.Ql time
(creation),
.Ql name
or
.Ql size .
.Fl r
reverses the sort order.
.Fl f
specifies an initial filter: the filter is a format - if it evaluates to zero,
the item in the list is not shown, otherwise it is shown.
If a filter would lead to an empty list, it is ignored.
.Fl F
specifies the format for each item in the list and
.Fl K
a format for each shortcut key; both are evaluated once for each line.
.Fl N
starts without the preview.
This command works only if at least one client is attached.
.Tg clearhist
.It Xo Ic clear-history
.Op Fl H
.Op Fl t Ar target-pane
.Xc
.D1 Pq alias: Ic clearhist
Remove and free the history for the specified pane.
.Fl H
also removes all hyperlinks.
.Tg deleteb
.It Ic delete-buffer Op Fl b Ar buffer-name
.D1 Pq alias: Ic deleteb
Delete the buffer named
.Ar buffer-name ,
or the most recently added automatically named buffer if not specified.
.Tg lsb
.It Xo Ic list-buffers
.Op Fl F Ar format
.Op Fl f Ar filter
.Xc
.D1 Pq alias: Ic lsb
List the global buffers.
.Fl F
specifies the format of each line and
.Fl f
a filter.
Only buffers for which the filter is true are shown.
See the
.Sx FORMATS
section.
.It Xo Ic load-buffer
.Op Fl w
.Op Fl b Ar buffer-name
.Op Fl t Ar target-client
.Ar path
.Xc
.Tg loadb
.D1 Pq alias: Ic loadb
Load the contents of the specified paste buffer from
.Ar path .
If
.Fl w
is given, the buffer is also sent to the clipboard for
.Ar target-client
using the
.Xr xterm 1
escape sequence, if possible.
If
.Ar path
is
.Ql - ,
the contents are read from stdin.
.Tg pasteb
.It Xo Ic paste-buffer
.Op Fl dpr
.Op Fl b Ar buffer-name
.Op Fl s Ar separator
.Op Fl t Ar target-pane
.Xc
.D1 Pq alias: Ic pasteb
Insert the contents of a paste buffer into the specified pane.
If not specified, paste into the current one.
With
.Fl d ,
also delete the paste buffer.
When output, any linefeed (LF) characters in the paste buffer are replaced with
a separator, by default carriage return (CR).
A custom separator may be specified using the
.Fl s
flag.
The
.Fl r
flag means to do no replacement (equivalent to a separator of LF).
If
.Fl p
is specified, paste bracket control codes are inserted around the
buffer if the application has requested bracketed paste mode.
.Tg saveb
.It Xo Ic save-buffer
.Op Fl a
.Op Fl b Ar buffer-name
.Ar path
.Xc
.D1 Pq alias: Ic saveb
Save the contents of the specified paste buffer to
.Ar path .
The
.Fl a
option appends to rather than overwriting the file.
If
.Ar path
is
.Ql - ,
the contents are read from stdin.
.It Xo Ic set-buffer
.Op Fl aw
.Op Fl b Ar buffer-name
.Op Fl t Ar target-client
.Tg setb
.Op Fl n Ar new-buffer-name
.Ar data
.Xc
.D1 Pq alias: Ic setb
Set the contents of the specified buffer to
.Ar data .
If
.Fl w
is given, the buffer is also sent to the clipboard for
.Ar target-client
using the
.Xr xterm 1
escape sequence, if possible.
The
.Fl a
option appends to rather than overwriting the buffer.
The
.Fl n
option renames the buffer to
.Ar new-buffer-name .
.Tg showb
.It Xo Ic show-buffer
.Op Fl b Ar buffer-name
.Xc
.D1 Pq alias: Ic showb
Display the contents of the specified buffer.
.El
.Sh MISCELLANEOUS
Miscellaneous commands are as follows:
.Bl -tag -width Ds
.It Ic clock-mode Op Fl t Ar target-pane
Display a large clock.
.Tg if
.It Xo Ic if-shell
.Op Fl bF
.Op Fl t Ar target-pane
.Ar shell-command command
.Op Ar command
.Xc
.D1 Pq alias: Ic if
Execute the first
.Ar command
if
.Ar shell-command
(run with
.Pa /bin/sh )
returns success or the second
.Ar command
otherwise.
Before being executed,
.Ar shell-command
is expanded using the rules specified in the
.Sx FORMATS
section, including those relevant to
.Ar target-pane .
With
.Fl b ,
.Ar shell-command
is run in the background.
.Pp
If
.Fl F
is given,
.Ar shell-command
is not executed but considered success if neither empty nor zero (after formats
are expanded).
.Tg lock
.It Ic lock-server
.D1 Pq alias: Ic lock
Lock each client individually by running the command specified by the
.Ic lock-command
option.
.Tg run
.It Xo Ic run-shell
.Op Fl bC
.Op Fl c Ar start-directory
.Op Fl d Ar delay
.Op Fl t Ar target-pane
.Op Ar shell-command
.Xc
.D1 Pq alias: Ic run
Execute
.Ar shell-command
using
.Pa /bin/sh
or (with
.Fl C )
a
.Nm
command in the background without creating a window.
Before being executed,
.Ar shell-command
is expanded using the rules specified in the
.Sx FORMATS
section.
With
.Fl b ,
the command is run in the background.
.Fl d
waits for
.Ar delay
seconds before starting the command.
If
.Fl c
is given, the current working directory is set to
.Ar start-directory .
If
.Fl C
is not given, any output to stdout is displayed in view mode (in the pane
specified by
.Fl t
or the current pane if omitted) after the command finishes.
If the command fails, the exit status is also displayed.
.Tg wait
.It Xo Ic wait-for
.Op Fl L | S | U
.Ar channel
.Xc
.D1 Pq alias: Ic wait
When used without options, prevents the client from exiting until woken using
.Ic wait-for
.Fl S
with the same channel.
When
.Fl L
is used, the channel is locked and any clients that try to lock the same
channel are made to wait until the channel is unlocked with
.Ic wait-for
.Fl U .
.El
.Sh EXIT MESSAGES
When a
.Nm
client detaches, it prints a message.
This may be one of:
.Bl -tag -width Ds
.It detached (from session ...)
The client was detached normally.
.It detached and SIGHUP
The client was detached and its parent sent the
.Dv SIGHUP
signal (for example with
.Ic detach-client
.Fl P ) .
.It lost tty
The client's
.Xr tty 4
or
.Xr pty 4
was unexpectedly destroyed.
.It terminated
The client was killed with
.Dv SIGTERM .
.It too far behind
The client is in control mode and became unable to keep up with the data from
.Nm .
.It exited
The server exited when it had no sessions.
.It server exited
The server exited when it received
.Dv SIGTERM .
.It server exited unexpectedly
The server crashed or otherwise exited without telling the client the reason.
.El
.Sh TERMINFO EXTENSIONS
.Nm
understands some unofficial extensions to
.Xr terminfo 5 .
It is not normally necessary to set these manually, instead the
.Ic terminal-features
option should be used.
.Bl -tag -width Ds
.It Em \&AX
An existing extension that tells
.Nm
the terminal supports default colours.
.It Em \&Bidi
Tell
.Nm
that the terminal supports the VTE bidirectional text extensions.
.It Em \&Cs , Cr
Set the cursor colour.
The first takes a single string argument and is used to set the colour;
the second takes no arguments and restores the default cursor colour.
If set, a sequence such as this may be used
to change the cursor colour from inside
.Nm :
.Bd -literal -offset indent
$ printf \[aq]\e033]12;red\e033\e\e\[aq]
.Ed
.Pp
The colour is an
.Xr X 7
colour, see
.Xr XParseColor 3 .
.It Em \&Cmg, \&Clmg, \&Dsmg , \&Enmg
Set, clear, disable or enable DECSLRM margins.
These are set automatically if the terminal reports it is
.Em VT420
compatible.
.It Em \&Dsbp , \&Enbp
Disable and enable bracketed paste.
These are set automatically if the
.Em XT
capability is present.
.It Em \&Dseks , \&Eneks
Disable and enable extended keys.
.It Em \&Dsfcs , \&Enfcs
Disable and enable focus reporting.
These are set automatically if the
.Em XT
capability is present.
.It Em \&Hls
Set or clear a hyperlink annotation.
.It Em \&Nobr
Tell
.Nm
that the terminal does not use bright colors for bold display.
.It Em \&Rect
Tell
.Nm
that the terminal supports rectangle operations.
.It Em \&Smol
Enable the overline attribute.
.It Em \&Smulx
Set a styled underscore.
The single parameter is one of: 0 for no underscore, 1 for normal
underscore, 2 for double underscore, 3 for curly underscore, 4 for dotted
underscore and 5 for dashed underscore.
.It Em \&Setulc , \&Setulc1, \&ol
Set the underscore colour or reset to the default.
.Em Setulc
is for RGB colours and
.Em Setulc1
for ANSI or 256 colours.
The
.Em Setulc
argument is (red * 65536) + (green * 256) + blue where each is between 0
and 255.
.It Em \&Ss , Se
Set or reset the cursor style.
If set, a sequence such as this may be used
to change the cursor to an underline:
.Bd -literal -offset indent
$ printf \[aq]\e033[4 q\[aq]
.Ed
.Pp
If
.Em Se
is not set, \&Ss with argument 0 will be used to reset the cursor style instead.
.It Em \&Swd
Set the opening sequence for the working directory notification.
The sequence is terminated using the standard
.Em fsl
capability.
.It Em \&Sxl
Indicates that the terminal supports SIXEL.
.It Em \&Sync
Start (parameter is 1) or end (parameter is 2) a synchronized update.
.It Em \&Tc
Indicate that the terminal supports the
.Ql direct colour
RGB escape sequence (for example, \ee[38;2;255;255;255m).
.Pp
If supported, this is used for the initialize colour escape sequence (which
may be enabled by adding the
.Ql initc
and
.Ql ccc
capabilities to the
.Nm
.Xr terminfo 5
entry).
.Pp
This is equivalent to the
.Em RGB
.Xr terminfo 5
capability.
.It Em \&Ms
Store the current buffer in the host terminal's selection (clipboard).
See the
.Em set-clipboard
option above and the
.Xr xterm 1
man page.
.It Em \&XT
This is an existing extension capability that tmux uses to mean that the
terminal supports the
.Xr xterm 1
title set sequences and to automatically set some of the capabilities above.
.El
.Sh CONTROL MODE
.Nm
offers a textual interface called
.Em control mode .
This allows applications to communicate with
.Nm
using a simple text-only protocol.
.Pp
In control mode, a client sends
.Nm
commands or command sequences terminated by newlines on standard input.
Each command will produce one block of output on standard output.
An output block consists of a
.Em %begin
line followed by the output (which may be empty).
The output block ends with a
.Em %end
or
.Em %error .
.Em %begin
and matching
.Em %end
or
.Em %error
have three arguments: an integer time (as seconds from epoch), command number
and flags (currently not used).
For example:
.Bd -literal -offset indent
%begin 1363006971 2 1
0: ksh* (1 panes) [80x24] [layout b25f,80x24,0,0,2] @2 (active)
%end 1363006971 2 1
.Ed
.Pp
The
.Ic refresh-client
.Fl C
command may be used to set the size of a client in control mode.
.Pp
In control mode,
.Nm
outputs notifications.
A notification will never occur inside an output block.
.Pp
The following notifications are defined:
.Bl -tag -width Ds
.It Ic %client-detached Ar client
The client has detached.
.It Ic %client-session-changed Ar client session-id name
The client is now attached to the session with ID
.Ar session-id ,
which is named
.Ar name .
.It Ic %config-error Ar error
An error has happened in a configuration file.
.It Ic %continue Ar pane-id
The pane has been continued after being paused (if the
.Ar pause-after
flag is set, see
.Ic refresh-client
.Fl A ) .
.It Ic %exit Op Ar reason
The
.Nm
client is exiting immediately, either because it is not attached to any session
or an error occurred.
If present,
.Ar reason
describes why the client exited.
.It Ic %extended-output Ar pane-id Ar age Ar ... \&  : Ar value
New form of
.Ic %output
sent when the
.Ar pause-after
flag is set.
.Ar age
is the time in milliseconds for which tmux had buffered the output before it
was sent.
Any subsequent arguments up until a single
.Ql \&:
are for future use and should be ignored.
.It Xo Ic %layout-change
.Ar window-id
.Ar window-layout
.Ar window-visible-layout
.Ar window-flags
.Xc
The layout of a window with ID
.Ar window-id
changed.
The new layout is
.Ar window-layout .
The window's visible layout is
.Ar window-visible-layout
and the window flags are
.Ar window-flags .
.It Ic %message Ar message
A message sent with the
.Ic display-message
command.
.It Ic %output Ar pane-id Ar value
A window pane produced output.
.Ar value
escapes non-printable characters and backslash as octal \\xxx.
.It Ic %pane-mode-changed Ar pane-id
The pane with ID
.Ar pane-id
has changed mode.
.It Ic %paste-buffer-changed Ar name
Paste buffer
.Ar name
has been changed.
.It Ic %paste-buffer-deleted Ar name
Paste buffer
.Ar name
has been deleted.
.It Ic %pause Ar pane-id
The pane has been paused (if the
.Ar pause-after
flag is set).
.It Ic %session-changed Ar session-id Ar name
The client is now attached to the session with ID
.Ar session-id ,
which is named
.Ar name .
.It Ic %session-renamed Ar name
The current session was renamed to
.Ar name .
.It Ic %session-window-changed Ar session-id Ar window-id
The session with ID
.Ar session-id
changed its active window to the window with ID
.Ar window-id .
.It Ic %sessions-changed
A session was created or destroyed.
.It Xo Ic %subscription-changed
.Ar name
.Ar session-id
.Ar window-id
.Ar window-index
.Ar pane-id ... \&  :
.Ar value
.Xc
The value of the format associated with subscription
.Ar name
has changed to
.Ar value .
See
.Ic refresh-client
.Fl B .
Any arguments after
.Ar pane-id
up until a single
.Ql \&:
are for future use and should be ignored.
.It Ic %unlinked-window-add Ar window-id
The window with ID
.Ar window-id
was created but is not linked to the current session.
.It Ic %unlinked-window-close Ar window-id
The window with ID
.Ar window-id ,
which is not linked to the current session, was closed.
.It Ic %unlinked-window-renamed Ar window-id
The window with ID
.Ar window-id ,
which is not linked to the current session, was renamed.
.It Ic %window-add Ar window-id
The window with ID
.Ar window-id
was linked to the current session.
.It Ic %window-close Ar window-id
The window with ID
.Ar window-id
closed.
.It Ic %window-pane-changed Ar window-id Ar pane-id
The active pane in the window with ID
.Ar window-id
changed to the pane with ID
.Ar pane-id .
.It Ic %window-renamed Ar window-id Ar name
The window with ID
.Ar window-id
was renamed to
.Ar name .
.El
.Sh ENVIRONMENT
When
.Nm
is started, it inspects the following environment variables:
.Bl -tag -width LC_CTYPE
.It Ev EDITOR
If the command specified in this variable contains the string
.Ql vi
and
.Ev VISUAL
is unset, use vi-style key bindings.
Overridden by the
.Ic mode-keys
and
.Ic status-keys
options.
.It Ev HOME
The user's login directory.
If unset, the
.Xr passwd 5
database is consulted.
.It Ev LC_CTYPE
The character encoding
.Xr locale 1 .
It is used for two separate purposes.
For output to the terminal, UTF-8 is used if the
.Fl u
option is given or if
.Ev LC_CTYPE
contains
.Qq UTF-8
or
.Qq UTF8 .
Otherwise, only ASCII characters are written and non-ASCII characters
are replaced with underscores
.Pq Ql _ .
For input,
.Nm
always runs with a UTF-8 locale.
If en_US.UTF-8 is provided by the operating system, it is used and
.Ev LC_CTYPE
is ignored for input.
Otherwise,
.Ev LC_CTYPE
tells
.Nm
what the UTF-8 locale is called on the current system.
If the locale specified by
.Ev LC_CTYPE
is not available or is not a UTF-8 locale,
.Nm
exits with an error message.
.It Ev LC_TIME
The date and time format
.Xr locale 1 .
It is used for locale-dependent
.Xr strftime 3
format specifiers.
.It Ev PWD
The current working directory to be set in the global environment.
This may be useful if it contains symbolic links.
If the value of the variable does not match the current working
directory, the variable is ignored and the result of
.Xr getcwd 3
is used instead.
.It Ev SHELL
The absolute path to the default shell for new windows.
See the
.Ic default-shell
option for details.
.It Ev TMUX_TMPDIR
The parent directory of the directory containing the server sockets.
See the
.Fl L
option for details.
.It Ev VISUAL
If the command specified in this variable contains the string
.Ql vi ,
use vi-style key bindings.
Overridden by the
.Ic mode-keys
and
.Ic status-keys
options.
.El
.Sh FILES
.Bl -tag -width "@SYSCONFDIR@/tmux.confXXX" -compact
.It Pa \[ti]/.tmux.conf
.It Pa $XDG_CONFIG_HOME/tmux/tmux.conf
.It Pa \[ti]/.config/tmux/tmux.conf
Default
.Nm
configuration file.
.It Pa @SYSCONFDIR@/tmux.conf
System-wide configuration file.
.El
.Sh EXAMPLES
To create a new
.Nm
session running
.Xr vi 1 :
.Pp
.Dl $ tmux new-session vi
.Pp
Most commands have a shorter form, known as an alias.
For new-session, this is
.Ic new :
.Pp
.Dl $ tmux new vi
.Pp
Alternatively, the shortest unambiguous form of a command is accepted.
If there are several options, they are listed:
.Bd -literal -offset indent
$ tmux n
ambiguous command: n, could be: new-session, new-window, next-window
.Ed
.Pp
Within an active session, a new window may be created by typing
.Ql C-b c
(Ctrl
followed by the
.Ql b
key
followed by the
.Ql c
key).
.Pp
Windows may be navigated with:
.Ql C-b 0
(to select window 0),
.Ql C-b 1
(to select window 1), and so on;
.Ql C-b n
to select the next window; and
.Ql C-b p
to select the previous window.
.Pp
A session may be detached using
.Ql C-b d
(or by an external event such as
.Xr ssh 1
disconnection) and reattached with:
.Pp
.Dl $ tmux attach-session
.Pp
Typing
.Ql C-b \&?
lists the current key bindings in the current window; up and down may be used
to navigate the list or
.Ql q
to exit from it.
.Pp
Commands to be run when the
.Nm
server is started may be placed in the
.Pa \[ti]/.tmux.conf
configuration file.
Common examples include:
.Pp
Changing the default prefix key:
.Bd -literal -offset indent
set-option -g prefix C-a
unbind-key C-b
bind-key C-a send-prefix
.Ed
.Pp
Turning the status line off, or changing its colour:
.Bd -literal -offset indent
set-option -g status off
set-option -g status-style bg=blue
.Ed
.Pp
Setting other options, such as the default command,
or locking after 30 minutes of inactivity:
.Bd -literal -offset indent
set-option -g default-command "exec /bin/ksh"
set-option -g lock-after-time 1800
.Ed
.Pp
Creating new key bindings:
.Bd -literal -offset indent
bind-key b set-option status
bind-key / command-prompt "split-window \[aq]exec man %%\[aq]"
bind-key S command-prompt "new-window -n %1 \[aq]ssh %1\[aq]"
.Ed
.Sh SEE ALSO
.Xr pty 4
.Sh AUTHORS
.An Nicholas Marriott Aq Mt nicholas.marriott@gmail.com<|MERGE_RESOLUTION|>--- conflicted
+++ resolved
@@ -2110,32 +2110,20 @@
 command is:
 .Bl -tag -width Ds
 .It Xo Ic copy-mode
-<<<<<<< HEAD
 .Op Fl deHMquS
-=======
-.Op Fl deHMqu
->>>>>>> 3d8ead8a
 .Op Fl s Ar src-pane
 .Op Fl t Ar target-pane
 .Xc
 Enter copy mode.
 .Fl u
-<<<<<<< HEAD
-option scrolls one page up, useful when bound to
+option scrolls one page up after entering copy mode, useful when bound to
 .Ar mouseDown1ScrollbarUp .
-The
 .Fl d
-option scrolls one page down, useful when bound to
+scrolls one page down if already in copy mode, useful when bound to
 .Ar mouseDown1ScrollbarDown .
-The
 .Fl S
 option scrolls when bound to a draggable button, e.g.
 .Ar mouseDrag1ScrollbarElevator .
-=======
-also scrolls one page up after entering and
-.Fl d
-one page down if already in copy mode.
->>>>>>> 3d8ead8a
 .Fl M
 begins a mouse drag (only valid if bound to a mouse key binding, see
 .Sx MOUSE SUPPORT ) .
