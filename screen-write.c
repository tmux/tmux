--- conflicted
+++ resolved
@@ -589,145 +589,6 @@
 		}
 		cy++;
 	}
-}
-
-/* Draw a horizontal line on screen. */
-void
-screen_write_hline(struct screen_write_ctx *ctx, u_int nx, int left, int right,
-<<<<<<< HEAD
-   enum box_lines l, const struct grid_cell *menu_gc,
-=======
->>>>>>> c31163fa
-   const struct grid_cell *border_gc)
-{
-	struct screen		*s = ctx->s;
-	struct grid_cell	 gc;
-	u_int			 cx, cy, i;
-
-	cx = s->cx;
-	cy = s->cy;
-
-	memcpy(&gc, (border_gc != NULL) ? border_gc : &grid_default_cell,
-	    sizeof gc);
-	gc.attr |= GRID_ATTR_CHARSET;
-
-<<<<<<< HEAD
-	// DEV: default to &gc instead of &grid_default_cell?
-	memcpy(&edge_gc, (border_gc != NULL) ? border_gc : &grid_default_cell,
-	    sizeof edge_gc);
-	edge_gc.attr |= GRID_ATTR_CHARSET;
-
-	screen_write_box_border_set(l, left ? CELL_LEFTJOIN : CELL_RIGHTJOIN,
-	    &edge_gc);
-	screen_write_cell(ctx, &edge_gc);
-
-	// TODO: Should the hline be drawn in the style of the menu entries
-	// (use &gc) or rather in the style of the border (use &edge_gc)?
-	screen_write_box_border_set(l, CELL_LEFTRIGHT, &gc);
-	for (i = 1; i < nx - 1; i++)
-		screen_write_cell(ctx, &gc);
-	// ENDTODO
-
-	screen_write_box_border_set(l, right ? CELL_RIGHTJOIN : CELL_LEFTJOIN,
-	    &edge_gc);
-	screen_write_cell(ctx, &edge_gc);
-=======
-	screen_write_putc(ctx, &gc, left ? 't' : 'q');
-	for (i = 1; i < nx - 1; i++)
-		screen_write_putc(ctx, &gc, 'q');
-	screen_write_putc(ctx, &gc, right ? 'u' : 'q');
->>>>>>> c31163fa
-
-	screen_write_set_cursor(ctx, cx, cy);
-}
-
-/* Draw a vertical line on screen. */
-void
-screen_write_vline(struct screen_write_ctx *ctx, u_int ny, int top, int bottom)
-{
-	struct screen		*s = ctx->s;
-	struct grid_cell	 gc;
-	u_int			 cx, cy, i;
-
-	cx = s->cx;
-	cy = s->cy;
-
-	memcpy(&gc, &grid_default_cell, sizeof gc);
-	gc.attr |= GRID_ATTR_CHARSET;
-
-	screen_write_putc(ctx, &gc, top ? 'w' : 'x');
-	for (i = 1; i < ny - 1; i++) {
-		screen_write_set_cursor(ctx, cx, cy + i);
-		screen_write_putc(ctx, &gc, 'x');
-	}
-	screen_write_set_cursor(ctx, cx, cy + ny - 1);
-	screen_write_putc(ctx, &gc, bottom ? 'v' : 'x');
-
-	screen_write_set_cursor(ctx, cx, cy);
-}
-
-/* Draw a menu on screen. */
-void
-screen_write_menu(struct screen_write_ctx *ctx, struct menu *menu, int choice,
-    enum box_lines l, const struct grid_cell *menu_gc,
-    const struct grid_cell *border_gc, const struct grid_cell *choice_gc)
-{
-	struct screen		*s = ctx->s;
-	struct grid_cell	 default_gc;
-	const struct grid_cell	*gc = &default_gc;
-	u_int			 cx, cy, i, j;
-	const char		*name;
-
-	cx = s->cx;
-	cy = s->cy;
-
-	memcpy(&default_gc, menu_gc, sizeof default_gc);
-
-	screen_write_box(ctx, menu->width + 4, menu->count + 2, l, border_gc,
-	    menu->title);
-
-	for (i = 0; i < menu->count; i++) {
-		name = menu->items[i].name;
-		if (name == NULL) {
-			/* Draw separator line */
-			screen_write_cursormove(ctx, cx, cy + 1 + i, 0);
-<<<<<<< HEAD
-			screen_write_hline(ctx, menu->width + 4, 1, 1, l,
-			    // TODO: Are separator lines considered to be part
-			    // of the menu or rather the menu border? In the
-			    // latter case they need be drawn with border_gc
-			    // rather than &default_gc?
-			    &default_gc, border_gc);
-=======
-			screen_write_hline(ctx, menu->width + 4, 1, 1,
-			    &default_gc);
->>>>>>> c31163fa
-			continue;
-		}
-
-		if (choice >= 0 && i == (u_int)choice && *name != '-')
-			gc = choice_gc;
-		screen_write_cursormove(ctx, cx + 2, cy + 1 + i, 0);
-		for (j = 0; j <= menu->width; j++)
-			screen_write_putc(ctx, gc, ' ');
-		screen_write_cursormove(ctx, cx + 1, cy + 1 + i, 0);
-		screen_write_putc(ctx, gc, ' ');
-		if (*name == '-') {
-			name++;
-			default_gc.attr |= GRID_ATTR_DIM;
-			format_draw(ctx, gc, menu->width, name, NULL, 0);
-			default_gc.attr &= ~GRID_ATTR_DIM;
-		} else
-			format_draw(ctx, gc, menu->width, name, NULL,
-			    // TODO: Should the following be 0 to always show
-			    // inline style even when the menu item is selected?
-			    gc == choice_gc);
-		// TODO: Is the conditional assignment a performance improvement?
-		if (gc == choice_gc)
-			gc = &default_gc;
-	}
-
-	screen_write_set_cursor(ctx, cx, cy);
 }
 
 /* Select character set for drawing border lines */
@@ -766,6 +627,117 @@
 	}
 }
 
+/* Draw a horizontal line on screen. */
+void
+screen_write_hline(struct screen_write_ctx *ctx, u_int nx, int left, int right,
+   enum box_lines lines, const struct grid_cell *border_gc)
+{
+	struct screen		*s = ctx->s;
+	struct grid_cell	 gc;
+	u_int			 cx, cy, i;
+
+	cx = s->cx;
+	cy = s->cy;
+
+	memcpy(&gc, (border_gc != NULL) ? border_gc : &grid_default_cell,
+	    sizeof gc);
+	gc.attr |= GRID_ATTR_CHARSET;
+
+	screen_write_box_border_set(lines, left ? CELL_LEFTJOIN :
+	    CELL_LEFTRIGHT, &gc);
+	screen_write_cell(ctx, &gc);
+
+	screen_write_box_border_set(lines, CELL_LEFTRIGHT, &gc);
+	for (i = 1; i < nx - 1; i++)
+		screen_write_cell(ctx, &gc);
+
+	screen_write_box_border_set(lines, right ? CELL_RIGHTJOIN :
+	    CELL_LEFTRIGHT, &gc);
+	screen_write_cell(ctx, &gc);
+
+	screen_write_set_cursor(ctx, cx, cy);
+}
+
+/* Draw a vertical line on screen. */
+void
+screen_write_vline(struct screen_write_ctx *ctx, u_int ny, int top, int bottom)
+{
+	struct screen		*s = ctx->s;
+	struct grid_cell	 gc;
+	u_int			 cx, cy, i;
+
+	cx = s->cx;
+	cy = s->cy;
+
+	memcpy(&gc, &grid_default_cell, sizeof gc);
+	gc.attr |= GRID_ATTR_CHARSET;
+
+	screen_write_putc(ctx, &gc, top ? 'w' : 'x');
+	for (i = 1; i < ny - 1; i++) {
+		screen_write_set_cursor(ctx, cx, cy + i);
+		screen_write_putc(ctx, &gc, 'x');
+	}
+	screen_write_set_cursor(ctx, cx, cy + ny - 1);
+	screen_write_putc(ctx, &gc, bottom ? 'v' : 'x');
+
+	screen_write_set_cursor(ctx, cx, cy);
+}
+
+/* Draw a menu on screen. */
+void
+screen_write_menu(struct screen_write_ctx *ctx, struct menu *menu, int choice,
+    enum box_lines lines, const struct grid_cell *menu_gc,
+    const struct grid_cell *border_gc, const struct grid_cell *choice_gc)
+{
+	struct screen		*s = ctx->s;
+	struct grid_cell	 default_gc;
+	const struct grid_cell	*gc = &default_gc;
+	u_int			 cx, cy, i, j;
+	const char		*name;
+
+	cx = s->cx;
+	cy = s->cy;
+
+	memcpy(&default_gc, menu_gc, sizeof default_gc);
+
+	screen_write_box(ctx, menu->width + 4, menu->count + 2, lines,
+	    border_gc, menu->title);
+
+	for (i = 0; i < menu->count; i++) {
+		name = menu->items[i].name;
+		if (name == NULL) {
+			/* Draw separator line */
+			screen_write_cursormove(ctx, cx, cy + 1 + i, 0);
+			screen_write_hline(ctx, menu->width + 4, 1, 1, lines,
+			    &default_gc);
+			continue;
+		}
+
+		if (choice >= 0 && i == (u_int)choice && *name != '-')
+			gc = choice_gc;
+		screen_write_cursormove(ctx, cx + 2, cy + 1 + i, 0);
+		for (j = 0; j <= menu->width; j++)
+			screen_write_putc(ctx, gc, ' ');
+		screen_write_cursormove(ctx, cx + 1, cy + 1 + i, 0);
+		screen_write_putc(ctx, gc, ' ');
+		if (*name == '-') {
+			name++;
+			default_gc.attr |= GRID_ATTR_DIM;
+			format_draw(ctx, gc, menu->width, name, NULL, 0);
+			default_gc.attr &= ~GRID_ATTR_DIM;
+		} else
+			format_draw(ctx, gc, menu->width, name, NULL,
+			    // TODO: Should the following be 0 to always show
+			    // inline style even when the menu item is selected?
+			    gc == choice_gc);
+		// TODO: Is the conditional assignment a performance improvement?
+		if (gc == choice_gc)
+			gc = &default_gc;
+	}
+
+	screen_write_set_cursor(ctx, cx, cy);
+}
+
 /* Draw a box on screen. */
 void
 screen_write_box(struct screen_write_ctx *ctx, u_int nx, u_int ny,
