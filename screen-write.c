--- conflicted
+++ resolved
@@ -1164,10 +1164,7 @@
 		tmp_gc.attr = tmp_gc.attr & ~GRID_ATTR_CHARSET;
 		tmp_gc.attr |= gc->attr & GRID_ATTR_CHARSET;
 		tmp_gc.flags = gc->flags;
-<<<<<<< HEAD
-=======
 		screen_write_flush(ctx);
->>>>>>> a24260bb
 		ttyctx.cell = &tmp_gc;
 		tty_write(tty_cmd_cell, &ttyctx);
 		ctx->written++;
