/* $OpenBSD$ */

/*
 * Copyright (c) 2007 Nicholas Marriott <nicholas.marriott@gmail.com>
 *
 * Permission to use, copy, modify, and distribute this software for any
 * purpose with or without fee is hereby granted, provided that the above
 * copyright notice and this permission notice appear in all copies.
 *
 * THE SOFTWARE IS PROVIDED "AS IS" AND THE AUTHOR DISCLAIMS ALL WARRANTIES
 * WITH REGARD TO THIS SOFTWARE INCLUDING ALL IMPLIED WARRANTIES OF
 * MERCHANTABILITY AND FITNESS. IN NO EVENT SHALL THE AUTHOR BE LIABLE FOR
 * ANY SPECIAL, DIRECT, INDIRECT, OR CONSEQUENTIAL DAMAGES OR ANY DAMAGES
 * WHATSOEVER RESULTING FROM LOSS OF MIND, USE, DATA OR PROFITS, WHETHER
 * IN AN ACTION OF CONTRACT, NEGLIGENCE OR OTHER TORTIOUS ACTION, ARISING
 * OUT OF OR IN CONNECTION WITH THE USE OR PERFORMANCE OF THIS SOFTWARE.
 */

#include <sys/types.h>
#include <sys/ioctl.h>

#include <netinet/in.h>

#include <errno.h>
#include <fcntl.h>
#include <resolv.h>
#include <stdlib.h>
#include <string.h>
#include <termios.h>
#include <unistd.h>

#include "tmux.h"

static int tty_log_fd = -1;

void	tty_read_callback(struct bufferevent *, void *);
void	tty_error_callback(struct bufferevent *, short, void *);

<<<<<<< HEAD
static int tty_same_colours(const struct grid_cell *, const struct grid_cell *);

=======
>>>>>>> a24260bb
static int tty_client_ready(struct client *, struct window_pane *);

void	tty_set_italics(struct tty *);
int	tty_try_colour(struct tty *, int, const char *);

void	tty_colours(struct tty *, const struct grid_cell *);
void	tty_check_fg(struct tty *, struct grid_cell *);
void	tty_check_bg(struct tty *, struct grid_cell *);
void	tty_colours_fg(struct tty *, const struct grid_cell *);
void	tty_colours_bg(struct tty *, const struct grid_cell *);

int	tty_large_region(struct tty *, const struct tty_ctx *);
int	tty_fake_bce(const struct tty *, const struct window_pane *);
void	tty_redraw_region(struct tty *, const struct tty_ctx *);
void	tty_emulate_repeat(struct tty *, enum tty_code_code, enum tty_code_code,
	    u_int);
void	tty_repeat_space(struct tty *, u_int);
void	tty_cell(struct tty *, const struct grid_cell *,
	    const struct window_pane *);
void	tty_default_colours(struct grid_cell *, const struct window_pane *);

#define tty_use_acs(tty) \
	(tty_term_has((tty)->term, TTYC_ACSC) && !((tty)->flags & TTY_UTF8))

#define tty_pane_full_width(tty, ctx) \
	((ctx)->xoff == 0 && screen_size_x((ctx)->wp->screen) >= (tty)->sx)

<<<<<<< HEAD
static int
tty_same_colours(const struct grid_cell *gc1, const struct grid_cell *gc2)
{
	return (gc1->fg == gc2->fg && gc1->bg == gc2->bg);
}

=======
>>>>>>> a24260bb
void
tty_create_log(void)
{
	char	name[64];

	xsnprintf(name, sizeof name, "tmux-out-%ld.log", (long)getpid());

	tty_log_fd = open(name, O_WRONLY|O_CREAT|O_TRUNC, 0644);
	if (tty_log_fd != -1 && fcntl(tty_log_fd, F_SETFD, FD_CLOEXEC) == -1)
		fatal("fcntl failed");
}

int
tty_init(struct tty *tty, struct client *c, int fd, char *term)
{
	char	*path;

	if (!isatty(fd))
		return (-1);

	memset(tty, 0, sizeof *tty);

	if (term == NULL || *term == '\0')
		tty->termname = xstrdup("unknown");
	else
		tty->termname = xstrdup(term);
	tty->fd = fd;
	tty->client = c;

	if ((path = ttyname(fd)) == NULL)
		return (-1);
	tty->path = xstrdup(path);
	tty->cstyle = 0;
	tty->ccolour = xstrdup("");

	tty->flags = 0;
	tty->term_flags = 0;

	return (0);
}

int
tty_resize(struct tty *tty)
{
	struct winsize	ws;
	u_int		sx, sy;

	if (ioctl(tty->fd, TIOCGWINSZ, &ws) != -1) {
		sx = ws.ws_col;
		if (sx == 0)
			sx = 80;
		sy = ws.ws_row;
		if (sy == 0)
			sy = 24;
	} else {
		sx = 80;
		sy = 24;
	}
	if (!tty_set_size(tty, sx, sy))
		return (0);

	tty->cx = UINT_MAX;
	tty->cy = UINT_MAX;

	tty->rupper = UINT_MAX;
	tty->rlower = UINT_MAX;

	/*
	 * If the terminal has been started, reset the actual scroll region and
	 * cursor position, as this may not have happened.
	 */
	if (tty->flags & TTY_STARTED) {
		tty_cursor(tty, 0, 0);
		tty_region(tty, 0, tty->sy - 1);
	}

	return (1);
}

int
tty_set_size(struct tty *tty, u_int sx, u_int sy) {
	if (sx == tty->sx && sy == tty->sy)
		return (0);
	tty->sx = sx;
	tty->sy = sy;
	return (1);
}

int
tty_open(struct tty *tty, char **cause)
{
	tty->term = tty_term_find(tty->termname, tty->fd, cause);
	if (tty->term == NULL) {
		tty_close(tty);
		return (-1);
	}
	tty->flags |= TTY_OPENED;

	tty->flags &= ~(TTY_NOCURSOR|TTY_FREEZE|TTY_TIMER);

	tty->event = bufferevent_new(tty->fd, tty_read_callback, NULL,
	    tty_error_callback, tty);

	tty_start_tty(tty);

	tty_keys_build(tty);

	return (0);
}

void
tty_read_callback(__unused struct bufferevent *bufev, void *data)
{
	struct tty	*tty = data;

	while (tty_keys_next(tty))
		;
}

void
tty_error_callback(__unused struct bufferevent *bufev, __unused short what,
    __unused void *data)
{
}

void
tty_init_termios(int fd, struct termios *orig_tio, struct bufferevent *bufev)
{
	struct termios	tio;

	if (fd == -1 || tcgetattr(fd, orig_tio) != 0)
		return;

	setblocking(fd, 0);

	if (bufev != NULL)
		bufferevent_enable(bufev, EV_READ|EV_WRITE);

	memcpy(&tio, orig_tio, sizeof tio);
	tio.c_iflag &= ~(IXON|IXOFF|ICRNL|INLCR|IGNCR|IMAXBEL|ISTRIP);
	tio.c_iflag |= IGNBRK;
	tio.c_oflag &= ~(OPOST|ONLCR|OCRNL|ONLRET);
	tio.c_lflag &= ~(IEXTEN|ICANON|ECHO|ECHOE|ECHONL|ECHOCTL|
	    ECHOPRT|ECHOKE|ISIG);
	tio.c_cc[VMIN] = 1;
	tio.c_cc[VTIME] = 0;
	if (tcsetattr(fd, TCSANOW, &tio) == 0)
		tcflush(fd, TCIOFLUSH);
}

void
tty_start_tty(struct tty *tty)
{
	tty_init_termios(tty->fd, &tty->tio, tty->event);

	tty_putcode(tty, TTYC_SMCUP);

	tty_putcode(tty, TTYC_SGR0);
	memcpy(&tty->cell, &grid_default_cell, sizeof tty->cell);

	tty_putcode(tty, TTYC_RMKX);
	if (tty_use_acs(tty))
		tty_putcode(tty, TTYC_ENACS);
	tty_putcode(tty, TTYC_CLEAR);

	tty_putcode(tty, TTYC_CNORM);
	if (tty_term_has(tty->term, TTYC_KMOUS))
		tty_puts(tty, "\033[?1000l\033[?1002l\033[?1006l\033[?1005l");

	if (tty_term_flag(tty->term, TTYC_XT)) {
		if (options_get_number(global_options, "focus-events")) {
			tty->flags |= TTY_FOCUS;
			tty_puts(tty, "\033[?1004h");
		}
	}

	tty->cx = UINT_MAX;
	tty->cy = UINT_MAX;

	tty->rlower = UINT_MAX;
	tty->rupper = UINT_MAX;

	tty->mode = MODE_CURSOR;

	tty->flags |= TTY_STARTED;

	tty_force_cursor_colour(tty, "");

	tty->mouse_drag_flag = 0;
	tty->mouse_drag_update = NULL;
	tty->mouse_drag_release = NULL;
}

void
tty_stop_tty(struct tty *tty)
{
	struct winsize	ws;

	if (!(tty->flags & TTY_STARTED))
		return;
	tty->flags &= ~TTY_STARTED;

	bufferevent_disable(tty->event, EV_READ|EV_WRITE);

	/*
	 * Be flexible about error handling and try not kill the server just
	 * because the fd is invalid. Things like ssh -t can easily leave us
	 * with a dead tty.
	 */
	if (ioctl(tty->fd, TIOCGWINSZ, &ws) == -1)
		return;
	if (tcsetattr(tty->fd, TCSANOW, &tty->tio) == -1)
		return;

	tty_raw(tty, tty_term_string2(tty->term, TTYC_CSR, 0, ws.ws_row - 1));
	if (tty_use_acs(tty))
		tty_raw(tty, tty_term_string(tty->term, TTYC_RMACS));
	tty_raw(tty, tty_term_string(tty->term, TTYC_SGR0));
	tty_raw(tty, tty_term_string(tty->term, TTYC_RMKX));
	tty_raw(tty, tty_term_string(tty->term, TTYC_CLEAR));
	if (tty_term_has(tty->term, TTYC_SS) && tty->cstyle != 0) {
		if (tty_term_has(tty->term, TTYC_SE))
			tty_raw(tty, tty_term_string(tty->term, TTYC_SE));
		else
			tty_raw(tty, tty_term_string1(tty->term, TTYC_SS, 0));
	}
	if (tty->mode & MODE_BRACKETPASTE)
		tty_raw(tty, "\033[?2004l");
	tty_raw(tty, tty_term_string(tty->term, TTYC_CR));

	tty_raw(tty, tty_term_string(tty->term, TTYC_CNORM));
	if (tty_term_has(tty->term, TTYC_KMOUS))
		tty_raw(tty, "\033[?1000l\033[?1002l\033[?1006l\033[?1005l");

	if (tty_term_flag(tty->term, TTYC_XT)) {
		if (tty->flags & TTY_FOCUS) {
			tty->flags &= ~TTY_FOCUS;
			tty_raw(tty, "\033[?1004l");
		}
	}

	tty_raw(tty, tty_term_string(tty->term, TTYC_RMCUP));

	setblocking(tty->fd, 1);
}

void
tty_close(struct tty *tty)
{
	if (event_initialized(&tty->key_timer))
		evtimer_del(&tty->key_timer);
	tty_stop_tty(tty);

	if (tty->flags & TTY_OPENED) {
		bufferevent_free(tty->event);

		tty_term_free(tty->term);
		tty_keys_free(tty);

		tty->flags &= ~TTY_OPENED;
	}

	if (tty->fd != -1) {
		close(tty->fd);
		tty->fd = -1;
	}
}

void
tty_free(struct tty *tty)
{
	tty_close(tty);

	free(tty->ccolour);
	free(tty->path);
	free(tty->termname);
}

void
tty_raw(struct tty *tty, const char *s)
{
	ssize_t	n, slen;
	u_int	i;

	slen = strlen(s);
	for (i = 0; i < 5; i++) {
		n = write(tty->fd, s, slen);
		if (n >= 0) {
			s += n;
			slen -= n;
			if (slen == 0)
				break;
		} else if (n == -1 && errno != EAGAIN)
			break;
		usleep(100);
	}
}

void
tty_putcode(struct tty *tty, enum tty_code_code code)
{
	tty_puts(tty, tty_term_string(tty->term, code));
}

void
tty_putcode1(struct tty *tty, enum tty_code_code code, int a)
{
	if (a < 0)
		return;
	tty_puts(tty, tty_term_string1(tty->term, code, a));
}

void
tty_putcode2(struct tty *tty, enum tty_code_code code, int a, int b)
{
	if (a < 0 || b < 0)
		return;
	tty_puts(tty, tty_term_string2(tty->term, code, a, b));
}

void
tty_putcode_ptr1(struct tty *tty, enum tty_code_code code, const void *a)
{
	if (a != NULL)
		tty_puts(tty, tty_term_ptr1(tty->term, code, a));
}

void
tty_putcode_ptr2(struct tty *tty, enum tty_code_code code, const void *a,
    const void *b)
{
	if (a != NULL && b != NULL)
		tty_puts(tty, tty_term_ptr2(tty->term, code, a, b));
}

void
tty_puts(struct tty *tty, const char *s)
{
	if (*s == '\0')
		return;
	bufferevent_write(tty->event, s, strlen(s));

	if (tty_log_fd != -1)
		write(tty_log_fd, s, strlen(s));
}

void
tty_putc(struct tty *tty, u_char ch)
{
	const char	*acs;
	u_int		 sx;

	if (tty->cell.attr & GRID_ATTR_CHARSET) {
		acs = tty_acs_get(tty, ch);
		if (acs != NULL)
			bufferevent_write(tty->event, acs, strlen(acs));
		else
			bufferevent_write(tty->event, &ch, 1);
	} else
		bufferevent_write(tty->event, &ch, 1);

	if (ch >= 0x20 && ch != 0x7f) {
		sx = tty->sx;
		if (tty->term->flags & TERM_EARLYWRAP)
			sx--;

		if (tty->cx >= sx) {
			tty->cx = 1;
			if (tty->cy != tty->rlower)
				tty->cy++;
		} else
			tty->cx++;
	}

	if (tty_log_fd != -1)
		write(tty_log_fd, &ch, 1);
}

void
tty_putn(struct tty *tty, const void *buf, size_t len, u_int width)
{
	bufferevent_write(tty->event, buf, len);
	if (tty_log_fd != -1)
		write(tty_log_fd, buf, len);
	tty->cx += width;
}

void
tty_set_italics(struct tty *tty)
{
	const char	*s;

	if (tty_term_has(tty->term, TTYC_SITM)) {
		s = options_get_string(global_options, "default-terminal");
		if (strcmp(s, "screen") != 0 && strncmp(s, "screen-", 7) != 0) {
			tty_putcode(tty, TTYC_SITM);
			return;
		}
	}
	tty_putcode(tty, TTYC_SMSO);
}

void
tty_set_title(struct tty *tty, const char *title)
{
	if (!tty_term_has(tty->term, TTYC_TSL) ||
	    !tty_term_has(tty->term, TTYC_FSL))
		return;

	tty_putcode(tty, TTYC_TSL);
	tty_puts(tty, title);
	tty_putcode(tty, TTYC_FSL);
}

void
tty_force_cursor_colour(struct tty *tty, const char *ccolour)
{
	if (*ccolour == '\0')
		tty_putcode(tty, TTYC_CR);
	else
		tty_putcode_ptr1(tty, TTYC_CS, ccolour);
	free(tty->ccolour);
	tty->ccolour = xstrdup(ccolour);
}

void
tty_update_mode(struct tty *tty, int mode, struct screen *s)
{
	int	changed;

	if (s != NULL && strcmp(s->ccolour, tty->ccolour) != 0)
		tty_force_cursor_colour(tty, s->ccolour);

	if (tty->flags & TTY_NOCURSOR)
		mode &= ~MODE_CURSOR;

	changed = mode ^ tty->mode;
	if (changed & MODE_BLINKING) {
		if (tty_term_has(tty->term, TTYC_CVVIS))
			tty_putcode(tty, TTYC_CVVIS);
		else
			tty_putcode(tty, TTYC_CNORM);
		changed |= MODE_CURSOR;
	}
	if (changed & MODE_CURSOR) {
		if (mode & MODE_CURSOR)
			tty_putcode(tty, TTYC_CNORM);
		else
			tty_putcode(tty, TTYC_CIVIS);
	}
	if (s != NULL && tty->cstyle != s->cstyle) {
		if (tty_term_has(tty->term, TTYC_SS)) {
			if (s->cstyle == 0 &&
			    tty_term_has(tty->term, TTYC_SE))
				tty_putcode(tty, TTYC_SE);
			else
				tty_putcode1(tty, TTYC_SS, s->cstyle);
		}
		tty->cstyle = s->cstyle;
	}
	if (changed & ALL_MOUSE_MODES) {
		if (mode & ALL_MOUSE_MODES) {
			/*
			 * Enable the SGR (1006) extension unconditionally, as
			 * this is safe from misinterpretation. Do it in this
			 * order, because in some terminals it's the last one
			 * that takes effect and SGR is the preferred one.
			 */
			tty_puts(tty, "\033[?1006h");
			if (mode & MODE_MOUSE_BUTTON)
				tty_puts(tty, "\033[?1002h");
			else if (mode & MODE_MOUSE_STANDARD)
				tty_puts(tty, "\033[?1000h");
		} else {
			if (tty->mode & MODE_MOUSE_BUTTON)
				tty_puts(tty, "\033[?1002l");
			else if (tty->mode & MODE_MOUSE_STANDARD)
				tty_puts(tty, "\033[?1000l");
			tty_puts(tty, "\033[?1006l");
		}
	}
	if (changed & MODE_KKEYPAD) {
		if (mode & MODE_KKEYPAD)
			tty_putcode(tty, TTYC_SMKX);
		else
			tty_putcode(tty, TTYC_RMKX);
	}
	if (changed & MODE_BRACKETPASTE) {
		if (mode & MODE_BRACKETPASTE)
			tty_puts(tty, "\033[?2004h");
		else
			tty_puts(tty, "\033[?2004l");
	}
	tty->mode = mode;
}

void
tty_emulate_repeat(struct tty *tty, enum tty_code_code code,
    enum tty_code_code code1, u_int n)
{
	if (tty_term_has(tty->term, code))
		tty_putcode1(tty, code, n);
	else {
		while (n-- > 0)
			tty_putcode(tty, code1);
	}
}

void
tty_repeat_space(struct tty *tty, u_int n)
{
	while (n-- > 0)
		tty_putc(tty, ' ');
}

/*
 * Is the region large enough to be worth redrawing once later rather than
 * probably several times now? Currently yes if it is more than 50% of the
 * pane.
 */
int
tty_large_region(__unused struct tty *tty, const struct tty_ctx *ctx)
{
	struct window_pane	*wp = ctx->wp;

	return (ctx->orlower - ctx->orupper >= screen_size_y(wp->screen) / 2);
}

/*
 * Return if BCE is needed but the terminal doesn't have it - it'll need to be
 * emulated.
 */
int
tty_fake_bce(const struct tty *tty, const struct window_pane *wp)
{
	struct grid_cell	gc;

	memcpy(&gc, &grid_default_cell, sizeof gc);
	if (wp != NULL)
		tty_default_colours(&gc, wp);

	if (gc.bg == 8)
		return (0);
	return (!tty_term_flag(tty->term, TTYC_BCE));
}

/*
 * Redraw scroll region using data from screen (already updated). Used when
 * CSR not supported, or window is a pane that doesn't take up the full
 * width of the terminal.
 */
void
tty_redraw_region(struct tty *tty, const struct tty_ctx *ctx)
{
	struct window_pane	*wp = ctx->wp;
	struct screen		*s = wp->screen;
	u_int			 i;

	/*
	 * If region is large, schedule a window redraw. In most cases this is
	 * likely to be followed by some more scrolling.
	 */
	if (tty_large_region(tty, ctx)) {
		wp->flags |= PANE_REDRAW;
		return;
	}

	if (ctx->ocy < ctx->orupper || ctx->ocy > ctx->orlower) {
		for (i = ctx->ocy; i < screen_size_y(s); i++)
			tty_draw_pane(tty, wp, i, ctx->xoff, ctx->yoff);
	} else {
		for (i = ctx->orupper; i <= ctx->orlower; i++)
			tty_draw_pane(tty, wp, i, ctx->xoff, ctx->yoff);
	}
}

void
tty_draw_pane(struct tty *tty, const struct window_pane *wp, u_int py, u_int ox,
    u_int oy)
{
	tty_draw_line(tty, wp, wp->screen, py, ox, oy);
}

void
tty_draw_line(struct tty *tty, const struct window_pane *wp,
    struct screen *s, u_int py, u_int ox, u_int oy)
{
	struct grid_cell	 gc;
	struct grid_line	*gl;
	u_int			 i, sx;
	int			 flags;

	flags = tty->flags & TTY_NOCURSOR;
	tty->flags |= TTY_NOCURSOR;
	tty_update_mode(tty, tty->mode, s);

	sx = screen_size_x(s);
	if (sx > s->grid->linedata[s->grid->hsize + py].cellsize)
		sx = s->grid->linedata[s->grid->hsize + py].cellsize;
	if (sx > tty->sx)
		sx = tty->sx;

	/*
	 * Don't move the cursor to the start position if it will wrap there
	 * itself.
	 */
	gl = NULL;
	if (py != 0)
		gl = &s->grid->linedata[s->grid->hsize + py - 1];
	if (oy + py == 0 || gl == NULL || !(gl->flags & GRID_LINE_WRAPPED) ||
	    tty->cx < tty->sx || ox != 0 ||
	    (oy + py != tty->cy + 1 && tty->cy != s->rlower + oy))
		tty_cursor(tty, ox, oy + py);

	for (i = 0; i < sx; i++) {
		grid_view_get_cell(s->grid, i, py, &gc);
		tty_cell(tty, &gc, wp);
	}

	if (sx < tty->sx) {
		tty_attributes(tty, &grid_default_cell, wp);

		tty_cursor(tty, ox + sx, oy + py);
		if (sx != screen_size_x(s) &&
		    ox + screen_size_x(s) >= tty->sx &&
		    tty_term_has(tty->term, TTYC_EL) &&
		    !tty_fake_bce(tty, wp))
			tty_putcode(tty, TTYC_EL);
		else
			tty_repeat_space(tty, screen_size_x(s) - sx);
	}

	tty->flags = (tty->flags & ~TTY_NOCURSOR) | flags;
	tty_update_mode(tty, tty->mode, s);
}

static int
tty_client_ready(struct client *c, struct window_pane *wp)
{
	if (c->session == NULL || c->tty.term == NULL)
		return (0);
	if (c->flags & CLIENT_SUSPENDED)
		return (0);
	if (c->tty.flags & TTY_FREEZE)
		return (0);
	if (c->session->curw->window != wp->window)
		return (0);
	return (1);
}

void
tty_write(void (*cmdfn)(struct tty *, const struct tty_ctx *),
    struct tty_ctx *ctx)
{
	struct window_pane	*wp = ctx->wp;
	struct client		*c;

	/* wp can be NULL if updating the screen but not the terminal. */
	if (wp == NULL)
		return;

	if (wp->window->flags & WINDOW_REDRAW || wp->flags & PANE_REDRAW)
		return;
	if (!window_pane_visible(wp) || wp->flags & PANE_DROP)
		return;

	TAILQ_FOREACH(c, &clients, entry) {
		if (!tty_client_ready(c, wp))
			continue;

		ctx->xoff = wp->xoff;
		ctx->yoff = wp->yoff;
		if (status_at_line(c) == 0)
			ctx->yoff++;

		cmdfn(&c->tty, ctx);
	}
}

void
tty_cmd_insertcharacter(struct tty *tty, const struct tty_ctx *ctx)
{
	struct window_pane	*wp = ctx->wp;

	if (!tty_pane_full_width(tty, ctx)) {
		tty_draw_pane(tty, wp, ctx->ocy, ctx->xoff, ctx->yoff);
		return;
	}

	tty_attributes(tty, &grid_default_cell, wp);

	tty_cursor_pane(tty, ctx, ctx->ocx, ctx->ocy);

	if (!tty_fake_bce(tty, wp) && (tty_term_has(tty->term, TTYC_ICH) ||
	    tty_term_has(tty->term, TTYC_ICH1)))
		tty_emulate_repeat(tty, TTYC_ICH, TTYC_ICH1, ctx->num);
	else
		tty_draw_pane(tty, wp, ctx->ocy, ctx->xoff, ctx->yoff);
}

void
tty_cmd_deletecharacter(struct tty *tty, const struct tty_ctx *ctx)
{
	struct window_pane	*wp = ctx->wp;

	if (!tty_pane_full_width(tty, ctx) || tty_fake_bce(tty, wp) ||
	    (!tty_term_has(tty->term, TTYC_DCH) &&
	    !tty_term_has(tty->term, TTYC_DCH1))) {
		tty_draw_pane(tty, wp, ctx->ocy, ctx->xoff, ctx->yoff);
		return;
	}

	tty_attributes(tty, &grid_default_cell, wp);

	tty_cursor_pane(tty, ctx, ctx->ocx, ctx->ocy);

	if (tty_term_has(tty->term, TTYC_DCH) ||
	    tty_term_has(tty->term, TTYC_DCH1))
		tty_emulate_repeat(tty, TTYC_DCH, TTYC_DCH1, ctx->num);
}

void
tty_cmd_clearcharacter(struct tty *tty, const struct tty_ctx *ctx)
{
	u_int	i;

	tty_attributes(tty, &grid_default_cell, ctx->wp);

	tty_cursor_pane(tty, ctx, ctx->ocx, ctx->ocy);

	if (tty_term_has(tty->term, TTYC_ECH) && !tty_fake_bce(tty, ctx->wp))
		tty_putcode1(tty, TTYC_ECH, ctx->num);
	else {
		for (i = 0; i < ctx->num; i++)
			tty_putc(tty, ' ');
	}
}

void
tty_cmd_insertline(struct tty *tty, const struct tty_ctx *ctx)
{
	if (!tty_pane_full_width(tty, ctx) || tty_fake_bce(tty, ctx->wp) ||
	    !tty_term_has(tty->term, TTYC_CSR) ||
	    !tty_term_has(tty->term, TTYC_IL1)) {
		tty_redraw_region(tty, ctx);
		return;
	}

	tty_attributes(tty, &grid_default_cell, ctx->wp);

	tty_region_pane(tty, ctx, ctx->orupper, ctx->orlower);
	tty_cursor_pane(tty, ctx, ctx->ocx, ctx->ocy);

	tty_emulate_repeat(tty, TTYC_IL, TTYC_IL1, ctx->num);
}

void
tty_cmd_deleteline(struct tty *tty, const struct tty_ctx *ctx)
{
	if (!tty_pane_full_width(tty, ctx) || tty_fake_bce(tty, ctx->wp) ||
	    !tty_term_has(tty->term, TTYC_CSR) ||
	    !tty_term_has(tty->term, TTYC_DL1)) {
		tty_redraw_region(tty, ctx);
		return;
	}

	tty_attributes(tty, &grid_default_cell, ctx->wp);

	tty_region_pane(tty, ctx, ctx->orupper, ctx->orlower);
	tty_cursor_pane(tty, ctx, ctx->ocx, ctx->ocy);

	tty_emulate_repeat(tty, TTYC_DL, TTYC_DL1, ctx->num);
}

void
tty_cmd_clearline(struct tty *tty, const struct tty_ctx *ctx)
{
	struct window_pane	*wp = ctx->wp;
	struct screen		*s = wp->screen;

	tty_attributes(tty, &grid_default_cell, wp);

	tty_cursor_pane(tty, ctx, 0, ctx->ocy);

	if (tty_pane_full_width(tty, ctx) && !tty_fake_bce(tty, wp) &&
	    tty_term_has(tty->term, TTYC_EL))
		tty_putcode(tty, TTYC_EL);
	else
		tty_repeat_space(tty, screen_size_x(s));
}

void
tty_cmd_clearendofline(struct tty *tty, const struct tty_ctx *ctx)
{
	struct window_pane	*wp = ctx->wp;
	struct screen		*s = wp->screen;

	tty_attributes(tty, &grid_default_cell, wp);

	tty_cursor_pane(tty, ctx, ctx->ocx, ctx->ocy);

	if (tty_pane_full_width(tty, ctx) &&
	    tty_term_has(tty->term, TTYC_EL) && !tty_fake_bce(tty, wp))
		tty_putcode(tty, TTYC_EL);
	else
		tty_repeat_space(tty, screen_size_x(s) - ctx->ocx);
}

void
tty_cmd_clearstartofline(struct tty *tty, const struct tty_ctx *ctx)
{
	tty_attributes(tty, &grid_default_cell, ctx->wp);

	if (ctx->xoff == 0 && tty_term_has(tty->term, TTYC_EL1) &&
	    !tty_fake_bce(tty, ctx->wp)) {
		tty_cursor_pane(tty, ctx, ctx->ocx, ctx->ocy);
		tty_putcode(tty, TTYC_EL1);
	} else {
		tty_cursor_pane(tty, ctx, 0, ctx->ocy);
		tty_repeat_space(tty, ctx->ocx + 1);
	}
}

void
tty_cmd_reverseindex(struct tty *tty, const struct tty_ctx *ctx)
{
	if (ctx->ocy != ctx->orupper)
		return;

	if (!tty_pane_full_width(tty, ctx) || tty_fake_bce(tty, ctx->wp) ||
	    !tty_term_has(tty->term, TTYC_CSR) ||
	    !tty_term_has(tty->term, TTYC_RI)) {
		tty_redraw_region(tty, ctx);
		return;
	}

	tty_attributes(tty, &grid_default_cell, ctx->wp);

	tty_region_pane(tty, ctx, ctx->orupper, ctx->orlower);
	tty_cursor_pane(tty, ctx, ctx->ocx, ctx->orupper);

	tty_putcode(tty, TTYC_RI);
}

void
tty_cmd_linefeed(struct tty *tty, const struct tty_ctx *ctx)
{
	struct window_pane	*wp = ctx->wp;

	if (ctx->ocy != ctx->orlower)
		return;

	if (!tty_pane_full_width(tty, ctx) || tty_fake_bce(tty, wp) ||
	    !tty_term_has(tty->term, TTYC_CSR)) {
		if (tty_large_region(tty, ctx))
			wp->flags |= PANE_REDRAW;
		else
			tty_redraw_region(tty, ctx);
		return;
	}

	/*
	 * If this line wrapped naturally (ctx->num is nonzero), don't do
	 * anything - the cursor can just be moved to the last cell and wrap
	 * naturally.
	 */
	if (ctx->num && !(tty->term->flags & TERM_EARLYWRAP))
		return;

	tty_attributes(tty, &grid_default_cell, wp);

	tty_region_pane(tty, ctx, ctx->orupper, ctx->orlower);
	tty_cursor_pane(tty, ctx, ctx->ocx, ctx->ocy);

	tty_putc(tty, '\n');
}

void
tty_cmd_clearendofscreen(struct tty *tty, const struct tty_ctx *ctx)
{
	struct window_pane	*wp = ctx->wp;
	struct screen		*s = wp->screen;
	u_int			 i, j;

	tty_attributes(tty, &grid_default_cell, wp);

	tty_region_pane(tty, ctx, 0, screen_size_y(s) - 1);
	tty_cursor_pane(tty, ctx, ctx->ocx, ctx->ocy);

	if (tty_pane_full_width(tty, ctx) &&
	    tty_term_has(tty->term, TTYC_EL) && !tty_fake_bce(tty, wp)) {
		tty_putcode(tty, TTYC_EL);
		if (ctx->ocy != screen_size_y(s) - 1) {
			tty_cursor_pane(tty, ctx, 0, ctx->ocy + 1);
			for (i = ctx->ocy + 1; i < screen_size_y(s); i++) {
				tty_putcode(tty, TTYC_EL);
				if (i == screen_size_y(s) - 1)
					continue;
				tty_emulate_repeat(tty, TTYC_CUD, TTYC_CUD1, 1);
				tty->cy++;
			}
		}
	} else {
		tty_repeat_space(tty, screen_size_x(s) - ctx->ocx);
		for (j = ctx->ocy + 1; j < screen_size_y(s); j++) {
			tty_cursor_pane(tty, ctx, 0, j);
			tty_repeat_space(tty, screen_size_x(s));
		}
	}
}

void
tty_cmd_clearstartofscreen(struct tty *tty, const struct tty_ctx *ctx)
{
	struct window_pane	*wp = ctx->wp;
	struct screen		*s = wp->screen;
	u_int			 i, j;

	tty_attributes(tty, &grid_default_cell, wp);

	tty_region_pane(tty, ctx, 0, screen_size_y(s) - 1);
	tty_cursor_pane(tty, ctx, 0, 0);

	if (tty_pane_full_width(tty, ctx) &&
	    tty_term_has(tty->term, TTYC_EL) && !tty_fake_bce(tty, wp)) {
		for (i = 0; i < ctx->ocy; i++) {
			tty_putcode(tty, TTYC_EL);
			tty_emulate_repeat(tty, TTYC_CUD, TTYC_CUD1, 1);
			tty->cy++;
		}
	} else {
		for (j = 0; j < ctx->ocy; j++) {
			tty_cursor_pane(tty, ctx, 0, j);
			tty_repeat_space(tty, screen_size_x(s));
		}
	}
	tty_repeat_space(tty, ctx->ocx + 1);
}

void
tty_cmd_clearscreen(struct tty *tty, const struct tty_ctx *ctx)
{
	struct window_pane	*wp = ctx->wp;
	struct screen		*s = wp->screen;
	u_int			 i, j;

	tty_attributes(tty, &grid_default_cell, wp);

	tty_region_pane(tty, ctx, 0, screen_size_y(s) - 1);
	tty_cursor_pane(tty, ctx, 0, 0);

	if (tty_pane_full_width(tty, ctx) &&
	    tty_term_has(tty->term, TTYC_EL) && !tty_fake_bce(tty, wp)) {
		for (i = 0; i < screen_size_y(s); i++) {
			tty_putcode(tty, TTYC_EL);
			if (i != screen_size_y(s) - 1) {
				tty_emulate_repeat(tty, TTYC_CUD, TTYC_CUD1, 1);
				tty->cy++;
			}
		}
	} else {
		for (j = 0; j < screen_size_y(s); j++) {
			tty_cursor_pane(tty, ctx, 0, j);
			tty_repeat_space(tty, screen_size_x(s));
		}
	}
}

void
tty_cmd_alignmenttest(struct tty *tty, const struct tty_ctx *ctx)
{
	struct window_pane	*wp = ctx->wp;
	struct screen		*s = wp->screen;
	u_int			 i, j;

	tty_attributes(tty, &grid_default_cell, wp);

	tty_region_pane(tty, ctx, 0, screen_size_y(s) - 1);

	for (j = 0; j < screen_size_y(s); j++) {
		tty_cursor_pane(tty, ctx, 0, j);
		for (i = 0; i < screen_size_x(s); i++)
			tty_putc(tty, 'E');
	}
}

void
tty_cmd_cell(struct tty *tty, const struct tty_ctx *ctx)
{
	struct window_pane	*wp = ctx->wp;
	struct screen		*s = wp->screen;
	u_int			 cx, width;

	if (ctx->ocy == ctx->orlower)
		tty_region_pane(tty, ctx, ctx->orupper, ctx->orlower);

	/* Is the cursor in the very last position? */
	width = ctx->cell->data.width;
	if (ctx->ocx > wp->sx - width) {
		if (ctx->xoff != 0 || wp->sx != tty->sx) {
			/*
			 * The pane doesn't fill the entire line, the linefeed
			 * will already have happened, so just move the cursor.
			 */
			if (ctx->ocy != wp->yoff + wp->screen->rlower)
				tty_cursor_pane(tty, ctx, 0, ctx->ocy + 1);
			else
				tty_cursor_pane(tty, ctx, 0, ctx->ocy);
		} else if (tty->cx < tty->sx) {
			/*
			 * The cursor isn't in the last position already, so
			 * move as far left as possible and redraw the last
			 * cell to move into the last position.
			 */
			cx = screen_size_x(s) - ctx->last_cell.data.width;
			tty_cursor_pane(tty, ctx, cx, ctx->ocy);
			tty_cell(tty, &ctx->last_cell, wp);
		}
	} else
		tty_cursor_pane(tty, ctx, ctx->ocx, ctx->ocy);

	tty_cell(tty, ctx->cell, wp);
}

void
tty_cmd_utf8character(struct tty *tty, const struct tty_ctx *ctx)
{
	struct window_pane	*wp = ctx->wp;

	/*
	 * Cannot rely on not being a partial character, so just redraw the
	 * whole line.
	 */
	tty_draw_pane(tty, wp, ctx->ocy, ctx->xoff, ctx->yoff);
}

void
tty_cmd_setselection(struct tty *tty, const struct tty_ctx *ctx)
{
	char	*buf;
	size_t	 off;

	if (!tty_term_has(tty->term, TTYC_MS))
		return;

	off = 4 * ((ctx->num + 2) / 3) + 1; /* storage for base64 */
	buf = xmalloc(off);

	b64_ntop(ctx->ptr, ctx->num, buf, off);
	tty_putcode_ptr2(tty, TTYC_MS, "", buf);

	free(buf);
}

void
tty_cmd_rawstring(struct tty *tty, const struct tty_ctx *ctx)
{
	u_int	 i;
	u_char	*str = ctx->ptr;

	for (i = 0; i < ctx->num; i++)
		tty_putc(tty, str[i]);

	tty->cx = tty->cy = UINT_MAX;
	tty->rupper = tty->rlower = UINT_MAX;

	tty_attributes(tty, &grid_default_cell, ctx->wp);
	tty_cursor(tty, 0, 0);
}

void
tty_cell(struct tty *tty, const struct grid_cell *gc,
    const struct window_pane *wp)
{
	u_int	i;

	/* Skip last character if terminal is stupid. */
	if (tty->term->flags & TERM_EARLYWRAP &&
	    tty->cy == tty->sy - 1 && tty->cx == tty->sx - 1)
		return;

	/* If this is a padding character, do nothing. */
	if (gc->flags & GRID_FLAG_PADDING)
		return;

	/* Set the attributes. */
	tty_attributes(tty, gc, wp);

	/* Get the cell and if ASCII write with putc to do ACS translation. */
	if (gc->data.size == 1) {
		if (*gc->data.data < 0x20 || *gc->data.data == 0x7f)
			return;
		tty_putc(tty, *gc->data.data);
		return;
	}

	/* If not UTF-8, write _. */
	if (!(tty->flags & TTY_UTF8)) {
		for (i = 0; i < gc->data.width; i++)
			tty_putc(tty, '_');
		return;
	}

	/* Write the data. */
	tty_putn(tty, gc->data.data, gc->data.size, gc->data.width);
}

void
tty_reset(struct tty *tty)
{
	struct grid_cell	*gc = &tty->cell;

	if (grid_cells_equal(gc, &grid_default_cell))
		return;

	if ((gc->attr & GRID_ATTR_CHARSET) && tty_use_acs(tty))
		tty_putcode(tty, TTYC_RMACS);
	tty_putcode(tty, TTYC_SGR0);
	memcpy(gc, &grid_default_cell, sizeof *gc);
}

/* Set region inside pane. */
void
tty_region_pane(struct tty *tty, const struct tty_ctx *ctx, u_int rupper,
    u_int rlower)
{
	tty_region(tty, ctx->yoff + rupper, ctx->yoff + rlower);
}

/* Set region at absolute position. */
void
tty_region(struct tty *tty, u_int rupper, u_int rlower)
{
	if (tty->rlower == rlower && tty->rupper == rupper)
		return;
	if (!tty_term_has(tty->term, TTYC_CSR))
		return;

	tty->rupper = rupper;
	tty->rlower = rlower;

	/*
	 * Some terminals (such as PuTTY) do not correctly reset the cursor to
	 * 0,0 if it is beyond the last column (they do not reset their wrap
	 * flag so further output causes a line feed). As a workaround, do an
	 * explicit move to 0 first.
	 */
	if (tty->cx >= tty->sx)
		tty_cursor(tty, 0, tty->cy);

	tty_putcode2(tty, TTYC_CSR, tty->rupper, tty->rlower);
	tty_cursor(tty, 0, 0);
}

/* Move cursor inside pane. */
void
tty_cursor_pane(struct tty *tty, const struct tty_ctx *ctx, u_int cx, u_int cy)
{
	tty_cursor(tty, ctx->xoff + cx, ctx->yoff + cy);
}

/* Move cursor to absolute position. */
void
tty_cursor(struct tty *tty, u_int cx, u_int cy)
{
	struct tty_term	*term = tty->term;
	u_int		 thisx, thisy;
	int		 change;

	if (cx > tty->sx - 1)
		cx = tty->sx - 1;

	thisx = tty->cx;
	thisy = tty->cy;

	/* No change. */
	if (cx == thisx && cy == thisy)
		return;

	/* Very end of the line, just use absolute movement. */
	if (thisx > tty->sx - 1)
		goto absolute;

	/* Move to home position (0, 0). */
	if (cx == 0 && cy == 0 && tty_term_has(term, TTYC_HOME)) {
		tty_putcode(tty, TTYC_HOME);
		goto out;
	}

	/* Zero on the next line. */
	if (cx == 0 && cy == thisy + 1 && thisy != tty->rlower) {
		tty_putc(tty, '\r');
		tty_putc(tty, '\n');
		goto out;
	}

	/* Moving column or row. */
	if (cy == thisy) {
		/*
		 * Moving column only, row staying the same.
		 */

		/* To left edge. */
		if (cx == 0) {
			tty_putc(tty, '\r');
			goto out;
		}

		/* One to the left. */
		if (cx == thisx - 1 && tty_term_has(term, TTYC_CUB1)) {
			tty_putcode(tty, TTYC_CUB1);
			goto out;
		}

		/* One to the right. */
		if (cx == thisx + 1 && tty_term_has(term, TTYC_CUF1)) {
			tty_putcode(tty, TTYC_CUF1);
			goto out;
		}

		/* Calculate difference. */
		change = thisx - cx;	/* +ve left, -ve right */

		/*
		 * Use HPA if change is larger than absolute, otherwise move
		 * the cursor with CUB/CUF.
		 */
		if ((u_int) abs(change) > cx && tty_term_has(term, TTYC_HPA)) {
			tty_putcode1(tty, TTYC_HPA, cx);
			goto out;
		} else if (change > 0 && tty_term_has(term, TTYC_CUB)) {
			if (change == 2 && tty_term_has(term, TTYC_CUB1)) {
				tty_putcode(tty, TTYC_CUB1);
				tty_putcode(tty, TTYC_CUB1);
				goto out;
			}
			tty_putcode1(tty, TTYC_CUB, change);
			goto out;
		} else if (change < 0 && tty_term_has(term, TTYC_CUF)) {
			tty_putcode1(tty, TTYC_CUF, -change);
			goto out;
		}
	} else if (cx == thisx) {
		/*
		 * Moving row only, column staying the same.
		 */

		/* One above. */
		if (thisy != tty->rupper &&
		    cy == thisy - 1 && tty_term_has(term, TTYC_CUU1)) {
			tty_putcode(tty, TTYC_CUU1);
			goto out;
		}

		/* One below. */
		if (thisy != tty->rlower &&
		    cy == thisy + 1 && tty_term_has(term, TTYC_CUD1)) {
			tty_putcode(tty, TTYC_CUD1);
			goto out;
		}

		/* Calculate difference. */
		change = thisy - cy;	/* +ve up, -ve down */

		/*
		 * Try to use VPA if change is larger than absolute or if this
		 * change would cross the scroll region, otherwise use CUU/CUD.
		 */
		if ((u_int) abs(change) > cy ||
		    (change < 0 && cy - change > tty->rlower) ||
		    (change > 0 && cy - change < tty->rupper)) {
			    if (tty_term_has(term, TTYC_VPA)) {
				    tty_putcode1(tty, TTYC_VPA, cy);
				    goto out;
			    }
		} else if (change > 0 && tty_term_has(term, TTYC_CUU)) {
			tty_putcode1(tty, TTYC_CUU, change);
			goto out;
		} else if (change < 0 && tty_term_has(term, TTYC_CUD)) {
			tty_putcode1(tty, TTYC_CUD, -change);
			goto out;
		}
	}

absolute:
	/* Absolute movement. */
	tty_putcode2(tty, TTYC_CUP, cy, cx);

out:
	tty->cx = cx;
	tty->cy = cy;
}

void
tty_attributes(struct tty *tty, const struct grid_cell *gc,
    const struct window_pane *wp)
{
	struct grid_cell	*tc = &tty->cell, gc2;
	u_char			 changed;

	memcpy(&gc2, gc, sizeof gc2);
	if (wp != NULL)
		tty_default_colours(&gc2, wp);

	/*
	 * If no setab, try to use the reverse attribute as a best-effort for a
	 * non-default background. This is a bit of a hack but it doesn't do
	 * any serious harm and makes a couple of applications happier.
	 */
	if (!tty_term_has(tty->term, TTYC_SETAB)) {
		if (gc2.attr & GRID_ATTR_REVERSE) {
			if (gc2.fg != 7 && gc2.fg != 8)
				gc2.attr &= ~GRID_ATTR_REVERSE;
		} else {
			if (gc2.bg != 0 && gc2.bg != 8)
				gc2.attr |= GRID_ATTR_REVERSE;
		}
	}

	/* Fix up the colours if necessary. */
	tty_check_fg(tty, &gc2);
	tty_check_bg(tty, &gc2);

	/* If any bits are being cleared, reset everything. */
	if (tc->attr & ~gc2.attr)
		tty_reset(tty);

	/*
	 * Set the colours. This may call tty_reset() (so it comes next) and
	 * may add to (NOT remove) the desired attributes by changing new_attr.
	 */
	tty_colours(tty, &gc2);

	/* Filter out attribute bits already set. */
	changed = gc2.attr & ~tc->attr;
	tc->attr = gc2.attr;

	/* Set the attributes. */
	if (changed & GRID_ATTR_BRIGHT)
		tty_putcode(tty, TTYC_BOLD);
	if (changed & GRID_ATTR_DIM)
		tty_putcode(tty, TTYC_DIM);
	if (changed & GRID_ATTR_ITALICS)
		tty_set_italics(tty);
	if (changed & GRID_ATTR_UNDERSCORE)
		tty_putcode(tty, TTYC_SMUL);
	if (changed & GRID_ATTR_BLINK)
		tty_putcode(tty, TTYC_BLINK);
	if (changed & GRID_ATTR_REVERSE) {
		if (tty_term_has(tty->term, TTYC_REV))
			tty_putcode(tty, TTYC_REV);
		else if (tty_term_has(tty->term, TTYC_SMSO))
			tty_putcode(tty, TTYC_SMSO);
	}
	if (changed & GRID_ATTR_HIDDEN)
		tty_putcode(tty, TTYC_INVIS);
	if ((changed & GRID_ATTR_CHARSET) && tty_use_acs(tty))
		tty_putcode(tty, TTYC_SMACS);
}

void
tty_colours(struct tty *tty, const struct grid_cell *gc)
{
	struct grid_cell	*tc = &tty->cell;
	int			 have_ax;

	/* No changes? Nothing is necessary. */
	if (gc->fg == tc->fg && gc->bg == tc->bg)
		return;

	/*
	 * Is either the default colour? This is handled specially because the
	 * best solution might be to reset both colours to default, in which
	 * case if only one is default need to fall onward to set the other
	 * colour.
	 */
	if (gc->fg == 8 || gc->bg == 8) {
		/*
		 * If don't have AX but do have op, send sgr0 (op can't
		 * actually be used because it is sometimes the same as sgr0
		 * and sometimes isn't). This resets both colours to default.
		 *
		 * Otherwise, try to set the default colour only as needed.
		 */
		have_ax = tty_term_flag(tty->term, TTYC_AX);
		if (!have_ax && tty_term_has(tty->term, TTYC_OP))
			tty_reset(tty);
		else {
			if (gc->fg == 8 && tc->fg != 8) {
				if (have_ax)
					tty_puts(tty, "\033[39m");
				else if (tc->fg != 7)
					tty_putcode1(tty, TTYC_SETAF, 7);
				tc->fg = 8;
			}
			if (gc->bg == 8 && tc->bg != 8) {
				if (have_ax)
					tty_puts(tty, "\033[49m");
				else if (tc->bg != 0)
					tty_putcode1(tty, TTYC_SETAB, 0);
				tc->bg = 8;
			}
		}
	}

	/* Set the foreground colour. */
	if (gc->fg != 8 && gc->fg != tc->fg)
		tty_colours_fg(tty, gc);

	/*
	 * Set the background colour. This must come after the foreground as
	 * tty_colour_fg() can call tty_reset().
	 */
	if (gc->bg != 8 && gc->bg != tc->bg)
		tty_colours_bg(tty, gc);
}

void
tty_check_fg(struct tty *tty, struct grid_cell *gc)
{
	u_char	r, g, b;
	u_int	colours;

	/* Is this a 24-bit colour? */
<<<<<<< HEAD
        if (gc->fg & COLOUR_FLAG_RGB) {
		/* Not a 24-bit terminal? Translate to 256-colour palette. */
		if (!tty_term_flag(tty->term, TTYC_TC)) {
			colour_24bittorgb(gc->fg, &r, &g, &b);
			gc->fg = colour_rgbto256(r, g, b);
		}
		else
=======
	if (gc->fg & COLOUR_FLAG_RGB) {
		/* Not a 24-bit terminal? Translate to 256-colour palette. */
		if (!tty_term_flag(tty->term, TTYC_TC)) {
			colour_split_rgb(gc->fg, &r, &g, &b);
			gc->fg = colour_find_rgb(r, g, b);
		} else
>>>>>>> a24260bb
			return;
	}
	colours = tty_term_number(tty->term, TTYC_COLORS);

	/* Is this a 256-colour colour? */
<<<<<<< HEAD
        if (gc->fg & COLOUR_FLAG_256) {
=======
	if (gc->fg & COLOUR_FLAG_256) {
>>>>>>> a24260bb
		/* And not a 256 colour mode? */
		if (!(tty->term->flags & TERM_256COLOURS) &&
		    !(tty->term_flags & TERM_256COLOURS)) {
			gc->fg = colour_256to16(gc->fg);
			if (gc->fg & 8) {
				gc->fg &= 7;
				if (colours >= 16)
					gc->fg += 90;
				else
					gc->attr |= GRID_ATTR_BRIGHT;
			} else
				gc->attr &= ~GRID_ATTR_BRIGHT;
		}
		return;
	}

	/* Is this an aixterm colour? */
	if (gc->fg >= 90 && gc->fg <= 97 && colours < 16) {
		gc->fg -= 90;
		gc->attr |= GRID_ATTR_BRIGHT;
	}
}

void
tty_check_bg(struct tty *tty, struct grid_cell *gc)
{
	u_char	r, g, b;
	u_int	colours;

	/* Is this a 24-bit colour? */
<<<<<<< HEAD
        if (gc->bg & COLOUR_FLAG_RGB) {
		/* Not a 24-bit terminal? Translate to 256-colour palette. */
		if (!tty_term_flag(tty->term, TTYC_TC)) {
			colour_24bittorgb(gc->bg, &r, &g, &b);
			gc->bg = colour_rgbto256(r, g, b);
		}
		else
=======
	if (gc->bg & COLOUR_FLAG_RGB) {
		/* Not a 24-bit terminal? Translate to 256-colour palette. */
		if (!tty_term_flag(tty->term, TTYC_TC)) {
			colour_split_rgb(gc->bg, &r, &g, &b);
			gc->bg = colour_find_rgb(r, g, b);
		} else
>>>>>>> a24260bb
			return;
	}
	colours = tty_term_number(tty->term, TTYC_COLORS);

	/* Is this a 256-colour colour? */
<<<<<<< HEAD
        if (gc->bg & COLOUR_FLAG_256) {
=======
	if (gc->bg & COLOUR_FLAG_256) {
>>>>>>> a24260bb
		/*
		 * And not a 256 colour mode? Translate to 16-colour
		 * palette. Bold background doesn't exist portably, so just
		 * discard the bold bit if set.
		 */
		if (!(tty->term->flags & TERM_256COLOURS) &&
		    !(tty->term_flags & TERM_256COLOURS)) {
			gc->bg = colour_256to16(gc->bg);
			if (gc->bg & 8) {
				gc->bg &= 7;
				if (colours >= 16)
					gc->fg += 90;
			}
		}
		return;
	}

	/* Is this an aixterm colour? */
	if (gc->bg >= 90 && gc->bg <= 97 && colours < 16)
		gc->bg -= 90;
}

void
tty_colours_fg(struct tty *tty, const struct grid_cell *gc)
{
	struct grid_cell	*tc = &tty->cell;
	char			 s[32];

	/* Is this a 24-bit or 256-colour colour? */
	if (gc->fg & COLOUR_FLAG_RGB ||
	    gc->fg & COLOUR_FLAG_256) {
		if (tty_try_colour(tty, gc->fg, "38") == 0)
			goto save_fg;
		/* Should not get here, already converted in tty_check_fg. */
		return;
	}

	/* Is this an aixterm bright colour? */
	if (gc->fg >= 90 && gc->fg <= 97) {
		xsnprintf(s, sizeof s, "\033[%dm", gc->fg);
		tty_puts(tty, s);
		goto save_fg;
	}

	/* Otherwise set the foreground colour. */
	tty_putcode1(tty, TTYC_SETAF, gc->fg);

save_fg:
	/* Save the new values in the terminal current cell. */
	tc->fg = gc->fg;
}

void
tty_colours_bg(struct tty *tty, const struct grid_cell *gc)
{
	struct grid_cell	*tc = &tty->cell;
	char			 s[32];

	/* Is this a 24-bit or 256-colour colour? */
	if (gc->bg & COLOUR_FLAG_RGB ||
	    gc->bg & COLOUR_FLAG_256) {
		if (tty_try_colour(tty, gc->bg, "48") == 0)
			goto save_bg;
		/* Should not get here, already converted in tty_check_bg. */
		return;
	}

	/* Is this an aixterm bright colour? */
	if (gc->bg >= 90 && gc->bg <= 97) {
		xsnprintf(s, sizeof s, "\033[%dm", gc->bg + 10);
		tty_puts(tty, s);
		goto save_bg;
	}

	/* Otherwise set the background colour. */
	tty_putcode1(tty, TTYC_SETAB, gc->bg);

save_bg:
	/* Save the new values in the terminal current cell. */
	tc->bg = gc->bg;
}

int
tty_try_colour(struct tty *tty, int colour, const char *type)
{
	u_char	r, g, b;
	char	s[32];

	if (colour & COLOUR_FLAG_256) {
<<<<<<< HEAD
		colour &= 0xFF;
=======
>>>>>>> a24260bb
		/*
		 * If the user has specified -2 to the client, setaf and setab
		 * may not work (or they may not want to use them), so send the
		 * usual sequence.
		 */
		if (tty->term_flags & TERM_256COLOURS)
			goto fallback_256;

		/*
		 * If the terminfo entry has 256 colours and setaf and setab
		 * exist, assume that they work correctly.
		 */
		if (tty->term->flags & TERM_256COLOURS) {
			if (*type == '3') {
				if (!tty_term_has(tty->term, TTYC_SETAF))
					goto fallback_256;
<<<<<<< HEAD
				tty_putcode1(tty, TTYC_SETAF, colour);
			} else {
				if (!tty_term_has(tty->term, TTYC_SETAB))
					goto fallback_256;
				tty_putcode1(tty, TTYC_SETAB, colour);
			}
			return (0);
		}
	fallback_256:
		xsnprintf(s, sizeof s, "\033[%s;5;%hhum", type,
		    (u_char) colour);
		tty_puts(tty, s);
		return (0);
	} else if (colour & COLOUR_FLAG_RGB) {
		colour &= 0xFFFFFF;
		if (!tty_term_flag(tty->term, TTYC_TC))
			return (-1);

		colour_24bittorgb(colour, &r, &g, &b);
		xsnprintf(s, sizeof s, "\033[%s;2;%hhu;%hhu;%hhum", type,
		    r, g, b);
		tty_puts(tty, s);
		return (0);
	}

	return (-1);
=======
				tty_putcode1(tty, TTYC_SETAF, colour & 0xff);
			} else {
				if (!tty_term_has(tty->term, TTYC_SETAB))
					goto fallback_256;
				tty_putcode1(tty, TTYC_SETAB, colour & 0xff);
			}
			return (0);
		}
		goto fallback_256;
	}

	if (colour & COLOUR_FLAG_RGB) {
		if (!tty_term_flag(tty->term, TTYC_TC))
			return (-1);

		colour_split_rgb(colour & 0xffffff, &r, &g, &b);
		xsnprintf(s, sizeof s, "\033[%s;2;%hhu;%hhu;%hhum", type,
		    r, g, b);
		tty_puts(tty, s);
		return (0);
	}

	return (-1);

fallback_256:
	xsnprintf(s, sizeof s, "\033[%s;5;%dm", type, colour & 0xff);
	tty_puts(tty, s);
	return (0);
>>>>>>> a24260bb
}

void
tty_default_colours(struct grid_cell *gc, const struct window_pane *wp)
{
	struct window		*w = wp->window;
	struct options		*oo = w->options;
	const struct grid_cell	*agc, *pgc, *wgc;

	if (w->flags & WINDOW_STYLECHANGED) {
		w->flags &= ~WINDOW_STYLECHANGED;
		agc = options_get_style(oo, "window-active-style");
		memcpy(&w->active_style, agc, sizeof w->active_style);
		wgc = options_get_style(oo, "window-style");
		memcpy(&w->style, wgc, sizeof w->style);
	} else {
		agc = &w->active_style;
		wgc = &w->style;
	}
	pgc = &wp->colgc;

	if (gc->fg == 8) {
<<<<<<< HEAD
		if (pgc->fg != 8) {
			gc->fg = pgc->fg;
		} else if (wp == w->active && agc->fg != 8) {
			gc->fg = agc->fg;
		} else {
			gc->fg = wgc->fg;
		}
	}

	if (gc->bg == 8) {
		if (pgc->bg != 8) {
			gc->bg = pgc->bg;
		} else if (wp == w->active && agc->bg != 8) {
			gc->bg = agc->bg;
		} else {
			gc->bg = wgc->bg;
		}
=======
		if (pgc->fg != 8)
			gc->fg = pgc->fg;
		else if (wp == w->active && agc->fg != 8)
			gc->fg = agc->fg;
		else
			gc->fg = wgc->fg;
	}

	if (gc->bg == 8) {
		if (pgc->bg != 8)
			gc->bg = pgc->bg;
		else if (wp == w->active && agc->bg != 8)
			gc->bg = agc->bg;
		else
			gc->bg = wgc->bg;
>>>>>>> a24260bb
	}
}<|MERGE_RESOLUTION|>--- conflicted
+++ resolved
@@ -36,11 +36,6 @@
 void	tty_read_callback(struct bufferevent *, void *);
 void	tty_error_callback(struct bufferevent *, short, void *);
 
-<<<<<<< HEAD
-static int tty_same_colours(const struct grid_cell *, const struct grid_cell *);
-
-=======
->>>>>>> a24260bb
 static int tty_client_ready(struct client *, struct window_pane *);
 
 void	tty_set_italics(struct tty *);
@@ -68,15 +63,6 @@
 #define tty_pane_full_width(tty, ctx) \
 	((ctx)->xoff == 0 && screen_size_x((ctx)->wp->screen) >= (tty)->sx)
 
-<<<<<<< HEAD
-static int
-tty_same_colours(const struct grid_cell *gc1, const struct grid_cell *gc2)
-{
-	return (gc1->fg == gc2->fg && gc1->bg == gc2->bg);
-}
-
-=======
->>>>>>> a24260bb
 void
 tty_create_log(void)
 {
@@ -1501,32 +1487,18 @@
 	u_int	colours;
 
 	/* Is this a 24-bit colour? */
-<<<<<<< HEAD
-        if (gc->fg & COLOUR_FLAG_RGB) {
-		/* Not a 24-bit terminal? Translate to 256-colour palette. */
-		if (!tty_term_flag(tty->term, TTYC_TC)) {
-			colour_24bittorgb(gc->fg, &r, &g, &b);
-			gc->fg = colour_rgbto256(r, g, b);
-		}
-		else
-=======
 	if (gc->fg & COLOUR_FLAG_RGB) {
 		/* Not a 24-bit terminal? Translate to 256-colour palette. */
 		if (!tty_term_flag(tty->term, TTYC_TC)) {
 			colour_split_rgb(gc->fg, &r, &g, &b);
 			gc->fg = colour_find_rgb(r, g, b);
 		} else
->>>>>>> a24260bb
 			return;
 	}
 	colours = tty_term_number(tty->term, TTYC_COLORS);
 
 	/* Is this a 256-colour colour? */
-<<<<<<< HEAD
-        if (gc->fg & COLOUR_FLAG_256) {
-=======
 	if (gc->fg & COLOUR_FLAG_256) {
->>>>>>> a24260bb
 		/* And not a 256 colour mode? */
 		if (!(tty->term->flags & TERM_256COLOURS) &&
 		    !(tty->term_flags & TERM_256COLOURS)) {
@@ -1557,32 +1529,18 @@
 	u_int	colours;
 
 	/* Is this a 24-bit colour? */
-<<<<<<< HEAD
-        if (gc->bg & COLOUR_FLAG_RGB) {
-		/* Not a 24-bit terminal? Translate to 256-colour palette. */
-		if (!tty_term_flag(tty->term, TTYC_TC)) {
-			colour_24bittorgb(gc->bg, &r, &g, &b);
-			gc->bg = colour_rgbto256(r, g, b);
-		}
-		else
-=======
 	if (gc->bg & COLOUR_FLAG_RGB) {
 		/* Not a 24-bit terminal? Translate to 256-colour palette. */
 		if (!tty_term_flag(tty->term, TTYC_TC)) {
 			colour_split_rgb(gc->bg, &r, &g, &b);
 			gc->bg = colour_find_rgb(r, g, b);
 		} else
->>>>>>> a24260bb
 			return;
 	}
 	colours = tty_term_number(tty->term, TTYC_COLORS);
 
 	/* Is this a 256-colour colour? */
-<<<<<<< HEAD
-        if (gc->bg & COLOUR_FLAG_256) {
-=======
 	if (gc->bg & COLOUR_FLAG_256) {
->>>>>>> a24260bb
 		/*
 		 * And not a 256 colour mode? Translate to 16-colour
 		 * palette. Bold background doesn't exist portably, so just
@@ -1672,10 +1630,6 @@
 	char	s[32];
 
 	if (colour & COLOUR_FLAG_256) {
-<<<<<<< HEAD
-		colour &= 0xFF;
-=======
->>>>>>> a24260bb
 		/*
 		 * If the user has specified -2 to the client, setaf and setab
 		 * may not work (or they may not want to use them), so send the
@@ -1692,34 +1646,6 @@
 			if (*type == '3') {
 				if (!tty_term_has(tty->term, TTYC_SETAF))
 					goto fallback_256;
-<<<<<<< HEAD
-				tty_putcode1(tty, TTYC_SETAF, colour);
-			} else {
-				if (!tty_term_has(tty->term, TTYC_SETAB))
-					goto fallback_256;
-				tty_putcode1(tty, TTYC_SETAB, colour);
-			}
-			return (0);
-		}
-	fallback_256:
-		xsnprintf(s, sizeof s, "\033[%s;5;%hhum", type,
-		    (u_char) colour);
-		tty_puts(tty, s);
-		return (0);
-	} else if (colour & COLOUR_FLAG_RGB) {
-		colour &= 0xFFFFFF;
-		if (!tty_term_flag(tty->term, TTYC_TC))
-			return (-1);
-
-		colour_24bittorgb(colour, &r, &g, &b);
-		xsnprintf(s, sizeof s, "\033[%s;2;%hhu;%hhu;%hhum", type,
-		    r, g, b);
-		tty_puts(tty, s);
-		return (0);
-	}
-
-	return (-1);
-=======
 				tty_putcode1(tty, TTYC_SETAF, colour & 0xff);
 			} else {
 				if (!tty_term_has(tty->term, TTYC_SETAB))
@@ -1748,7 +1674,6 @@
 	xsnprintf(s, sizeof s, "\033[%s;5;%dm", type, colour & 0xff);
 	tty_puts(tty, s);
 	return (0);
->>>>>>> a24260bb
 }
 
 void
@@ -1771,25 +1696,6 @@
 	pgc = &wp->colgc;
 
 	if (gc->fg == 8) {
-<<<<<<< HEAD
-		if (pgc->fg != 8) {
-			gc->fg = pgc->fg;
-		} else if (wp == w->active && agc->fg != 8) {
-			gc->fg = agc->fg;
-		} else {
-			gc->fg = wgc->fg;
-		}
-	}
-
-	if (gc->bg == 8) {
-		if (pgc->bg != 8) {
-			gc->bg = pgc->bg;
-		} else if (wp == w->active && agc->bg != 8) {
-			gc->bg = agc->bg;
-		} else {
-			gc->bg = wgc->bg;
-		}
-=======
 		if (pgc->fg != 8)
 			gc->fg = pgc->fg;
 		else if (wp == w->active && agc->fg != 8)
@@ -1805,6 +1711,5 @@
 			gc->bg = agc->bg;
 		else
 			gc->bg = wgc->bg;
->>>>>>> a24260bb
 	}
 }