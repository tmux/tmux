/* $OpenBSD$ */

/*
 * Copyright (c) 2007 Nicholas Marriott <nicholas.marriott@gmail.com>
 *
 * Permission to use, copy, modify, and distribute this software for any
 * purpose with or without fee is hereby granted, provided that the above
 * copyright notice and this permission notice appear in all copies.
 *
 * THE SOFTWARE IS PROVIDED "AS IS" AND THE AUTHOR DISCLAIMS ALL WARRANTIES
 * WITH REGARD TO THIS SOFTWARE INCLUDING ALL IMPLIED WARRANTIES OF
 * MERCHANTABILITY AND FITNESS. IN NO EVENT SHALL THE AUTHOR BE LIABLE FOR
 * ANY SPECIAL, DIRECT, INDIRECT, OR CONSEQUENTIAL DAMAGES OR ANY DAMAGES
 * WHATSOEVER RESULTING FROM LOSS OF MIND, USE, DATA OR PROFITS, WHETHER
 * IN AN ACTION OF CONTRACT, NEGLIGENCE OR OTHER TORTIOUS ACTION, ARISING
 * OUT OF OR IN CONNECTION WITH THE USE OR PERFORMANCE OF THIS SOFTWARE.
 */

#include <sys/types.h>
#include <sys/ioctl.h>

#include <netinet/in.h>

#include <curses.h>
#include <errno.h>
#include <fcntl.h>
#include <resolv.h>
#include <stdlib.h>
#include <string.h>
#include <termios.h>
#include <unistd.h>

#include "tmux.h"

static int	tty_log_fd = -1;

static void	tty_set_italics(struct tty *);
static int	tty_try_colour(struct tty *, int, const char *);
static void	tty_force_cursor_colour(struct tty *, int);
static void	tty_cursor_pane(struct tty *, const struct tty_ctx *, u_int,
		    u_int);
static void	tty_cursor_pane_unless_wrap(struct tty *,
		    const struct tty_ctx *, u_int, u_int);
static void	tty_invalidate(struct tty *);
static void	tty_colours(struct tty *, const struct grid_cell *);
static void	tty_check_fg(struct tty *, struct colour_palette *,
    		    struct grid_cell *);
static void	tty_check_bg(struct tty *, struct colour_palette *,
    		    struct grid_cell *);
static void	tty_check_us(struct tty *, struct colour_palette *,
    		    struct grid_cell *);
static void	tty_colours_fg(struct tty *, const struct grid_cell *);
static void	tty_colours_bg(struct tty *, const struct grid_cell *);
static void	tty_colours_us(struct tty *, const struct grid_cell *);

static void	tty_region_pane(struct tty *, const struct tty_ctx *, u_int,
		    u_int);
static void	tty_region(struct tty *, u_int, u_int);
static void	tty_margin_pane(struct tty *, const struct tty_ctx *);
static void	tty_margin(struct tty *, u_int, u_int);
static int	tty_large_region(struct tty *, const struct tty_ctx *);
static int	tty_fake_bce(const struct tty *, const struct grid_cell *,
		    u_int);
static void	tty_redraw_region(struct tty *, const struct tty_ctx *);
static void	tty_emulate_repeat(struct tty *, enum tty_code_code,
		    enum tty_code_code, u_int);
static void	tty_repeat_space(struct tty *, u_int);
static void	tty_draw_pane(struct tty *, const struct tty_ctx *, u_int);
static void	tty_default_attributes(struct tty *, const struct grid_cell *,
		    struct colour_palette *, u_int, struct hyperlinks *);
static int	tty_check_overlay(struct tty *, u_int, u_int);
static void	tty_check_overlay_range(struct tty *, u_int, u_int, u_int,
		    struct overlay_ranges *);

#define tty_use_margin(tty) \
	(tty->term->flags & TERM_DECSLRM)
#define tty_full_width(tty, ctx) \
	((ctx)->xoff == 0 && (ctx)->sx >= (tty)->sx)

#define TTY_BLOCK_INTERVAL (100000 /* 100 milliseconds */)
#define TTY_BLOCK_START(tty) (1 + ((tty)->sx * (tty)->sy) * 8)
#define TTY_BLOCK_STOP(tty) (1 + ((tty)->sx * (tty)->sy) / 8)

#define TTY_QUERY_TIMEOUT 5

void
tty_create_log(void)
{
	char	name[64];

	xsnprintf(name, sizeof name, "tmux-out-%ld.log", (long)getpid());

	tty_log_fd = open(name, O_WRONLY|O_CREAT|O_TRUNC, 0644);
	if (tty_log_fd != -1 && fcntl(tty_log_fd, F_SETFD, FD_CLOEXEC) == -1)
		fatal("fcntl failed");
}

int
tty_init(struct tty *tty, struct client *c)
{
	if (!isatty(c->fd))
		return (-1);

	memset(tty, 0, sizeof *tty);
	tty->client = c;

	tty->cstyle = SCREEN_CURSOR_DEFAULT;
	tty->ccolour = -1;
	tty->fg = tty->bg = -1;

	if (tcgetattr(c->fd, &tty->tio) != 0)
		return (-1);
	return (0);
}

void
tty_resize(struct tty *tty)
{
	struct client	*c = tty->client;
	struct winsize	 ws;
	u_int		 sx, sy, xpixel, ypixel;

	if (ioctl(c->fd, TIOCGWINSZ, &ws) != -1) {
		sx = ws.ws_col;
		if (sx == 0) {
			sx = 80;
			xpixel = 0;
		} else
			xpixel = ws.ws_xpixel / sx;
		sy = ws.ws_row;
		if (sy == 0) {
			sy = 24;
			ypixel = 0;
		} else
			ypixel = ws.ws_ypixel / sy;
	} else {
		sx = 80;
		sy = 24;
		xpixel = 0;
		ypixel = 0;
	}
	log_debug("%s: %s now %ux%u (%ux%u)", __func__, c->name, sx, sy,
	    xpixel, ypixel);
	tty_set_size(tty, sx, sy, xpixel, ypixel);
	tty_invalidate(tty);
}

void
tty_set_size(struct tty *tty, u_int sx, u_int sy, u_int xpixel, u_int ypixel)
{
	tty->sx = sx;
	tty->sy = sy;
	tty->xpixel = xpixel;
	tty->ypixel = ypixel;
}

static void
tty_read_callback(__unused int fd, __unused short events, void *data)
{
	struct tty	*tty = data;
	struct client	*c = tty->client;
	const char	*name = c->name;
	size_t		 size = EVBUFFER_LENGTH(tty->in);
	int		 nread;

	nread = evbuffer_read(tty->in, c->fd, -1);
	if (nread == 0 || nread == -1) {
		if (nread == 0)
			log_debug("%s: read closed", name);
		else
			log_debug("%s: read error: %s", name, strerror(errno));
		event_del(&tty->event_in);
		server_client_lost(tty->client);
		return;
	}
	log_debug("%s: read %d bytes (already %zu)", name, nread, size);

	while (tty_keys_next(tty))
		;
}

static void
tty_timer_callback(__unused int fd, __unused short events, void *data)
{
	struct tty	*tty = data;
	struct client	*c = tty->client;
	struct timeval	 tv = { .tv_usec = TTY_BLOCK_INTERVAL };

	log_debug("%s: %zu discarded", c->name, tty->discarded);

	c->flags |= CLIENT_ALLREDRAWFLAGS;
	c->discarded += tty->discarded;

	if (tty->discarded < TTY_BLOCK_STOP(tty)) {
		tty->flags &= ~TTY_BLOCK;
		tty_invalidate(tty);
		return;
	}
	tty->discarded = 0;
	evtimer_add(&tty->timer, &tv);
}

static int
tty_block_maybe(struct tty *tty)
{
	struct client	*c = tty->client;
	size_t		 size = EVBUFFER_LENGTH(tty->out);
	struct timeval	 tv = { .tv_usec = TTY_BLOCK_INTERVAL };

	if (size == 0)
		tty->flags &= ~TTY_NOBLOCK;
	else if (tty->flags & TTY_NOBLOCK)
		return (0);

	if (size < TTY_BLOCK_START(tty))
		return (0);

	if (tty->flags & TTY_BLOCK)
		return (1);
	tty->flags |= TTY_BLOCK;

	log_debug("%s: can't keep up, %zu discarded", c->name, size);

	evbuffer_drain(tty->out, size);
	c->discarded += size;

	tty->discarded = 0;
	evtimer_add(&tty->timer, &tv);
	return (1);
}

static void
tty_write_callback(__unused int fd, __unused short events, void *data)
{
	struct tty	*tty = data;
	struct client	*c = tty->client;
	size_t		 size = EVBUFFER_LENGTH(tty->out);
	int		 nwrite;

	nwrite = evbuffer_write(tty->out, c->fd);
	if (nwrite == -1)
		return;
	log_debug("%s: wrote %d bytes (of %zu)", c->name, nwrite, size);

	if (c->redraw > 0) {
		if ((size_t)nwrite >= c->redraw)
			c->redraw = 0;
		else
			c->redraw -= nwrite;
		log_debug("%s: waiting for redraw, %zu bytes left", c->name,
		    c->redraw);
	} else if (tty_block_maybe(tty))
		return;

	if (EVBUFFER_LENGTH(tty->out) != 0)
		event_add(&tty->event_out, NULL);
}

int
tty_open(struct tty *tty, char **cause)
{
	struct client	*c = tty->client;

	tty->term = tty_term_create(tty, c->term_name, c->term_caps,
	    c->term_ncaps, &c->term_features, cause);
	if (tty->term == NULL) {
		tty_close(tty);
		return (-1);
	}
	tty->flags |= TTY_OPENED;

	tty->flags &= ~(TTY_NOCURSOR|TTY_FREEZE|TTY_BLOCK|TTY_TIMER);

	event_set(&tty->event_in, c->fd, EV_PERSIST|EV_READ,
	    tty_read_callback, tty);
	tty->in = evbuffer_new();
	if (tty->in == NULL)
		fatal("out of memory");

	event_set(&tty->event_out, c->fd, EV_WRITE, tty_write_callback, tty);
	tty->out = evbuffer_new();
	if (tty->out == NULL)
		fatal("out of memory");

	evtimer_set(&tty->timer, tty_timer_callback, tty);

	tty_start_tty(tty);
	tty_keys_build(tty);

	return (0);
}

static void
tty_start_timer_callback(__unused int fd, __unused short events, void *data)
{
	struct tty	*tty = data;
	struct client	*c = tty->client;

	log_debug("%s: start timer fired", c->name);
	if ((tty->flags & (TTY_HAVEDA|TTY_HAVEDA2|TTY_HAVEXDA)) == 0)
		tty_update_features(tty);
	tty->flags |= TTY_ALL_REQUEST_FLAGS;
}

void
tty_start_tty(struct tty *tty)
{
	struct client	*c = tty->client;
	struct termios	 tio;
	struct timeval	 tv = { .tv_sec = TTY_QUERY_TIMEOUT };

	setblocking(c->fd, 0);
	event_add(&tty->event_in, NULL);

	memcpy(&tio, &tty->tio, sizeof tio);
	tio.c_iflag &= ~(IXON|IXOFF|ICRNL|INLCR|IGNCR|IMAXBEL|ISTRIP);
	tio.c_iflag |= IGNBRK;
	tio.c_oflag &= ~(OPOST|ONLCR|OCRNL|ONLRET);
	tio.c_lflag &= ~(IEXTEN|ICANON|ECHO|ECHOE|ECHONL|ECHOCTL|ECHOPRT|
	    ECHOKE|ISIG);
	tio.c_cc[VMIN] = 1;
	tio.c_cc[VTIME] = 0;
	if (tcsetattr(c->fd, TCSANOW, &tio) == 0)
		tcflush(c->fd, TCOFLUSH);

	tty_putcode(tty, TTYC_SMCUP);

	tty_putcode(tty, TTYC_SMKX);
	tty_putcode(tty, TTYC_CLEAR);

	if (tty_acs_needed(tty)) {
		log_debug("%s: using capabilities for ACS", c->name);
		tty_putcode(tty, TTYC_ENACS);
	} else
		log_debug("%s: using UTF-8 for ACS", c->name);

	tty_putcode(tty, TTYC_CNORM);
	if (tty_term_has(tty->term, TTYC_KMOUS)) {
		tty_puts(tty, "\033[?1000l\033[?1002l\033[?1003l");
		tty_puts(tty, "\033[?1006l\033[?1005l");
	}
	if (tty_term_has(tty->term, TTYC_ENBP))
		tty_putcode(tty, TTYC_ENBP);

	evtimer_set(&tty->start_timer, tty_start_timer_callback, tty);
	evtimer_add(&tty->start_timer, &tv);

	tty->flags |= TTY_STARTED;
	tty_invalidate(tty);

	if (tty->ccolour != -1)
		tty_force_cursor_colour(tty, -1);

	tty->mouse_drag_flag = 0;
	tty->mouse_drag_update = NULL;
	tty->mouse_drag_release = NULL;
}

void
tty_send_requests(struct tty *tty)
{
	if (~tty->flags & TTY_STARTED)
		return;

	if (tty->term->flags & TERM_VT100LIKE) {
		if (~tty->term->flags & TTY_HAVEDA)
			tty_puts(tty, "\033[c");
		if (~tty->flags & TTY_HAVEDA2)
			tty_puts(tty, "\033[>c");
		if (~tty->flags & TTY_HAVEXDA)
			tty_puts(tty, "\033[>q");
		if (~tty->flags & TTY_HAVEFG)
			tty_puts(tty, "\033]10;?\033\\");
		if (~tty->flags & TTY_HAVEBG)
			tty_puts(tty, "\033]11;?\033\\");
	} else
		tty->flags |= TTY_ALL_REQUEST_FLAGS;
}

void
tty_stop_tty(struct tty *tty)
{
	struct client	*c = tty->client;
	struct winsize	 ws;

	if (!(tty->flags & TTY_STARTED))
		return;
	tty->flags &= ~TTY_STARTED;

	evtimer_del(&tty->start_timer);

	event_del(&tty->timer);
	tty->flags &= ~TTY_BLOCK;

	event_del(&tty->event_in);
	event_del(&tty->event_out);

	/*
	 * Be flexible about error handling and try not kill the server just
	 * because the fd is invalid. Things like ssh -t can easily leave us
	 * with a dead tty.
	 */
	if (ioctl(c->fd, TIOCGWINSZ, &ws) == -1)
		return;
	if (tcsetattr(c->fd, TCSANOW, &tty->tio) == -1)
		return;

	tty_raw(tty, tty_term_string_ii(tty->term, TTYC_CSR, 0, ws.ws_row - 1));
	if (tty_acs_needed(tty))
		tty_raw(tty, tty_term_string(tty->term, TTYC_RMACS));
	tty_raw(tty, tty_term_string(tty->term, TTYC_SGR0));
	tty_raw(tty, tty_term_string(tty->term, TTYC_RMKX));
	tty_raw(tty, tty_term_string(tty->term, TTYC_CLEAR));
	if (tty->cstyle != SCREEN_CURSOR_DEFAULT) {
		if (tty_term_has(tty->term, TTYC_SE))
			tty_raw(tty, tty_term_string(tty->term, TTYC_SE));
		else if (tty_term_has(tty->term, TTYC_SS))
			tty_raw(tty, tty_term_string_i(tty->term, TTYC_SS, 0));
	}
	if (tty->ccolour != -1)
		tty_raw(tty, tty_term_string(tty->term, TTYC_CR));

	tty_raw(tty, tty_term_string(tty->term, TTYC_CNORM));
	if (tty_term_has(tty->term, TTYC_KMOUS)) {
		tty_raw(tty, "\033[?1000l\033[?1002l\033[?1003l");
		tty_raw(tty, "\033[?1006l\033[?1005l");
	}
	if (tty_term_has(tty->term, TTYC_DSBP))
		tty_raw(tty, tty_term_string(tty->term, TTYC_DSBP));

	if (tty->term->flags & TERM_VT100LIKE)
		tty_raw(tty, "\033[?7727l");
	tty_raw(tty, tty_term_string(tty->term, TTYC_DSFCS));
	tty_raw(tty, tty_term_string(tty->term, TTYC_DSEKS));

	if (tty_use_margin(tty))
		tty_raw(tty, tty_term_string(tty->term, TTYC_DSMG));
	tty_raw(tty, tty_term_string(tty->term, TTYC_RMCUP));

	setblocking(c->fd, 1);
}

void
tty_close(struct tty *tty)
{
	if (event_initialized(&tty->key_timer))
		evtimer_del(&tty->key_timer);
	tty_stop_tty(tty);

	if (tty->flags & TTY_OPENED) {
		evbuffer_free(tty->in);
		event_del(&tty->event_in);
		evbuffer_free(tty->out);
		event_del(&tty->event_out);

		tty_term_free(tty->term);
		tty_keys_free(tty);

		tty->flags &= ~TTY_OPENED;
	}
}

void
tty_free(struct tty *tty)
{
	tty_close(tty);
}

void
tty_update_features(struct tty *tty)
{
	struct client	*c = tty->client;

	if (tty_apply_features(tty->term, c->term_features))
		tty_term_apply_overrides(tty->term);

	if (tty_use_margin(tty))
		tty_putcode(tty, TTYC_ENMG);
	if (options_get_number(global_options, "extended-keys"))
		tty_puts(tty, tty_term_string(tty->term, TTYC_ENEKS));
	if (options_get_number(global_options, "focus-events"))
		tty_puts(tty, tty_term_string(tty->term, TTYC_ENFCS));
	if (tty->term->flags & TERM_VT100LIKE)
		tty_puts(tty, "\033[?7727h");

<<<<<<< HEAD
	/* tty features might have changed since the first draw during attach.
	 */
	c->flags |= CLIENT_REDRAWWINDOW;
=======
	tty_invalidate(tty);
>>>>>>> fbe6fe7f
}

void
tty_raw(struct tty *tty, const char *s)
{
	struct client	*c = tty->client;
	ssize_t		 n, slen;
	u_int		 i;

	slen = strlen(s);
	for (i = 0; i < 5; i++) {
		n = write(c->fd, s, slen);
		if (n >= 0) {
			s += n;
			slen -= n;
			if (slen == 0)
				break;
		} else if (n == -1 && errno != EAGAIN)
			break;
		usleep(100);
	}
}

void
tty_putcode(struct tty *tty, enum tty_code_code code)
{
	tty_puts(tty, tty_term_string(tty->term, code));
}

void
tty_putcode_i(struct tty *tty, enum tty_code_code code, int a)
{
	if (a < 0)
		return;
	tty_puts(tty, tty_term_string_i(tty->term, code, a));
}

void
tty_putcode_ii(struct tty *tty, enum tty_code_code code, int a, int b)
{
	if (a < 0 || b < 0)
		return;
	tty_puts(tty, tty_term_string_ii(tty->term, code, a, b));
}

void
tty_putcode_iii(struct tty *tty, enum tty_code_code code, int a, int b, int c)
{
	if (a < 0 || b < 0 || c < 0)
		return;
	tty_puts(tty, tty_term_string_iii(tty->term, code, a, b, c));
}

void
tty_putcode_s(struct tty *tty, enum tty_code_code code, const char *a)
{
	if (a != NULL)
		tty_puts(tty, tty_term_string_s(tty->term, code, a));
}

void
tty_putcode_ss(struct tty *tty, enum tty_code_code code, const char *a,
    const char *b)
{
	if (a != NULL && b != NULL)
		tty_puts(tty, tty_term_string_ss(tty->term, code, a, b));
}

static void
tty_add(struct tty *tty, const char *buf, size_t len)
{
	struct client	*c = tty->client;

	if (tty->flags & TTY_BLOCK) {
		tty->discarded += len;
		return;
	}

	evbuffer_add(tty->out, buf, len);
	log_debug("%s: %.*s", c->name, (int)len, buf);
	c->written += len;

	if (tty_log_fd != -1)
		write(tty_log_fd, buf, len);
	if (tty->flags & TTY_STARTED)
		event_add(&tty->event_out, NULL);
}

void
tty_puts(struct tty *tty, const char *s)
{
	if (*s != '\0')
		tty_add(tty, s, strlen(s));
}

void
tty_putc(struct tty *tty, u_char ch)
{
	const char	*acs;

	if ((tty->term->flags & TERM_NOAM) &&
	    ch >= 0x20 && ch != 0x7f &&
	    tty->cy == tty->sy - 1 &&
	    tty->cx + 1 >= tty->sx)
		return;

	if (tty->cell.attr & GRID_ATTR_CHARSET) {
		acs = tty_acs_get(tty, ch);
		if (acs != NULL)
			tty_add(tty, acs, strlen(acs));
		else
			tty_add(tty, &ch, 1);
	} else
		tty_add(tty, &ch, 1);

	if (ch >= 0x20 && ch != 0x7f) {
		if (tty->cx >= tty->sx) {
			tty->cx = 1;
			if (tty->cy != tty->rlower)
				tty->cy++;

			/*
			 * On !am terminals, force the cursor position to where
			 * we think it should be after a line wrap - this means
			 * it works on sensible terminals as well.
			 */
			if (tty->term->flags & TERM_NOAM)
				tty_putcode_ii(tty, TTYC_CUP, tty->cy, tty->cx);
		} else
			tty->cx++;
	}
}

void
tty_putn(struct tty *tty, const void *buf, size_t len, u_int width)
{
	if ((tty->term->flags & TERM_NOAM) &&
	    tty->cy == tty->sy - 1 &&
	    tty->cx + len >= tty->sx)
		len = tty->sx - tty->cx - 1;

	tty_add(tty, buf, len);
	if (tty->cx + width > tty->sx) {
		tty->cx = (tty->cx + width) - tty->sx;
		if (tty->cx <= tty->sx)
			tty->cy++;
		else
			tty->cx = tty->cy = UINT_MAX;
	} else
		tty->cx += width;
}

static void
tty_set_italics(struct tty *tty)
{
	const char	*s;

	if (tty_term_has(tty->term, TTYC_SITM)) {
		s = options_get_string(global_options, "default-terminal");
		if (strcmp(s, "screen") != 0 && strncmp(s, "screen-", 7) != 0) {
			tty_putcode(tty, TTYC_SITM);
			return;
		}
	}
	tty_putcode(tty, TTYC_SMSO);
}

void
tty_set_title(struct tty *tty, const char *title)
{
	if (!tty_term_has(tty->term, TTYC_TSL) ||
	    !tty_term_has(tty->term, TTYC_FSL))
		return;

	tty_putcode(tty, TTYC_TSL);
	tty_puts(tty, title);
	tty_putcode(tty, TTYC_FSL);
}

void
tty_set_path(struct tty *tty, const char *title)
{
	if (!tty_term_has(tty->term, TTYC_SWD) ||
	    !tty_term_has(tty->term, TTYC_FSL))
		return;

	tty_putcode(tty, TTYC_SWD);
	tty_puts(tty, title);
	tty_putcode(tty, TTYC_FSL);
}

static void
tty_force_cursor_colour(struct tty *tty, int c)
{
	u_char	r, g, b;
	char	s[13];

	if (c != -1)
		c = colour_force_rgb(c);
	if (c == tty->ccolour)
		return;
	if (c == -1)
		tty_putcode(tty, TTYC_CR);
	else {
		colour_split_rgb(c, &r, &g, &b);
		xsnprintf(s, sizeof s, "rgb:%02hhx/%02hhx/%02hhx", r, g, b);
		tty_putcode_s(tty, TTYC_CS, s);
	}
	tty->ccolour = c;
}

static int
tty_update_cursor(struct tty *tty, int mode, struct screen *s)
{
	enum screen_cursor_style	cstyle;
	int				ccolour, changed, cmode = mode;

	/* Set cursor colour if changed. */
	if (s != NULL) {
		ccolour = s->ccolour;
		if (s->ccolour == -1)
			ccolour = s->default_ccolour;
		tty_force_cursor_colour(tty, ccolour);
	}

	/* If cursor is off, set as invisible. */
	if (~cmode & MODE_CURSOR) {
		if (tty->mode & MODE_CURSOR)
			tty_putcode(tty, TTYC_CIVIS);
		return (cmode);
	}

	/* Check if blinking or very visible flag changed or style changed. */
	if (s == NULL)
		cstyle = tty->cstyle;
	else {
		cstyle = s->cstyle;
		if (cstyle == SCREEN_CURSOR_DEFAULT) {
			if (~cmode & MODE_CURSOR_BLINKING_SET) {
				if (s->default_mode & MODE_CURSOR_BLINKING)
					cmode |= MODE_CURSOR_BLINKING;
				else
					cmode &= ~MODE_CURSOR_BLINKING;
			}
			cstyle = s->default_cstyle;
		}
	}

	/* If nothing changed, do nothing. */
	changed = cmode ^ tty->mode;
	if ((changed & CURSOR_MODES) == 0 && cstyle == tty->cstyle)
		return (cmode);

	/*
	 * Set cursor style. If an explicit style has been set with DECSCUSR,
	 * set it if supported, otherwise send cvvis for blinking styles.
	 *
	 * If no style, has been set (SCREEN_CURSOR_DEFAULT), then send cvvis
	 * if either the blinking or very visible flags are set.
	 */
	tty_putcode(tty, TTYC_CNORM);
	switch (cstyle) {
	case SCREEN_CURSOR_DEFAULT:
		if (tty->cstyle != SCREEN_CURSOR_DEFAULT) {
			if (tty_term_has(tty->term, TTYC_SE))
				tty_putcode(tty, TTYC_SE);
			else
				tty_putcode_i(tty, TTYC_SS, 0);
		}
		if (cmode & (MODE_CURSOR_BLINKING|MODE_CURSOR_VERY_VISIBLE))
			tty_putcode(tty, TTYC_CVVIS);
		break;
	case SCREEN_CURSOR_BLOCK:
		if (tty_term_has(tty->term, TTYC_SS)) {
			if (cmode & MODE_CURSOR_BLINKING)
				tty_putcode_i(tty, TTYC_SS, 1);
			else
				tty_putcode_i(tty, TTYC_SS, 2);
		} else if (cmode & MODE_CURSOR_BLINKING)
			tty_putcode(tty, TTYC_CVVIS);
		break;
	case SCREEN_CURSOR_UNDERLINE:
		if (tty_term_has(tty->term, TTYC_SS)) {
			if (cmode & MODE_CURSOR_BLINKING)
				tty_putcode_i(tty, TTYC_SS, 3);
			else
				tty_putcode_i(tty, TTYC_SS, 4);
		} else if (cmode & MODE_CURSOR_BLINKING)
			tty_putcode(tty, TTYC_CVVIS);
		break;
	case SCREEN_CURSOR_BAR:
		if (tty_term_has(tty->term, TTYC_SS)) {
			if (cmode & MODE_CURSOR_BLINKING)
				tty_putcode_i(tty, TTYC_SS, 5);
			else
				tty_putcode_i(tty, TTYC_SS, 6);
		} else if (cmode & MODE_CURSOR_BLINKING)
			tty_putcode(tty, TTYC_CVVIS);
		break;
	}
	tty->cstyle = cstyle;
	return (cmode);
 }

void
tty_update_mode(struct tty *tty, int mode, struct screen *s)
{
	struct tty_term	*term = tty->term;
	struct client	*c = tty->client;
	int		 changed;

	if (tty->flags & TTY_NOCURSOR)
		mode &= ~MODE_CURSOR;

	if (tty_update_cursor(tty, mode, s) & MODE_CURSOR_BLINKING)
		mode |= MODE_CURSOR_BLINKING;
	else
		mode &= ~MODE_CURSOR_BLINKING;

	changed = mode ^ tty->mode;
	if (log_get_level() != 0 && changed != 0) {
		log_debug("%s: current mode %s", c->name,
		    screen_mode_to_string(tty->mode));
		log_debug("%s: setting mode %s", c->name,
		    screen_mode_to_string(mode));
	}

	if ((changed & ALL_MOUSE_MODES) && tty_term_has(term, TTYC_KMOUS)) {
		/*
		 * If the mouse modes have changed, clear then all and apply
		 * again. There are differences in how terminals track the
		 * various bits.
		 */
		tty_puts(tty, "\033[?1006l\033[?1000l\033[?1002l\033[?1003l");
		if (mode & ALL_MOUSE_MODES)
			tty_puts(tty, "\033[?1006h");
		if (mode & MODE_MOUSE_ALL)
			tty_puts(tty, "\033[?1000h\033[?1002h\033[?1003h");
		else if (mode & MODE_MOUSE_BUTTON)
			tty_puts(tty, "\033[?1000h\033[?1002h");
		else if (mode & MODE_MOUSE_STANDARD)
			tty_puts(tty, "\033[?1000h");
	}
	tty->mode = mode;
}

static void
tty_emulate_repeat(struct tty *tty, enum tty_code_code code,
    enum tty_code_code code1, u_int n)
{
	if (tty_term_has(tty->term, code))
		tty_putcode_i(tty, code, n);
	else {
		while (n-- > 0)
			tty_putcode(tty, code1);
	}
}

static void
tty_repeat_space(struct tty *tty, u_int n)
{
	static char s[500];

	if (*s != ' ')
		memset(s, ' ', sizeof s);

	while (n > sizeof s) {
		tty_putn(tty, s, sizeof s, sizeof s);
		n -= sizeof s;
	}
	if (n != 0)
		tty_putn(tty, s, n, n);
}

/* Is this window bigger than the terminal? */
int
tty_window_bigger(struct tty *tty)
{
	struct client	*c = tty->client;
	struct window	*w = c->session->curw->window;

	return (tty->sx < w->sx || tty->sy - status_line_size(c) < w->sy);
}

/* What offset should this window be drawn at? */
int
tty_window_offset(struct tty *tty, u_int *ox, u_int *oy, u_int *sx, u_int *sy)
{
	*ox = tty->oox;
	*oy = tty->ooy;
	*sx = tty->osx;
	*sy = tty->osy;

	return (tty->oflag);
}

/* What offset should this window be drawn at? */
static int
tty_window_offset1(struct tty *tty, u_int *ox, u_int *oy, u_int *sx, u_int *sy)
{
	struct client		*c = tty->client;
	struct window		*w = c->session->curw->window;
	struct window_pane	*wp = server_client_get_pane(c);
	u_int			 cx, cy, lines;

	lines = status_line_size(c);

	if (tty->sx >= w->sx && tty->sy - lines >= w->sy) {
		*ox = 0;
		*oy = 0;
		*sx = w->sx;
		*sy = w->sy;

		c->pan_window = NULL;
		return (0);
	}

	*sx = tty->sx;
	*sy = tty->sy - lines;

	if (c->pan_window == w) {
		if (*sx >= w->sx)
			c->pan_ox = 0;
		else if (c->pan_ox + *sx > w->sx)
			c->pan_ox = w->sx - *sx;
		*ox = c->pan_ox;
		if (*sy >= w->sy)
			c->pan_oy = 0;
		else if (c->pan_oy + *sy > w->sy)
			c->pan_oy = w->sy - *sy;
		*oy = c->pan_oy;
		return (1);
	}

	if (~wp->screen->mode & MODE_CURSOR) {
		*ox = 0;
		*oy = 0;
	} else {
		cx = wp->xoff + wp->screen->cx;
		cy = wp->yoff + wp->screen->cy;

		if (cx < *sx)
			*ox = 0;
		else if (cx > w->sx - *sx)
			*ox = w->sx - *sx;
		else
			*ox = cx - *sx / 2;

		if (cy < *sy)
			*oy = 0;
		else if (cy > w->sy - *sy)
			*oy = w->sy - *sy;
		else
			*oy = cy - *sy / 2;
	}

	c->pan_window = NULL;
	return (1);
}

/* Update stored offsets for a window and redraw if necessary. */
void
tty_update_window_offset(struct window *w)
{
	struct client	*c;

	TAILQ_FOREACH(c, &clients, entry) {
		if (c->session != NULL &&
		    c->session->curw != NULL &&
		    c->session->curw->window == w)
			tty_update_client_offset(c);
	}
}

/* Update stored offsets for a client and redraw if necessary. */
void
tty_update_client_offset(struct client *c)
{
	u_int	ox, oy, sx, sy;

	if (~c->flags & CLIENT_TERMINAL)
		return;

	c->tty.oflag = tty_window_offset1(&c->tty, &ox, &oy, &sx, &sy);
	if (ox == c->tty.oox &&
	    oy == c->tty.ooy &&
	    sx == c->tty.osx &&
	    sy == c->tty.osy)
		return;

	log_debug ("%s: %s offset has changed (%u,%u %ux%u -> %u,%u %ux%u)",
	    __func__, c->name, c->tty.oox, c->tty.ooy, c->tty.osx, c->tty.osy,
	    ox, oy, sx, sy);

	c->tty.oox = ox;
	c->tty.ooy = oy;
	c->tty.osx = sx;
	c->tty.osy = sy;

	c->flags |= (CLIENT_REDRAWWINDOW|CLIENT_REDRAWSTATUS);
}

/*
 * Is the region large enough to be worth redrawing once later rather than
 * probably several times now? Currently yes if it is more than 50% of the
 * pane.
 */
static int
tty_large_region(__unused struct tty *tty, const struct tty_ctx *ctx)
{
	return (ctx->orlower - ctx->orupper >= ctx->sy / 2);
}

/*
 * Return if BCE is needed but the terminal doesn't have it - it'll need to be
 * emulated.
 */
static int
tty_fake_bce(const struct tty *tty, const struct grid_cell *gc, u_int bg)
{
	if (tty_term_flag(tty->term, TTYC_BCE))
		return (0);
	if (!COLOUR_DEFAULT(bg) || !COLOUR_DEFAULT(gc->bg))
		return (1);
	return (0);
}

/*
 * Redraw scroll region using data from screen (already updated). Used when
 * CSR not supported, or window is a pane that doesn't take up the full
 * width of the terminal.
 */
static void
tty_redraw_region(struct tty *tty, const struct tty_ctx *ctx)
{
	struct client		*c = tty->client;
	u_int			 i;

	/*
	 * If region is large, schedule a redraw. In most cases this is likely
	 * to be followed by some more scrolling.
	 */
	if (tty_large_region(tty, ctx)) {
		log_debug("%s: %s large redraw", __func__, c->name);
		ctx->redraw_cb(ctx);
		return;
	}

	for (i = ctx->orupper; i <= ctx->orlower; i++)
		tty_draw_pane(tty, ctx, i);
}

/* Is this position visible in the pane? */
static int
tty_is_visible(__unused struct tty *tty, const struct tty_ctx *ctx, u_int px,
    u_int py, u_int nx, u_int ny)
{
	u_int	xoff = ctx->rxoff + px, yoff = ctx->ryoff + py;

	if (!ctx->bigger)
		return (1);

	if (xoff + nx <= ctx->wox || xoff >= ctx->wox + ctx->wsx ||
	    yoff + ny <= ctx->woy || yoff >= ctx->woy + ctx->wsy)
		return (0);
	return (1);
}

/* Clamp line position to visible part of pane. */
static int
tty_clamp_line(struct tty *tty, const struct tty_ctx *ctx, u_int px, u_int py,
    u_int nx, u_int *i, u_int *x, u_int *rx, u_int *ry)
{
	u_int	xoff = ctx->rxoff + px;

	if (!tty_is_visible(tty, ctx, px, py, nx, 1))
		return (0);
	*ry = ctx->yoff + py - ctx->woy;

	if (xoff >= ctx->wox && xoff + nx <= ctx->wox + ctx->wsx) {
		/* All visible. */
		*i = 0;
		*x = ctx->xoff + px - ctx->wox;
		*rx = nx;
	} else if (xoff < ctx->wox && xoff + nx > ctx->wox + ctx->wsx) {
		/* Both left and right not visible. */
		*i = ctx->wox;
		*x = 0;
		*rx = ctx->wsx;
	} else if (xoff < ctx->wox) {
		/* Left not visible. */
		*i = ctx->wox - (ctx->xoff + px);
		*x = 0;
		*rx = nx - *i;
	} else {
		/* Right not visible. */
		*i = 0;
		*x = (ctx->xoff + px) - ctx->wox;
		*rx = ctx->wsx - *x;
	}
	if (*rx > nx)
		fatalx("%s: x too big, %u > %u", __func__, *rx, nx);

	return (1);
}

/* Clear a line. */
static void
tty_clear_line(struct tty *tty, const struct grid_cell *defaults, u_int py,
    u_int px, u_int nx, u_int bg)
{
	struct client		*c = tty->client;
	struct overlay_ranges	 r;
	u_int			 i;

	log_debug("%s: %s, %u at %u,%u", __func__, c->name, nx, px, py);

	/* Nothing to clear. */
	if (nx == 0)
		return;

	/* If genuine BCE is available, can try escape sequences. */
	if (c->overlay_check == NULL && !tty_fake_bce(tty, defaults, bg)) {
		/* Off the end of the line, use EL if available. */
		if (px + nx >= tty->sx && tty_term_has(tty->term, TTYC_EL)) {
			tty_cursor(tty, px, py);
			tty_putcode(tty, TTYC_EL);
			return;
		}

		/* At the start of the line. Use EL1. */
		if (px == 0 && tty_term_has(tty->term, TTYC_EL1)) {
			tty_cursor(tty, px + nx - 1, py);
			tty_putcode(tty, TTYC_EL1);
			return;
		}

		/* Section of line. Use ECH if possible. */
		if (tty_term_has(tty->term, TTYC_ECH)) {
			tty_cursor(tty, px, py);
			tty_putcode_i(tty, TTYC_ECH, nx);
			return;
		}
	}

	/*
	 * Couldn't use an escape sequence, use spaces. Clear only the visible
	 * bit if there is an overlay.
	 */
	tty_check_overlay_range(tty, px, py, nx, &r);
	for (i = 0; i < OVERLAY_MAX_RANGES; i++) {
		if (r.nx[i] == 0)
			continue;
		tty_cursor(tty, r.px[i], py);
		tty_repeat_space(tty, r.nx[i]);
	}
}

/* Clear a line, adjusting to visible part of pane. */
static void
tty_clear_pane_line(struct tty *tty, const struct tty_ctx *ctx, u_int py,
    u_int px, u_int nx, u_int bg)
{
	struct client	*c = tty->client;
	u_int		 i, x, rx, ry;

	log_debug("%s: %s, %u at %u,%u", __func__, c->name, nx, px, py);

	if (tty_clamp_line(tty, ctx, px, py, nx, &i, &x, &rx, &ry))
		tty_clear_line(tty, &ctx->defaults, ry, x, rx, bg);
}

/* Clamp area position to visible part of pane. */
static int
tty_clamp_area(struct tty *tty, const struct tty_ctx *ctx, u_int px, u_int py,
    u_int nx, u_int ny, u_int *i, u_int *j, u_int *x, u_int *y, u_int *rx,
    u_int *ry)
{
	u_int	xoff = ctx->rxoff + px, yoff = ctx->ryoff + py;

	if (!tty_is_visible(tty, ctx, px, py, nx, ny))
		return (0);

	if (xoff >= ctx->wox && xoff + nx <= ctx->wox + ctx->wsx) {
		/* All visible. */
		*i = 0;
		*x = ctx->xoff + px - ctx->wox;
		*rx = nx;
	} else if (xoff < ctx->wox && xoff + nx > ctx->wox + ctx->wsx) {
		/* Both left and right not visible. */
		*i = ctx->wox;
		*x = 0;
		*rx = ctx->wsx;
	} else if (xoff < ctx->wox) {
		/* Left not visible. */
		*i = ctx->wox - (ctx->xoff + px);
		*x = 0;
		*rx = nx - *i;
	} else {
		/* Right not visible. */
		*i = 0;
		*x = (ctx->xoff + px) - ctx->wox;
		*rx = ctx->wsx - *x;
	}
	if (*rx > nx)
		fatalx("%s: x too big, %u > %u", __func__, *rx, nx);

	if (yoff >= ctx->woy && yoff + ny <= ctx->woy + ctx->wsy) {
		/* All visible. */
		*j = 0;
		*y = ctx->yoff + py - ctx->woy;
		*ry = ny;
	} else if (yoff < ctx->woy && yoff + ny > ctx->woy + ctx->wsy) {
		/* Both top and bottom not visible. */
		*j = ctx->woy;
		*y = 0;
		*ry = ctx->wsy;
	} else if (yoff < ctx->woy) {
		/* Top not visible. */
		*j = ctx->woy - (ctx->yoff + py);
		*y = 0;
		*ry = ny - *j;
	} else {
		/* Bottom not visible. */
		*j = 0;
		*y = (ctx->yoff + py) - ctx->woy;
		*ry = ctx->wsy - *y;
	}
	if (*ry > ny)
		fatalx("%s: y too big, %u > %u", __func__, *ry, ny);

	return (1);
}

/* Clear an area, adjusting to visible part of pane. */
static void
tty_clear_area(struct tty *tty, const struct grid_cell *defaults, u_int py,
    u_int ny, u_int px, u_int nx, u_int bg)
{
	struct client	*c = tty->client;
	u_int		 yy;
	char		 tmp[64];

	log_debug("%s: %s, %u,%u at %u,%u", __func__, c->name, nx, ny, px, py);

	/* Nothing to clear. */
	if (nx == 0 || ny == 0)
		return;

	/* If genuine BCE is available, can try escape sequences. */
	if (c->overlay_check == NULL && !tty_fake_bce(tty, defaults, bg)) {
		/* Use ED if clearing off the bottom of the terminal. */
		if (px == 0 &&
		    px + nx >= tty->sx &&
		    py + ny >= tty->sy &&
		    tty_term_has(tty->term, TTYC_ED)) {
			tty_cursor(tty, 0, py);
			tty_putcode(tty, TTYC_ED);
			return;
		}

		/*
		 * On VT420 compatible terminals we can use DECFRA if the
		 * background colour isn't default (because it doesn't work
		 * after SGR 0).
		 */
		if ((tty->term->flags & TERM_DECFRA) && !COLOUR_DEFAULT(bg)) {
			xsnprintf(tmp, sizeof tmp, "\033[32;%u;%u;%u;%u$x",
			    py + 1, px + 1, py + ny, px + nx);
			tty_puts(tty, tmp);
			return;
		}

		/* Full lines can be scrolled away to clear them. */
		if (px == 0 &&
		    px + nx >= tty->sx &&
		    ny > 2 &&
		    tty_term_has(tty->term, TTYC_CSR) &&
		    tty_term_has(tty->term, TTYC_INDN)) {
			tty_region(tty, py, py + ny - 1);
			tty_margin_off(tty);
			tty_putcode_i(tty, TTYC_INDN, ny);
			return;
		}

		/*
		 * If margins are supported, can just scroll the area off to
		 * clear it.
		 */
		if (nx > 2 &&
		    ny > 2 &&
		    tty_term_has(tty->term, TTYC_CSR) &&
		    tty_use_margin(tty) &&
		    tty_term_has(tty->term, TTYC_INDN)) {
			tty_region(tty, py, py + ny - 1);
			tty_margin(tty, px, px + nx - 1);
			tty_putcode_i(tty, TTYC_INDN, ny);
			return;
		}
	}

	/* Couldn't use an escape sequence, loop over the lines. */
	for (yy = py; yy < py + ny; yy++)
		tty_clear_line(tty, defaults, yy, px, nx, bg);
}

/* Clear an area in a pane. */
static void
tty_clear_pane_area(struct tty *tty, const struct tty_ctx *ctx, u_int py,
    u_int ny, u_int px, u_int nx, u_int bg)
{
	u_int	i, j, x, y, rx, ry;

	if (tty_clamp_area(tty, ctx, px, py, nx, ny, &i, &j, &x, &y, &rx, &ry))
		tty_clear_area(tty, &ctx->defaults, y, ry, x, rx, bg);
}

static void
tty_draw_pane(struct tty *tty, const struct tty_ctx *ctx, u_int py)
{
	struct screen	*s = ctx->s;
	u_int		 nx = ctx->sx, i, x, rx, ry;

	log_debug("%s: %s %u %d", __func__, tty->client->name, py, ctx->bigger);

	if (!ctx->bigger) {
		tty_draw_line(tty, s, 0, py, nx, ctx->xoff, ctx->yoff + py,
		    &ctx->defaults, ctx->palette);
		return;
	}
	if (tty_clamp_line(tty, ctx, 0, py, nx, &i, &x, &rx, &ry)) {
		tty_draw_line(tty, s, i, py, rx, x, ry, &ctx->defaults,
		    ctx->palette);
	}
}

static const struct grid_cell *
tty_check_codeset(struct tty *tty, const struct grid_cell *gc)
{
	static struct grid_cell	new;
	int			c;

	/* Characters less than 0x7f are always fine, no matter what. */
	if (gc->data.size == 1 && *gc->data.data < 0x7f)
		return (gc);

	/* UTF-8 terminal and a UTF-8 character - fine. */
	if (tty->client->flags & CLIENT_UTF8)
		return (gc);
	memcpy(&new, gc, sizeof new);

	/* See if this can be mapped to an ACS character. */
	c = tty_acs_reverse_get(tty, gc->data.data, gc->data.size);
	if (c != -1) {
		utf8_set(&new.data, c);
		new.attr |= GRID_ATTR_CHARSET;
		return (&new);
	}

	/* Replace by the right number of underscores. */
	new.data.size = gc->data.width;
	if (new.data.size > UTF8_SIZE)
		new.data.size = UTF8_SIZE;
	memset(new.data.data, '_', new.data.size);
	return (&new);
}

/*
 * Check if a single character is obstructed by the overlay and return a
 * boolean.
 */
static int
tty_check_overlay(struct tty *tty, u_int px, u_int py)
{
	struct overlay_ranges	r;

	/*
	 * A unit width range will always return nx[2] == 0 from a check, even
	 * with multiple overlays, so it's sufficient to check just the first
	 * two entries.
	 */
	tty_check_overlay_range(tty, px, py, 1, &r);
	if (r.nx[0] + r.nx[1] == 0)
		return (0);
	return (1);
}

/* Return parts of the input range which are visible. */
static void
tty_check_overlay_range(struct tty *tty, u_int px, u_int py, u_int nx,
    struct overlay_ranges *r)
{
	struct client	*c = tty->client;

	if (c->overlay_check == NULL) {
		r->px[0] = px;
		r->nx[0] = nx;
		r->px[1] = 0;
		r->nx[1] = 0;
		r->px[2] = 0;
		r->nx[2] = 0;
		return;
	}

	c->overlay_check(c, c->overlay_data, px, py, nx, r);
}

void
tty_draw_line(struct tty *tty, struct screen *s, u_int px, u_int py, u_int nx,
    u_int atx, u_int aty, const struct grid_cell *defaults,
    struct colour_palette *palette)
{
	struct grid		*gd = s->grid;
	struct grid_cell	 gc, last;
	const struct grid_cell	*gcp;
	struct grid_line	*gl;
	struct client		*c = tty->client;
	struct overlay_ranges	 r;
	u_int			 i, j, ux, sx, width, hidden, eux, nxx;
	u_int			 cellsize;
	int			 flags, cleared = 0, wrapped = 0;
	char			 buf[512];
	size_t			 len;

	log_debug("%s: px=%u py=%u nx=%u atx=%u aty=%u", __func__,
	    px, py, nx, atx, aty);
	log_debug("%s: defaults: fg=%d, bg=%d", __func__, defaults->fg,
	    defaults->bg);

	/*
	 * py is the line in the screen to draw.
	 * px is the start x and nx is the width to draw.
	 * atx,aty is the line on the terminal to draw it.
	 */

	flags = (tty->flags & TTY_NOCURSOR);
	tty->flags |= TTY_NOCURSOR;
	tty_update_mode(tty, tty->mode, s);

	tty_region_off(tty);
	tty_margin_off(tty);

	/*
	 * Clamp the width to cellsize - note this is not cellused, because
	 * there may be empty background cells after it (from BCE).
	 */
	sx = screen_size_x(s);
	if (nx > sx)
		nx = sx;
	cellsize = grid_get_line(gd, gd->hsize + py)->cellsize;
	if (sx > cellsize)
		sx = cellsize;
	if (sx > tty->sx)
		sx = tty->sx;
	if (sx > nx)
		sx = nx;
	ux = 0;

	if (py == 0)
		gl = NULL;
	else
		gl = grid_get_line(gd, gd->hsize + py - 1);
	if (gl == NULL ||
	    (~gl->flags & GRID_LINE_WRAPPED) ||
	    atx != 0 ||
	    tty->cx < tty->sx ||
	    nx < tty->sx) {
		if (nx < tty->sx &&
		    atx == 0 &&
		    px + sx != nx &&
		    tty_term_has(tty->term, TTYC_EL1) &&
		    !tty_fake_bce(tty, defaults, 8) &&
		    c->overlay_check == NULL) {
			tty_default_attributes(tty, defaults, palette, 8,
			    s->hyperlinks);
			tty_cursor(tty, nx - 1, aty);
			tty_putcode(tty, TTYC_EL1);
			cleared = 1;
		}
	} else {
		log_debug("%s: wrapped line %u", __func__, aty);
		wrapped = 1;
	}

	memcpy(&last, &grid_default_cell, sizeof last);
	len = 0;
	width = 0;

	for (i = 0; i < sx; i++) {
		grid_view_get_cell(gd, px + i, py, &gc);
		gcp = tty_check_codeset(tty, &gc);
		if (len != 0 &&
		    (!tty_check_overlay(tty, atx + ux + width, aty) ||
		    (gcp->attr & GRID_ATTR_CHARSET) ||
		    gcp->flags != last.flags ||
		    gcp->attr != last.attr ||
		    gcp->fg != last.fg ||
		    gcp->bg != last.bg ||
		    gcp->us != last.us ||
		    gcp->link != last.link ||
		    ux + width + gcp->data.width > nx ||
		    (sizeof buf) - len < gcp->data.size)) {
			tty_attributes(tty, &last, defaults, palette,
			    s->hyperlinks);
			if (last.flags & GRID_FLAG_CLEARED) {
				log_debug("%s: %zu cleared", __func__, len);
				tty_clear_line(tty, defaults, aty, atx + ux,
				    width, last.bg);
			} else {
				if (!wrapped || atx != 0 || ux != 0)
					tty_cursor(tty, atx + ux, aty);
				tty_putn(tty, buf, len, width);
			}
			ux += width;

			len = 0;
			width = 0;
			wrapped = 0;
		}

		if (gcp->flags & GRID_FLAG_SELECTED)
			screen_select_cell(s, &last, gcp);
		else
			memcpy(&last, gcp, sizeof last);

		tty_check_overlay_range(tty, atx + ux, aty, gcp->data.width,
		    &r);
		hidden = 0;
		for (j = 0; j < OVERLAY_MAX_RANGES; j++)
			hidden += r.nx[j];
		hidden = gcp->data.width - hidden;
		if (hidden != 0 && hidden == gcp->data.width) {
			if (~gcp->flags & GRID_FLAG_PADDING)
				ux += gcp->data.width;
		} else if (hidden != 0 || ux + gcp->data.width > nx) {
			if (~gcp->flags & GRID_FLAG_PADDING) {
				tty_attributes(tty, &last, defaults, palette,
				    s->hyperlinks);
				for (j = 0; j < OVERLAY_MAX_RANGES; j++) {
					if (r.nx[j] == 0)
						continue;
					/* Effective width drawn so far. */
					eux = r.px[j] - atx;
					if (eux < nx) {
						tty_cursor(tty, r.px[j], aty);
						nxx = nx - eux;
						if (r.nx[j] > nxx)
							r.nx[j] = nxx;
						tty_repeat_space(tty, r.nx[j]);
						ux = eux + r.nx[j];
					}
				}
			}
		} else if (gcp->attr & GRID_ATTR_CHARSET) {
			tty_attributes(tty, &last, defaults, palette,
			    s->hyperlinks);
			tty_cursor(tty, atx + ux, aty);
			for (j = 0; j < gcp->data.size; j++)
				tty_putc(tty, gcp->data.data[j]);
			ux += gcp->data.width;
		} else if (~gcp->flags & GRID_FLAG_PADDING) {
			memcpy(buf + len, gcp->data.data, gcp->data.size);
			len += gcp->data.size;
			width += gcp->data.width;
		}
	}
	if (len != 0 && ((~last.flags & GRID_FLAG_CLEARED) || last.bg != 8)) {
		tty_attributes(tty, &last, defaults, palette, s->hyperlinks);
		if (last.flags & GRID_FLAG_CLEARED) {
			log_debug("%s: %zu cleared (end)", __func__, len);
			tty_clear_line(tty, defaults, aty, atx + ux, width,
			    last.bg);
		} else {
			if (!wrapped || atx != 0 || ux != 0)
				tty_cursor(tty, atx + ux, aty);
			tty_putn(tty, buf, len, width);
		}
		ux += width;
	}

	if (!cleared && ux < nx) {
		log_debug("%s: %u to end of line (%zu cleared)", __func__,
		    nx - ux, len);
		tty_default_attributes(tty, defaults, palette, 8,
		    s->hyperlinks);
		tty_clear_line(tty, defaults, aty, atx + ux, nx - ux, 8);
	}

	tty->flags = (tty->flags & ~TTY_NOCURSOR) | flags;
	tty_update_mode(tty, tty->mode, s);
}

/* Update context for client. */
static int
tty_set_client_cb(struct tty_ctx *ttyctx, struct client *c)
{
	struct window_pane	*wp = ttyctx->arg;

	if (c->session->curw->window != wp->window)
		return (0);
	if (wp->layout_cell == NULL)
		return (0);

	/* Set the properties relevant to the current client. */
	ttyctx->bigger = tty_window_offset(&c->tty, &ttyctx->wox, &ttyctx->woy,
	    &ttyctx->wsx, &ttyctx->wsy);

	ttyctx->yoff = ttyctx->ryoff = wp->yoff;
	if (status_at_line(c) == 0)
		ttyctx->yoff += status_line_size(c);

	return (1);
}

void
tty_draw_images(struct tty *tty, struct window_pane *wp, struct screen *s)
{
	struct image	*im;
	struct tty_ctx	 ttyctx;

	TAILQ_FOREACH(im, &s->images, entry) {
		memset(&ttyctx, 0, sizeof ttyctx);

		/* Set the client independent properties. */
		ttyctx.ocx = im->px;
		ttyctx.ocy = im->py;

		ttyctx.orlower = s->rlower;
		ttyctx.orupper = s->rupper;

		ttyctx.xoff = ttyctx.rxoff = wp->xoff;
		ttyctx.sx = wp->sx;
		ttyctx.sy = wp->sy;

		ttyctx.ptr = im;
		ttyctx.arg = wp;
		ttyctx.set_client_cb = tty_set_client_cb;
		tty_write(tty_cmd_sixelimage, &ttyctx);
	}
}

void
tty_sync_start(struct tty *tty)
{
	if (tty->flags & TTY_BLOCK)
		return;
	if (tty->flags & TTY_SYNCING)
		return;
	tty->flags |= TTY_SYNCING;

	if (tty_term_has(tty->term, TTYC_SYNC)) {
		log_debug("%s sync start", tty->client->name);
		tty_putcode_i(tty, TTYC_SYNC, 1);
	}
}

void
tty_sync_end(struct tty *tty)
{
	if (tty->flags & TTY_BLOCK)
		return;
	if (~tty->flags & TTY_SYNCING)
		return;
	tty->flags &= ~TTY_SYNCING;

	if (tty_term_has(tty->term, TTYC_SYNC)) {
 		log_debug("%s sync end", tty->client->name);
		tty_putcode_i(tty, TTYC_SYNC, 2);
	}
}

static int
tty_client_ready(const struct tty_ctx *ctx, struct client *c)
{
	if (c->session == NULL || c->tty.term == NULL)
		return (0);
<<<<<<< HEAD
	/* XXX Restore this after adding sixel draw calls everywhere needed.
	if (c->flags & (CLIENT_REDRAWWINDOW|CLIENT_SUSPENDED)) */
	if (c->flags & CLIENT_SUSPENDED)
=======
	if (c->flags & CLIENT_SUSPENDED)
		return (0);

	/*
	 * If invisible panes are allowed (used for passthrough), don't care if
	 * redrawing or frozen.
	 */
	if (ctx->allow_invisible_panes)
		return (1);

	if (c->flags & CLIENT_REDRAWWINDOW)
>>>>>>> fbe6fe7f
		return (0);
	if (c->tty.flags & TTY_FREEZE)
		return (0);
	return (1);
}

void
tty_write(void (*cmdfn)(struct tty *, const struct tty_ctx *),
    struct tty_ctx *ctx)
{
	struct client	*c;
	int		 state;

	if (ctx->set_client_cb == NULL)
		return;
	TAILQ_FOREACH(c, &clients, entry) {
		if (tty_client_ready(ctx, c)) {
			state = ctx->set_client_cb(ctx, c);
			if (state == -1)
				break;
			if (state == 0)
				continue;
			cmdfn(&c->tty, ctx);
		}
	}
}

void
tty_cmd_insertcharacter(struct tty *tty, const struct tty_ctx *ctx)
{
	struct client	*c = tty->client;

	if (ctx->bigger ||
	    !tty_full_width(tty, ctx) ||
	    tty_fake_bce(tty, &ctx->defaults, ctx->bg) ||
	    (!tty_term_has(tty->term, TTYC_ICH) &&
	    !tty_term_has(tty->term, TTYC_ICH1)) ||
	    c->overlay_check != NULL) {
		tty_draw_pane(tty, ctx, ctx->ocy);
		return;
	}

	tty_default_attributes(tty, &ctx->defaults, ctx->palette, ctx->bg,
	    ctx->s->hyperlinks);

	tty_cursor_pane(tty, ctx, ctx->ocx, ctx->ocy);

	tty_emulate_repeat(tty, TTYC_ICH, TTYC_ICH1, ctx->num);
}

void
tty_cmd_deletecharacter(struct tty *tty, const struct tty_ctx *ctx)
{
	struct client	*c = tty->client;

	if (ctx->bigger ||
	    !tty_full_width(tty, ctx) ||
	    tty_fake_bce(tty, &ctx->defaults, ctx->bg) ||
	    (!tty_term_has(tty->term, TTYC_DCH) &&
	    !tty_term_has(tty->term, TTYC_DCH1)) ||
	    c->overlay_check != NULL) {
		tty_draw_pane(tty, ctx, ctx->ocy);
		return;
	}

	tty_default_attributes(tty, &ctx->defaults, ctx->palette, ctx->bg,
	    ctx->s->hyperlinks);

	tty_cursor_pane(tty, ctx, ctx->ocx, ctx->ocy);

	tty_emulate_repeat(tty, TTYC_DCH, TTYC_DCH1, ctx->num);
}

void
tty_cmd_clearcharacter(struct tty *tty, const struct tty_ctx *ctx)
{
	tty_default_attributes(tty, &ctx->defaults, ctx->palette, ctx->bg,
	    ctx->s->hyperlinks);

	tty_clear_pane_line(tty, ctx, ctx->ocy, ctx->ocx, ctx->num, ctx->bg);
}

void
tty_cmd_insertline(struct tty *tty, const struct tty_ctx *ctx)
{
	struct client	*c = tty->client;

	if (ctx->bigger ||
	    !tty_full_width(tty, ctx) ||
	    tty_fake_bce(tty, &ctx->defaults, ctx->bg) ||
	    !tty_term_has(tty->term, TTYC_CSR) ||
	    !tty_term_has(tty->term, TTYC_IL1) ||
	    ctx->sx == 1 ||
	    ctx->sy == 1 ||
	    c->overlay_check != NULL) {
		tty_redraw_region(tty, ctx);
		return;
	}

	tty_default_attributes(tty, &ctx->defaults, ctx->palette, ctx->bg,
	    ctx->s->hyperlinks);

	tty_region_pane(tty, ctx, ctx->orupper, ctx->orlower);
	tty_margin_off(tty);
	tty_cursor_pane(tty, ctx, ctx->ocx, ctx->ocy);

	tty_emulate_repeat(tty, TTYC_IL, TTYC_IL1, ctx->num);
	tty->cx = tty->cy = UINT_MAX;
}

void
tty_cmd_deleteline(struct tty *tty, const struct tty_ctx *ctx)
{
	struct client	*c = tty->client;

	if (ctx->bigger ||
	    !tty_full_width(tty, ctx) ||
	    tty_fake_bce(tty, &ctx->defaults, ctx->bg) ||
	    !tty_term_has(tty->term, TTYC_CSR) ||
	    !tty_term_has(tty->term, TTYC_DL1) ||
	    ctx->sx == 1 ||
	    ctx->sy == 1 ||
	    c->overlay_check != NULL) {
		tty_redraw_region(tty, ctx);
		return;
	}

	tty_default_attributes(tty, &ctx->defaults, ctx->palette, ctx->bg,
	    ctx->s->hyperlinks);

	tty_region_pane(tty, ctx, ctx->orupper, ctx->orlower);
	tty_margin_off(tty);
	tty_cursor_pane(tty, ctx, ctx->ocx, ctx->ocy);

	tty_emulate_repeat(tty, TTYC_DL, TTYC_DL1, ctx->num);
	tty->cx = tty->cy = UINT_MAX;
}

void
tty_cmd_clearline(struct tty *tty, const struct tty_ctx *ctx)
{
	tty_default_attributes(tty, &ctx->defaults, ctx->palette, ctx->bg,
	    ctx->s->hyperlinks);

	tty_clear_pane_line(tty, ctx, ctx->ocy, 0, ctx->sx, ctx->bg);
}

void
tty_cmd_clearendofline(struct tty *tty, const struct tty_ctx *ctx)
{
	u_int	nx = ctx->sx - ctx->ocx;

	tty_default_attributes(tty, &ctx->defaults, ctx->palette, ctx->bg,
	    ctx->s->hyperlinks);

	tty_clear_pane_line(tty, ctx, ctx->ocy, ctx->ocx, nx, ctx->bg);
}

void
tty_cmd_clearstartofline(struct tty *tty, const struct tty_ctx *ctx)
{
	tty_default_attributes(tty, &ctx->defaults, ctx->palette, ctx->bg,
	    ctx->s->hyperlinks);

	tty_clear_pane_line(tty, ctx, ctx->ocy, 0, ctx->ocx + 1, ctx->bg);
}

void
tty_cmd_reverseindex(struct tty *tty, const struct tty_ctx *ctx)
{
	struct client	*c = tty->client;

	if (ctx->ocy != ctx->orupper)
		return;

	if (ctx->bigger ||
	    (!tty_full_width(tty, ctx) && !tty_use_margin(tty)) ||
	    tty_fake_bce(tty, &ctx->defaults, 8) ||
	    !tty_term_has(tty->term, TTYC_CSR) ||
	    (!tty_term_has(tty->term, TTYC_RI) &&
	    !tty_term_has(tty->term, TTYC_RIN)) ||
	    ctx->sx == 1 ||
	    ctx->sy == 1 ||
	    c->overlay_check != NULL) {
		tty_redraw_region(tty, ctx);
		return;
	}

	tty_default_attributes(tty, &ctx->defaults, ctx->palette, ctx->bg,
	    ctx->s->hyperlinks);

	tty_region_pane(tty, ctx, ctx->orupper, ctx->orlower);
	tty_margin_pane(tty, ctx);
	tty_cursor_pane(tty, ctx, ctx->ocx, ctx->orupper);

	if (tty_term_has(tty->term, TTYC_RI))
		tty_putcode(tty, TTYC_RI);
	else
		tty_putcode_i(tty, TTYC_RIN, 1);
}

void
tty_cmd_linefeed(struct tty *tty, const struct tty_ctx *ctx)
{
	struct client	*c = tty->client;

	if (ctx->ocy != ctx->orlower)
		return;

	if (ctx->bigger ||
	    (!tty_full_width(tty, ctx) && !tty_use_margin(tty)) ||
	    tty_fake_bce(tty, &ctx->defaults, 8) ||
	    !tty_term_has(tty->term, TTYC_CSR) ||
	    ctx->sx == 1 ||
	    ctx->sy == 1 ||
	    c->overlay_check != NULL) {
		tty_redraw_region(tty, ctx);
		return;
	}

	tty_default_attributes(tty, &ctx->defaults, ctx->palette, ctx->bg,
	    ctx->s->hyperlinks);

	tty_region_pane(tty, ctx, ctx->orupper, ctx->orlower);
	tty_margin_pane(tty, ctx);

	/*
	 * If we want to wrap a pane while using margins, the cursor needs to
	 * be exactly on the right of the region. If the cursor is entirely off
	 * the edge - move it back to the right. Some terminals are funny about
	 * this and insert extra spaces, so only use the right if margins are
	 * enabled.
	 */
	if (ctx->xoff + ctx->ocx > tty->rright) {
		if (!tty_use_margin(tty))
			tty_cursor(tty, 0, ctx->yoff + ctx->ocy);
		else
			tty_cursor(tty, tty->rright, ctx->yoff + ctx->ocy);
	} else
		tty_cursor_pane(tty, ctx, ctx->ocx, ctx->ocy);

	tty_putc(tty, '\n');
}

void
tty_cmd_scrollup(struct tty *tty, const struct tty_ctx *ctx)
{
	struct client	*c = tty->client;
	u_int		 i;

	if (ctx->bigger ||
	    (!tty_full_width(tty, ctx) && !tty_use_margin(tty)) ||
	    tty_fake_bce(tty, &ctx->defaults, 8) ||
	    !tty_term_has(tty->term, TTYC_CSR) ||
	    ctx->sx == 1 ||
	    ctx->sy == 1 ||
	    c->overlay_check != NULL) {
		tty_redraw_region(tty, ctx);
		return;
	}

	tty_default_attributes(tty, &ctx->defaults, ctx->palette, ctx->bg,
	    ctx->s->hyperlinks);

	tty_region_pane(tty, ctx, ctx->orupper, ctx->orlower);
	tty_margin_pane(tty, ctx);

	if (ctx->num == 1 || !tty_term_has(tty->term, TTYC_INDN)) {
		if (!tty_use_margin(tty))
			tty_cursor(tty, 0, tty->rlower);
		else
			tty_cursor(tty, tty->rright, tty->rlower);
		for (i = 0; i < ctx->num; i++)
			tty_putc(tty, '\n');
	} else {
		if (tty->cy == UINT_MAX)
			tty_cursor(tty, 0, 0);
		else
			tty_cursor(tty, 0, tty->cy);
		tty_putcode_i(tty, TTYC_INDN, ctx->num);
	}
}

void
tty_cmd_scrolldown(struct tty *tty, const struct tty_ctx *ctx)
{
	u_int		 i;
	struct client	*c = tty->client;

	if (ctx->bigger ||
	    (!tty_full_width(tty, ctx) && !tty_use_margin(tty)) ||
	    tty_fake_bce(tty, &ctx->defaults, 8) ||
	    !tty_term_has(tty->term, TTYC_CSR) ||
	    (!tty_term_has(tty->term, TTYC_RI) &&
	    !tty_term_has(tty->term, TTYC_RIN)) ||
	    ctx->sx == 1 ||
	    ctx->sy == 1 ||
	    c->overlay_check != NULL) {
		tty_redraw_region(tty, ctx);
		return;
	}

	tty_default_attributes(tty, &ctx->defaults, ctx->palette, ctx->bg,
	    ctx->s->hyperlinks);

	tty_region_pane(tty, ctx, ctx->orupper, ctx->orlower);
	tty_margin_pane(tty, ctx);
	tty_cursor_pane(tty, ctx, ctx->ocx, ctx->orupper);

	if (tty_term_has(tty->term, TTYC_RIN))
		tty_putcode_i(tty, TTYC_RIN, ctx->num);
	else {
		for (i = 0; i < ctx->num; i++)
			tty_putcode(tty, TTYC_RI);
	}
}

void
tty_cmd_clearendofscreen(struct tty *tty, const struct tty_ctx *ctx)
{
	u_int	px, py, nx, ny;

	tty_default_attributes(tty, &ctx->defaults, ctx->palette, ctx->bg,
	    ctx->s->hyperlinks);

	tty_region_pane(tty, ctx, 0, ctx->sy - 1);
	tty_margin_off(tty);

	px = 0;
	nx = ctx->sx;
	py = ctx->ocy + 1;
	ny = ctx->sy - ctx->ocy - 1;

	tty_clear_pane_area(tty, ctx, py, ny, px, nx, ctx->bg);

	px = ctx->ocx;
	nx = ctx->sx - ctx->ocx;
	py = ctx->ocy;

	tty_clear_pane_line(tty, ctx, py, px, nx, ctx->bg);
}

void
tty_cmd_clearstartofscreen(struct tty *tty, const struct tty_ctx *ctx)
{
	u_int	px, py, nx, ny;

	tty_default_attributes(tty, &ctx->defaults, ctx->palette, ctx->bg,
	    ctx->s->hyperlinks);

	tty_region_pane(tty, ctx, 0, ctx->sy - 1);
	tty_margin_off(tty);

	px = 0;
	nx = ctx->sx;
	py = 0;
	ny = ctx->ocy;

	tty_clear_pane_area(tty, ctx, py, ny, px, nx, ctx->bg);

	px = 0;
	nx = ctx->ocx + 1;
	py = ctx->ocy;

	tty_clear_pane_line(tty, ctx, py, px, nx, ctx->bg);
}

void
tty_cmd_clearscreen(struct tty *tty, const struct tty_ctx *ctx)
{
	u_int	px, py, nx, ny;

	tty_default_attributes(tty, &ctx->defaults, ctx->palette, ctx->bg,
	    ctx->s->hyperlinks);

	tty_region_pane(tty, ctx, 0, ctx->sy - 1);
	tty_margin_off(tty);

	px = 0;
	nx = ctx->sx;
	py = 0;
	ny = ctx->sy;

	tty_clear_pane_area(tty, ctx, py, ny, px, nx, ctx->bg);
}

void
tty_cmd_alignmenttest(struct tty *tty, const struct tty_ctx *ctx)
{
	u_int	i, j;

	if (ctx->bigger) {
		ctx->redraw_cb(ctx);
		return;
	}

	tty_attributes(tty, &grid_default_cell, &ctx->defaults, ctx->palette,
	    ctx->s->hyperlinks);

	tty_region_pane(tty, ctx, 0, ctx->sy - 1);
	tty_margin_off(tty);

	for (j = 0; j < ctx->sy; j++) {
		tty_cursor_pane(tty, ctx, 0, j);
		for (i = 0; i < ctx->sx; i++)
			tty_putc(tty, 'E');
	}
}

void
tty_cmd_cell(struct tty *tty, const struct tty_ctx *ctx)
{
	const struct grid_cell	*gcp = ctx->cell;
	struct screen		*s = ctx->s;
	struct overlay_ranges	 r;
	u_int			 px, py, i, vis = 0;

	px = ctx->xoff + ctx->ocx - ctx->wox;
	py = ctx->yoff + ctx->ocy - ctx->woy;
	if (!tty_is_visible(tty, ctx, ctx->ocx, ctx->ocy, 1, 1) ||
	    (gcp->data.width == 1 && !tty_check_overlay(tty, px, py)))
		return;

	/* Handle partially obstructed wide characters. */
	if (gcp->data.width > 1) {
		tty_check_overlay_range(tty, px, py, gcp->data.width, &r);
		for (i = 0; i < OVERLAY_MAX_RANGES; i++)
			vis += r.nx[i];
		if (vis < gcp->data.width) {
			tty_draw_line(tty, s, s->cx, s->cy, gcp->data.width,
			    px, py, &ctx->defaults, ctx->palette);
			return;
		}
	}

	if (ctx->xoff + ctx->ocx - ctx->wox > tty->sx - 1 &&
	    ctx->ocy == ctx->orlower &&
	    tty_full_width(tty, ctx))
		tty_region_pane(tty, ctx, ctx->orupper, ctx->orlower);

	tty_margin_off(tty);
	tty_cursor_pane_unless_wrap(tty, ctx, ctx->ocx, ctx->ocy);

	tty_cell(tty, ctx->cell, &ctx->defaults, ctx->palette,
	    ctx->s->hyperlinks);
}

void
tty_cmd_cells(struct tty *tty, const struct tty_ctx *ctx)
{
	struct overlay_ranges	 r;
	u_int			 i, px, py, cx;
	char			*cp = ctx->ptr;

	if (!tty_is_visible(tty, ctx, ctx->ocx, ctx->ocy, ctx->num, 1))
		return;

	if (ctx->bigger &&
	    (ctx->xoff + ctx->ocx < ctx->wox ||
	    ctx->xoff + ctx->ocx + ctx->num > ctx->wox + ctx->wsx)) {
		if (!ctx->wrapped ||
		    !tty_full_width(tty, ctx) ||
		    (tty->term->flags & TERM_NOAM) ||
		    ctx->xoff + ctx->ocx != 0 ||
		    ctx->yoff + ctx->ocy != tty->cy + 1 ||
		    tty->cx < tty->sx ||
		    tty->cy == tty->rlower)
			tty_draw_pane(tty, ctx, ctx->ocy);
		else
			ctx->redraw_cb(ctx);
		return;
	}

	tty_margin_off(tty);
	tty_cursor_pane_unless_wrap(tty, ctx, ctx->ocx, ctx->ocy);
	tty_attributes(tty, ctx->cell, &ctx->defaults, ctx->palette, ctx->s->hyperlinks);

	/* Get tty position from pane position for overlay check. */
	px = ctx->xoff + ctx->ocx - ctx->wox;
	py = ctx->yoff + ctx->ocy - ctx->woy;

	tty_check_overlay_range(tty, px, py, ctx->num, &r);
	for (i = 0; i < OVERLAY_MAX_RANGES; i++) {
		if (r.nx[i] == 0)
			continue;
		/* Convert back to pane position for printing. */
		cx = r.px[i] - ctx->xoff + ctx->wox;
		tty_cursor_pane_unless_wrap(tty, ctx, cx, ctx->ocy);
		tty_putn(tty, cp + r.px[i] - px, r.nx[i], r.nx[i]);
	}
}

void
tty_cmd_setselection(struct tty *tty, const struct tty_ctx *ctx)
{
	tty_set_selection(tty, ctx->ptr2, ctx->ptr, ctx->num);
}

void
tty_set_selection(struct tty *tty, const char *flags, const char *buf,
    size_t len)
{
	char	*encoded;
	size_t	 size;

	if (~tty->flags & TTY_STARTED)
		return;
	if (!tty_term_has(tty->term, TTYC_MS))
		return;

	size = 4 * ((len + 2) / 3) + 1; /* storage for base64 */
	encoded = xmalloc(size);

	b64_ntop(buf, len, encoded, size);
	tty->flags |= TTY_NOBLOCK;
	tty_putcode_ss(tty, TTYC_MS, flags, encoded);

	free(encoded);
}

void
tty_cmd_rawstring(struct tty *tty, const struct tty_ctx *ctx)
{
	tty->flags |= TTY_NOBLOCK;
	tty_add(tty, ctx->ptr, ctx->num);
	tty_invalidate(tty);
}

void
tty_cmd_sixelimage(struct tty *tty, const struct tty_ctx *ctx)
{
	struct image		*im = ctx->ptr;
	struct sixel_image	*si = im->data;
	struct sixel_image	*new;
	char			*data;
	size_t			 size;
	u_int			 cx = ctx->ocx, cy = ctx->ocy, sx, sy;
	u_int			 i, j, x, y, rx, ry;
	int			 fallback = 0;

	if ((~tty->term->flags & TERM_SIXEL) &&
        !tty_term_has(tty->term, TTYC_SXL))
		fallback = 1;
	if (tty->xpixel == 0 || tty->ypixel == 0)
		fallback = 1;

	sixel_size_in_cells(si, &sx, &sy);
	log_debug("%s: image is %ux%u", __func__, sx, sy);
	if (!tty_clamp_area(tty, ctx, cx, cy, sx, sy, &i, &j, &x, &y, &rx, &ry))
		return;
	log_debug("%s: clamping to %u,%u-%u,%u", __func__, i, j, rx, ry);

	if (fallback == 1) {
		data = xstrdup(im->fallback);
		size = strlen(data);
	} else {
		new = sixel_scale(si, tty->xpixel, tty->ypixel, i, j, rx, ry, 0);
		if (new == NULL)
			return;

		data = sixel_print(new, si, &size);
	}
	if (data != NULL) {
		log_debug("%s: %zu bytes: %s", __func__, size, data);
		tty_region_off(tty);
		tty_margin_off(tty);
		tty_cursor(tty, x, y);

		tty->flags |= TTY_NOBLOCK;
		tty_add(tty, data, size);
		tty_invalidate(tty);
		free(data);
	}

	if (fallback == 0)
		sixel_free(new);
}

void
tty_cmd_syncstart(struct tty *tty, const struct tty_ctx *ctx)
{
	if (ctx->num == 0x11) {
		/*
		 * This is an overlay and a command that moves the cursor so
		 * start synchronized updates.
		 */
		tty_sync_start(tty);
	} else if (~ctx->num & 0x10) {
		/*
		 * This is a pane. If there is an overlay, always start;
		 * otherwise, only if requested.
		 */
		if (ctx->num || tty->client->overlay_draw != NULL)
			tty_sync_start(tty);
	}
}

void
tty_cell(struct tty *tty, const struct grid_cell *gc,
    const struct grid_cell *defaults, struct colour_palette *palette,
    struct hyperlinks *hl)
{
	const struct grid_cell	*gcp;

	/* Skip last character if terminal is stupid. */
	if ((tty->term->flags & TERM_NOAM) &&
	    tty->cy == tty->sy - 1 &&
	    tty->cx == tty->sx - 1)
		return;

	/* If this is a padding character, do nothing. */
	if (gc->flags & GRID_FLAG_PADDING)
		return;

	/* Check the output codeset and apply attributes. */
	gcp = tty_check_codeset(tty, gc);
	tty_attributes(tty, gcp, defaults, palette, hl);

	/* If it is a single character, write with putc to handle ACS. */
	if (gcp->data.size == 1) {
		tty_attributes(tty, gcp, defaults, palette, hl);
		if (*gcp->data.data < 0x20 || *gcp->data.data == 0x7f)
			return;
		tty_putc(tty, *gcp->data.data);
		return;
	}

	/* Write the data. */
	tty_putn(tty, gcp->data.data, gcp->data.size, gcp->data.width);
}

void
tty_reset(struct tty *tty)
{
	struct grid_cell	*gc = &tty->cell;

	if (!grid_cells_equal(gc, &grid_default_cell)) {
		if (gc->link != 0)
			tty_putcode_ss(tty, TTYC_HLS, "", "");
		if ((gc->attr & GRID_ATTR_CHARSET) && tty_acs_needed(tty))
			tty_putcode(tty, TTYC_RMACS);
		tty_putcode(tty, TTYC_SGR0);
		memcpy(gc, &grid_default_cell, sizeof *gc);
	}
	memcpy(&tty->last_cell, &grid_default_cell, sizeof tty->last_cell);
}

static void
tty_invalidate(struct tty *tty)
{
	memcpy(&tty->cell, &grid_default_cell, sizeof tty->cell);
	memcpy(&tty->last_cell, &grid_default_cell, sizeof tty->last_cell);

	tty->cx = tty->cy = UINT_MAX;
	tty->rupper = tty->rleft = UINT_MAX;
	tty->rlower = tty->rright = UINT_MAX;

	if (tty->flags & TTY_STARTED) {
		if (tty_use_margin(tty))
			tty_putcode(tty, TTYC_ENMG);
		tty_putcode(tty, TTYC_SGR0);

		tty->mode = ALL_MODES;
		tty_update_mode(tty, MODE_CURSOR, NULL);

		tty_cursor(tty, 0, 0);
		tty_region_off(tty);
		tty_margin_off(tty);
	} else
		tty->mode = MODE_CURSOR;
}

/* Turn off margin. */
void
tty_region_off(struct tty *tty)
{
	tty_region(tty, 0, tty->sy - 1);
}

/* Set region inside pane. */
static void
tty_region_pane(struct tty *tty, const struct tty_ctx *ctx, u_int rupper,
    u_int rlower)
{
	tty_region(tty, ctx->yoff + rupper - ctx->woy,
	    ctx->yoff + rlower - ctx->woy);
}

/* Set region at absolute position. */
static void
tty_region(struct tty *tty, u_int rupper, u_int rlower)
{
	if (tty->rlower == rlower && tty->rupper == rupper)
		return;
	if (!tty_term_has(tty->term, TTYC_CSR))
		return;

	tty->rupper = rupper;
	tty->rlower = rlower;

	/*
	 * Some terminals (such as PuTTY) do not correctly reset the cursor to
	 * 0,0 if it is beyond the last column (they do not reset their wrap
	 * flag so further output causes a line feed). As a workaround, do an
	 * explicit move to 0 first.
	 */
	if (tty->cx >= tty->sx) {
		if (tty->cy == UINT_MAX)
			tty_cursor(tty, 0, 0);
		else
			tty_cursor(tty, 0, tty->cy);
	}

	tty_putcode_ii(tty, TTYC_CSR, tty->rupper, tty->rlower);
	tty->cx = tty->cy = UINT_MAX;
}

/* Turn off margin. */
void
tty_margin_off(struct tty *tty)
{
	tty_margin(tty, 0, tty->sx - 1);
}

/* Set margin inside pane. */
static void
tty_margin_pane(struct tty *tty, const struct tty_ctx *ctx)
{
	tty_margin(tty, ctx->xoff - ctx->wox,
	    ctx->xoff + ctx->sx - 1 - ctx->wox);
}

/* Set margin at absolute position. */
static void
tty_margin(struct tty *tty, u_int rleft, u_int rright)
{
	if (!tty_use_margin(tty))
		return;
	if (tty->rleft == rleft && tty->rright == rright)
		return;

	tty_putcode_ii(tty, TTYC_CSR, tty->rupper, tty->rlower);

	tty->rleft = rleft;
	tty->rright = rright;

	if (rleft == 0 && rright == tty->sx - 1)
		tty_putcode(tty, TTYC_CLMG);
	else
		tty_putcode_ii(tty, TTYC_CMG, rleft, rright);
	tty->cx = tty->cy = UINT_MAX;
}

/*
 * Move the cursor, unless it would wrap itself when the next character is
 * printed.
 */
static void
tty_cursor_pane_unless_wrap(struct tty *tty, const struct tty_ctx *ctx,
    u_int cx, u_int cy)
{
	if (!ctx->wrapped ||
	    !tty_full_width(tty, ctx) ||
	    (tty->term->flags & TERM_NOAM) ||
	    ctx->xoff + cx != 0 ||
	    ctx->yoff + cy != tty->cy + 1 ||
	    tty->cx < tty->sx ||
	    tty->cy == tty->rlower)
		tty_cursor_pane(tty, ctx, cx, cy);
	else
		log_debug("%s: will wrap at %u,%u", __func__, tty->cx, tty->cy);
}

/* Move cursor inside pane. */
static void
tty_cursor_pane(struct tty *tty, const struct tty_ctx *ctx, u_int cx, u_int cy)
{
	tty_cursor(tty, ctx->xoff + cx - ctx->wox, ctx->yoff + cy - ctx->woy);
}

/* Move cursor to absolute position. */
void
tty_cursor(struct tty *tty, u_int cx, u_int cy)
{
	struct tty_term	*term = tty->term;
	u_int		 thisx, thisy;
	int		 change;

	if (tty->flags & TTY_BLOCK)
		return;

	thisx = tty->cx;
	thisy = tty->cy;

	/*
	 * If in the automargin space, and want to be there, do not move.
	 * Otherwise, force the cursor to be in range (and complain).
	 */
	if (cx == thisx && cy == thisy && cx == tty->sx)
		return;
	if (cx > tty->sx - 1) {
		log_debug("%s: x too big %u > %u", __func__, cx, tty->sx - 1);
		cx = tty->sx - 1;
	}

	/* No change. */
	if (cx == thisx && cy == thisy)
		return;

	/* Currently at the very end of the line - use absolute movement. */
	if (thisx > tty->sx - 1)
		goto absolute;

	/* Move to home position (0, 0). */
	if (cx == 0 && cy == 0 && tty_term_has(term, TTYC_HOME)) {
		tty_putcode(tty, TTYC_HOME);
		goto out;
	}

	/* Zero on the next line. */
	if (cx == 0 && cy == thisy + 1 && thisy != tty->rlower &&
	    (!tty_use_margin(tty) || tty->rleft == 0)) {
		tty_putc(tty, '\r');
		tty_putc(tty, '\n');
		goto out;
	}

	/* Moving column or row. */
	if (cy == thisy) {
		/*
		 * Moving column only, row staying the same.
		 */

		/* To left edge. */
		if (cx == 0 && (!tty_use_margin(tty) || tty->rleft == 0)) {
			tty_putc(tty, '\r');
			goto out;
		}

		/* One to the left. */
		if (cx == thisx - 1 && tty_term_has(term, TTYC_CUB1)) {
			tty_putcode(tty, TTYC_CUB1);
			goto out;
		}

		/* One to the right. */
		if (cx == thisx + 1 && tty_term_has(term, TTYC_CUF1)) {
			tty_putcode(tty, TTYC_CUF1);
			goto out;
		}

		/* Calculate difference. */
		change = thisx - cx;	/* +ve left, -ve right */

		/*
		 * Use HPA if change is larger than absolute, otherwise move
		 * the cursor with CUB/CUF.
		 */
		if ((u_int) abs(change) > cx && tty_term_has(term, TTYC_HPA)) {
			tty_putcode_i(tty, TTYC_HPA, cx);
			goto out;
		} else if (change > 0 &&
		    tty_term_has(term, TTYC_CUB) &&
		    !tty_use_margin(tty)) {
			if (change == 2 && tty_term_has(term, TTYC_CUB1)) {
				tty_putcode(tty, TTYC_CUB1);
				tty_putcode(tty, TTYC_CUB1);
				goto out;
			}
			tty_putcode_i(tty, TTYC_CUB, change);
			goto out;
		} else if (change < 0 &&
		    tty_term_has(term, TTYC_CUF) &&
		    !tty_use_margin(tty)) {
			tty_putcode_i(tty, TTYC_CUF, -change);
			goto out;
		}
	} else if (cx == thisx) {
		/*
		 * Moving row only, column staying the same.
		 */

		/* One above. */
		if (thisy != tty->rupper &&
		    cy == thisy - 1 && tty_term_has(term, TTYC_CUU1)) {
			tty_putcode(tty, TTYC_CUU1);
			goto out;
		}

		/* One below. */
		if (thisy != tty->rlower &&
		    cy == thisy + 1 && tty_term_has(term, TTYC_CUD1)) {
			tty_putcode(tty, TTYC_CUD1);
			goto out;
		}

		/* Calculate difference. */
		change = thisy - cy;	/* +ve up, -ve down */

		/*
		 * Try to use VPA if change is larger than absolute or if this
		 * change would cross the scroll region, otherwise use CUU/CUD.
		 */
		if ((u_int) abs(change) > cy ||
		    (change < 0 && cy - change > tty->rlower) ||
		    (change > 0 && cy - change < tty->rupper)) {
			    if (tty_term_has(term, TTYC_VPA)) {
				    tty_putcode_i(tty, TTYC_VPA, cy);
				    goto out;
			    }
		} else if (change > 0 && tty_term_has(term, TTYC_CUU)) {
			tty_putcode_i(tty, TTYC_CUU, change);
			goto out;
		} else if (change < 0 && tty_term_has(term, TTYC_CUD)) {
			tty_putcode_i(tty, TTYC_CUD, -change);
			goto out;
		}
	}

absolute:
	/* Absolute movement. */
	tty_putcode_ii(tty, TTYC_CUP, cy, cx);

out:
	tty->cx = cx;
	tty->cy = cy;
}

static void
tty_hyperlink(struct tty *tty, const struct grid_cell *gc,
    struct hyperlinks *hl)
{
	const char	*uri, *id;

	if (gc->link == tty->cell.link)
		return;
	tty->cell.link = gc->link;

	if (hl == NULL)
		return;

	if (gc->link == 0 || !hyperlinks_get(hl, gc->link, &uri, NULL, &id))
		tty_putcode_ss(tty, TTYC_HLS, "", "");
	else
		tty_putcode_ss(tty, TTYC_HLS, id, uri);
}

void
tty_attributes(struct tty *tty, const struct grid_cell *gc,
    const struct grid_cell *defaults, struct colour_palette *palette,
    struct hyperlinks *hl)
{
	struct grid_cell	*tc = &tty->cell, gc2;
	int			 changed;

	/* Copy cell and update default colours. */
	memcpy(&gc2, gc, sizeof gc2);
	if (~gc->flags & GRID_FLAG_NOPALETTE) {
		if (gc2.fg == 8)
			gc2.fg = defaults->fg;
		if (gc2.bg == 8)
			gc2.bg = defaults->bg;
	}

	/* Ignore cell if it is the same as the last one. */
	if (gc2.attr == tty->last_cell.attr &&
	    gc2.fg == tty->last_cell.fg &&
	    gc2.bg == tty->last_cell.bg &&
	    gc2.us == tty->last_cell.us &&
		gc2.link == tty->last_cell.link)
		return;

	/*
	 * If no setab, try to use the reverse attribute as a best-effort for a
	 * non-default background. This is a bit of a hack but it doesn't do
	 * any serious harm and makes a couple of applications happier.
	 */
	if (!tty_term_has(tty->term, TTYC_SETAB)) {
		if (gc2.attr & GRID_ATTR_REVERSE) {
			if (gc2.fg != 7 && !COLOUR_DEFAULT(gc2.fg))
				gc2.attr &= ~GRID_ATTR_REVERSE;
		} else {
			if (gc2.bg != 0 && !COLOUR_DEFAULT(gc2.bg))
				gc2.attr |= GRID_ATTR_REVERSE;
		}
	}

	/* Fix up the colours if necessary. */
	tty_check_fg(tty, palette, &gc2);
	tty_check_bg(tty, palette, &gc2);
	tty_check_us(tty, palette, &gc2);

	/*
	 * If any bits are being cleared or the underline colour is now default,
	 * reset everything.
	 */
	if ((tc->attr & ~gc2.attr) || (tc->us != gc2.us && gc2.us == 0))
		tty_reset(tty);

	/*
	 * Set the colours. This may call tty_reset() (so it comes next) and
	 * may add to (NOT remove) the desired attributes.
	 */
	tty_colours(tty, &gc2);

	/* Filter out attribute bits already set. */
	changed = gc2.attr & ~tc->attr;
	tc->attr = gc2.attr;

	/* Set the attributes. */
	if (changed & GRID_ATTR_BRIGHT)
		tty_putcode(tty, TTYC_BOLD);
	if (changed & GRID_ATTR_DIM)
		tty_putcode(tty, TTYC_DIM);
	if (changed & GRID_ATTR_ITALICS)
		tty_set_italics(tty);
	if (changed & GRID_ATTR_ALL_UNDERSCORE) {
		if ((changed & GRID_ATTR_UNDERSCORE) ||
		    !tty_term_has(tty->term, TTYC_SMULX))
			tty_putcode(tty, TTYC_SMUL);
		else if (changed & GRID_ATTR_UNDERSCORE_2)
			tty_putcode_i(tty, TTYC_SMULX, 2);
		else if (changed & GRID_ATTR_UNDERSCORE_3)
			tty_putcode_i(tty, TTYC_SMULX, 3);
		else if (changed & GRID_ATTR_UNDERSCORE_4)
			tty_putcode_i(tty, TTYC_SMULX, 4);
		else if (changed & GRID_ATTR_UNDERSCORE_5)
			tty_putcode_i(tty, TTYC_SMULX, 5);
	}
	if (changed & GRID_ATTR_BLINK)
		tty_putcode(tty, TTYC_BLINK);
	if (changed & GRID_ATTR_REVERSE) {
		if (tty_term_has(tty->term, TTYC_REV))
			tty_putcode(tty, TTYC_REV);
		else if (tty_term_has(tty->term, TTYC_SMSO))
			tty_putcode(tty, TTYC_SMSO);
	}
	if (changed & GRID_ATTR_HIDDEN)
		tty_putcode(tty, TTYC_INVIS);
	if (changed & GRID_ATTR_STRIKETHROUGH)
		tty_putcode(tty, TTYC_SMXX);
	if (changed & GRID_ATTR_OVERLINE)
		tty_putcode(tty, TTYC_SMOL);
	if ((changed & GRID_ATTR_CHARSET) && tty_acs_needed(tty))
		tty_putcode(tty, TTYC_SMACS);

	/* Set hyperlink if any. */
	tty_hyperlink(tty, gc, hl);

	memcpy(&tty->last_cell, &gc2, sizeof tty->last_cell);
}

static void
tty_colours(struct tty *tty, const struct grid_cell *gc)
{
	struct grid_cell	*tc = &tty->cell;
	int			 have_ax;

	/* No changes? Nothing is necessary. */
	if (gc->fg == tc->fg && gc->bg == tc->bg && gc->us == tc->us)
		return;

	/*
	 * Is either the default colour? This is handled specially because the
	 * best solution might be to reset both colours to default, in which
	 * case if only one is default need to fall onward to set the other
	 * colour.
	 */
	if (COLOUR_DEFAULT(gc->fg) || COLOUR_DEFAULT(gc->bg)) {
		/*
		 * If don't have AX but do have op, send sgr0 (op can't
		 * actually be used because it is sometimes the same as sgr0
		 * and sometimes isn't). This resets both colours to default.
		 *
		 * Otherwise, try to set the default colour only as needed.
		 */
		have_ax = tty_term_flag(tty->term, TTYC_AX);
		if (!have_ax && tty_term_has(tty->term, TTYC_OP))
			tty_reset(tty);
		else {
			if (COLOUR_DEFAULT(gc->fg) && !COLOUR_DEFAULT(tc->fg)) {
				if (have_ax)
					tty_puts(tty, "\033[39m");
				else if (tc->fg != 7)
					tty_putcode_i(tty, TTYC_SETAF, 7);
				tc->fg = gc->fg;
			}
			if (COLOUR_DEFAULT(gc->bg) && !COLOUR_DEFAULT(tc->bg)) {
				if (have_ax)
					tty_puts(tty, "\033[49m");
				else if (tc->bg != 0)
					tty_putcode_i(tty, TTYC_SETAB, 0);
				tc->bg = gc->bg;
			}
		}
	}

	/* Set the foreground colour. */
	if (!COLOUR_DEFAULT(gc->fg) && gc->fg != tc->fg)
		tty_colours_fg(tty, gc);

	/*
	 * Set the background colour. This must come after the foreground as
	 * tty_colour_fg() can call tty_reset().
	 */
	if (!COLOUR_DEFAULT(gc->bg) && gc->bg != tc->bg)
		tty_colours_bg(tty, gc);

	/* Set the underscore colour. */
	if (gc->us != tc->us)
		tty_colours_us(tty, gc);
}

static void
tty_check_fg(struct tty *tty, struct colour_palette *palette,
    struct grid_cell *gc)
{
	u_char	r, g, b;
	u_int	colours;
	int	c;

	/*
	 * Perform substitution if this pane has a palette. If the bright
	 * attribute is set and Nobr is not present, use the bright entry in
	 * the palette by changing to the aixterm colour
	 */
	if (~gc->flags & GRID_FLAG_NOPALETTE) {
		c = gc->fg;
		if (c < 8 &&
		    gc->attr & GRID_ATTR_BRIGHT &&
		    !tty_term_has(tty->term, TTYC_NOBR))
			c += 90;
		if ((c = colour_palette_get(palette, c)) != -1)
			gc->fg = c;
	}

	/* Is this a 24-bit colour? */
	if (gc->fg & COLOUR_FLAG_RGB) {
		/* Not a 24-bit terminal? Translate to 256-colour palette. */
		if (tty->term->flags & TERM_RGBCOLOURS)
			return;
		colour_split_rgb(gc->fg, &r, &g, &b);
		gc->fg = colour_find_rgb(r, g, b);
	}

	/* How many colours does this terminal have? */
	if (tty->term->flags & TERM_256COLOURS)
		colours = 256;
	else
		colours = tty_term_number(tty->term, TTYC_COLORS);

	/* Is this a 256-colour colour? */
	if (gc->fg & COLOUR_FLAG_256) {
		/* And not a 256 colour mode? */
		if (colours < 256) {
			gc->fg = colour_256to16(gc->fg);
			if (gc->fg & 8) {
				gc->fg &= 7;
				if (colours >= 16)
					gc->fg += 90;
			}
		}
		return;
	}

	/* Is this an aixterm colour? */
	if (gc->fg >= 90 && gc->fg <= 97 && colours < 16) {
		gc->fg -= 90;
		gc->attr |= GRID_ATTR_BRIGHT;
	}
}

static void
tty_check_bg(struct tty *tty, struct colour_palette *palette,
    struct grid_cell *gc)
{
	u_char	r, g, b;
	u_int	colours;
	int	c;

	/* Perform substitution if this pane has a palette. */
	if (~gc->flags & GRID_FLAG_NOPALETTE) {
		if ((c = colour_palette_get(palette, gc->bg)) != -1)
			gc->bg = c;
	}

	/* Is this a 24-bit colour? */
	if (gc->bg & COLOUR_FLAG_RGB) {
		/* Not a 24-bit terminal? Translate to 256-colour palette. */
		if (tty->term->flags & TERM_RGBCOLOURS)
			return;
		colour_split_rgb(gc->bg, &r, &g, &b);
		gc->bg = colour_find_rgb(r, g, b);
	}

	/* How many colours does this terminal have? */
	if (tty->term->flags & TERM_256COLOURS)
		colours = 256;
	else
		colours = tty_term_number(tty->term, TTYC_COLORS);

	/* Is this a 256-colour colour? */
	if (gc->bg & COLOUR_FLAG_256) {
		/*
		 * And not a 256 colour mode? Translate to 16-colour
		 * palette. Bold background doesn't exist portably, so just
		 * discard the bold bit if set.
		 */
		if (colours < 256) {
			gc->bg = colour_256to16(gc->bg);
			if (gc->bg & 8) {
				gc->bg &= 7;
				if (colours >= 16)
					gc->bg += 90;
			}
		}
		return;
	}

	/* Is this an aixterm colour? */
	if (gc->bg >= 90 && gc->bg <= 97 && colours < 16)
		gc->bg -= 90;
}

static void
tty_check_us(__unused struct tty *tty, struct colour_palette *palette,
    struct grid_cell *gc)
{
	int	c;

	/* Perform substitution if this pane has a palette. */
	if (~gc->flags & GRID_FLAG_NOPALETTE) {
		if ((c = colour_palette_get(palette, gc->us)) != -1)
			gc->us = c;
	}

	/* Underscore colour is set as RGB so convert a 256 colour to RGB. */
	if (gc->us & COLOUR_FLAG_256)
		gc->us = colour_256toRGB (gc->us);
}

static void
tty_colours_fg(struct tty *tty, const struct grid_cell *gc)
{
	struct grid_cell	*tc = &tty->cell;
	char			 s[32];

	/* Is this a 24-bit or 256-colour colour? */
	if (gc->fg & COLOUR_FLAG_RGB || gc->fg & COLOUR_FLAG_256) {
		if (tty_try_colour(tty, gc->fg, "38") == 0)
			goto save;
		/* Should not get here, already converted in tty_check_fg. */
		return;
	}

	/* Is this an aixterm bright colour? */
	if (gc->fg >= 90 && gc->fg <= 97) {
		if (tty->term->flags & TERM_256COLOURS) {
			xsnprintf(s, sizeof s, "\033[%dm", gc->fg);
			tty_puts(tty, s);
		} else
			tty_putcode_i(tty, TTYC_SETAF, gc->fg - 90 + 8);
		goto save;
	}

	/* Otherwise set the foreground colour. */
	tty_putcode_i(tty, TTYC_SETAF, gc->fg);

save:
	/* Save the new values in the terminal current cell. */
	tc->fg = gc->fg;
}

static void
tty_colours_bg(struct tty *tty, const struct grid_cell *gc)
{
	struct grid_cell	*tc = &tty->cell;
	char			 s[32];

	/* Is this a 24-bit or 256-colour colour? */
	if (gc->bg & COLOUR_FLAG_RGB || gc->bg & COLOUR_FLAG_256) {
		if (tty_try_colour(tty, gc->bg, "48") == 0)
			goto save;
		/* Should not get here, already converted in tty_check_bg. */
		return;
	}

	/* Is this an aixterm bright colour? */
	if (gc->bg >= 90 && gc->bg <= 97) {
		if (tty->term->flags & TERM_256COLOURS) {
			xsnprintf(s, sizeof s, "\033[%dm", gc->bg + 10);
			tty_puts(tty, s);
		} else
			tty_putcode_i(tty, TTYC_SETAB, gc->bg - 90 + 8);
		goto save;
	}

	/* Otherwise set the background colour. */
	tty_putcode_i(tty, TTYC_SETAB, gc->bg);

save:
	/* Save the new values in the terminal current cell. */
	tc->bg = gc->bg;
}

static void
tty_colours_us(struct tty *tty, const struct grid_cell *gc)
{
	struct grid_cell	*tc = &tty->cell;
	u_int			 c;
	u_char			 r, g, b;

	/* Clear underline colour. */
	if (gc->us == 0) {
		tty_putcode(tty, TTYC_OL);
		goto save;
	}

	/* Must be an RGB colour - this should never happen. */
	if (~gc->us & COLOUR_FLAG_RGB)
		return;

	/*
	 * Setulc and setal follows the ncurses(3) one argument "direct colour"
	 * capability format. Calculate the colour value.
	 */
	colour_split_rgb(gc->us, &r, &g, &b);
	c = (65536 * r) + (256 * g) + b;

	/*
	 * Write the colour. Only use setal if the RGB flag is set because the
	 * non-RGB version may be wrong.
	 */
	if (tty_term_has(tty->term, TTYC_SETULC))
		tty_putcode_i(tty, TTYC_SETULC, c);
	else if (tty_term_has(tty->term, TTYC_SETAL) &&
	    tty_term_has(tty->term, TTYC_RGB))
		tty_putcode_i(tty, TTYC_SETAL, c);

save:
	/* Save the new values in the terminal current cell. */
	tc->us = gc->us;
}

static int
tty_try_colour(struct tty *tty, int colour, const char *type)
{
	u_char	r, g, b;

	if (colour & COLOUR_FLAG_256) {
		if (*type == '3' && tty_term_has(tty->term, TTYC_SETAF))
			tty_putcode_i(tty, TTYC_SETAF, colour & 0xff);
		else if (tty_term_has(tty->term, TTYC_SETAB))
			tty_putcode_i(tty, TTYC_SETAB, colour & 0xff);
		return (0);
	}

	if (colour & COLOUR_FLAG_RGB) {
		colour_split_rgb(colour & 0xffffff, &r, &g, &b);
		if (*type == '3' && tty_term_has(tty->term, TTYC_SETRGBF))
			tty_putcode_iii(tty, TTYC_SETRGBF, r, g, b);
		else if (tty_term_has(tty->term, TTYC_SETRGBB))
			tty_putcode_iii(tty, TTYC_SETRGBB, r, g, b);
		return (0);
	}

	return (-1);
}

static void
tty_window_default_style(struct grid_cell *gc, struct window_pane *wp)
{
	memcpy(gc, &grid_default_cell, sizeof *gc);
	gc->fg = wp->palette.fg;
	gc->bg = wp->palette.bg;
}

void
tty_default_colours(struct grid_cell *gc, struct window_pane *wp)
{
	struct options		*oo = wp->options;
	struct format_tree	*ft;

	memcpy(gc, &grid_default_cell, sizeof *gc);

	if (wp->flags & PANE_STYLECHANGED) {
		log_debug("%%%u: style changed", wp->id);
		wp->flags &= ~PANE_STYLECHANGED;

		ft = format_create(NULL, NULL, FORMAT_PANE|wp->id,
		    FORMAT_NOJOBS);
		format_defaults(ft, NULL, NULL, NULL, wp);
		tty_window_default_style(&wp->cached_active_gc, wp);
		style_add(&wp->cached_active_gc, oo, "window-active-style", ft);
		tty_window_default_style(&wp->cached_gc, wp);
		style_add(&wp->cached_gc, oo, "window-style", ft);
		format_free(ft);
	}

	if (gc->fg == 8) {
		if (wp == wp->window->active && wp->cached_active_gc.fg != 8)
			gc->fg = wp->cached_active_gc.fg;
		else
			gc->fg = wp->cached_gc.fg;
	}

	if (gc->bg == 8) {
		if (wp == wp->window->active && wp->cached_active_gc.bg != 8)
			gc->bg = wp->cached_active_gc.bg;
		else
			gc->bg = wp->cached_gc.bg;
	}
}

static void
tty_default_attributes(struct tty *tty, const struct grid_cell *defaults,
    struct colour_palette *palette, u_int bg, struct hyperlinks *hl)
{
	struct grid_cell	gc;

	memcpy(&gc, &grid_default_cell, sizeof gc);
	gc.bg = bg;
	tty_attributes(tty, &gc, defaults, palette, hl);
}

static void
tty_clipboard_query_callback(__unused int fd, __unused short events, void *data)
{
	struct tty	*tty = data;
	struct client	*c = tty->client;

	c->flags &= ~CLIENT_CLIPBOARDBUFFER;
	free(c->clipboard_panes);
	c->clipboard_panes = NULL;
	c->clipboard_npanes = 0;

	tty->flags &= ~TTY_OSC52QUERY;
}

void
tty_clipboard_query(struct tty *tty)
{
	struct timeval	 tv = { .tv_sec = TTY_QUERY_TIMEOUT };

	if ((~tty->flags & TTY_STARTED) || (tty->flags & TTY_OSC52QUERY))
		return;
	tty_putcode_ss(tty, TTYC_MS, "", "?");

	tty->flags |= TTY_OSC52QUERY;
	evtimer_set(&tty->clipboard_timer, tty_clipboard_query_callback, tty);
	evtimer_add(&tty->clipboard_timer, &tv);
}<|MERGE_RESOLUTION|>--- conflicted
+++ resolved
@@ -483,13 +483,12 @@
 	if (tty->term->flags & TERM_VT100LIKE)
 		tty_puts(tty, "\033[?7727h");
 
-<<<<<<< HEAD
 	/* tty features might have changed since the first draw during attach.
+	 * TODO AM: Is this still needed?
 	 */
 	c->flags |= CLIENT_REDRAWWINDOW;
-=======
+
 	tty_invalidate(tty);
->>>>>>> fbe6fe7f
 }
 
 void
@@ -1666,11 +1665,6 @@
 {
 	if (c->session == NULL || c->tty.term == NULL)
 		return (0);
-<<<<<<< HEAD
-	/* XXX Restore this after adding sixel draw calls everywhere needed.
-	if (c->flags & (CLIENT_REDRAWWINDOW|CLIENT_SUSPENDED)) */
-	if (c->flags & CLIENT_SUSPENDED)
-=======
 	if (c->flags & CLIENT_SUSPENDED)
 		return (0);
 
@@ -1681,8 +1675,8 @@
 	if (ctx->allow_invisible_panes)
 		return (1);
 
+	/* TODO AM: Check if we still need to drop this for sixel. */
 	if (c->flags & CLIENT_REDRAWWINDOW)
->>>>>>> fbe6fe7f
 		return (0);
 	if (c->tty.flags & TTY_FREEZE)
 		return (0);
