/* $OpenBSD$ */

/*
 * Copyright (c) 2007 Nicholas Marriott <nicholas.marriott@gmail.com>
 *
 * Permission to use, copy, modify, and distribute this software for any
 * purpose with or without fee is hereby granted, provided that the above
 * copyright notice and this permission notice appear in all copies.
 *
 * THE SOFTWARE IS PROVIDED "AS IS" AND THE AUTHOR DISCLAIMS ALL WARRANTIES
 * WITH REGARD TO THIS SOFTWARE INCLUDING ALL IMPLIED WARRANTIES OF
 * MERCHANTABILITY AND FITNESS. IN NO EVENT SHALL THE AUTHOR BE LIABLE FOR
 * ANY SPECIAL, DIRECT, INDIRECT, OR CONSEQUENTIAL DAMAGES OR ANY DAMAGES
 * WHATSOEVER RESULTING FROM LOSS OF MIND, USE, DATA OR PROFITS, WHETHER
 * IN AN ACTION OF CONTRACT, NEGLIGENCE OR OTHER TORTIOUS ACTION, ARISING
 * OUT OF OR IN CONNECTION WITH THE USE OR PERFORMANCE OF THIS SOFTWARE.
 */

#include <sys/types.h>
#include <sys/ioctl.h>

#include <netinet/in.h>

#include <curses.h>
#include <errno.h>
#include <fcntl.h>
#include <resolv.h>
#include <stdlib.h>
#include <string.h>
#include <termios.h>
#include <unistd.h>

#include "tmux.h"

static int	tty_log_fd = -1;

static int	tty_client_ready(struct client *, struct window_pane *);

static void	tty_set_italics(struct tty *);
static int	tty_try_colour(struct tty *, int, const char *);
static void	tty_force_cursor_colour(struct tty *, const char *);
static void	tty_cursor_pane(struct tty *, const struct tty_ctx *, u_int,
		    u_int);
static void	tty_cursor_pane_unless_wrap(struct tty *,
		    const struct tty_ctx *, u_int, u_int);
static void	tty_invalidate(struct tty *);
static void	tty_colours(struct tty *, const struct grid_cell *);
static void	tty_check_fg(struct tty *, struct window_pane *,
		    struct grid_cell *);
static void	tty_check_bg(struct tty *, struct window_pane *,
		    struct grid_cell *);
static void	tty_check_us(struct tty *, struct window_pane *,
		    struct grid_cell *);
static void	tty_colours_fg(struct tty *, const struct grid_cell *);
static void	tty_colours_bg(struct tty *, const struct grid_cell *);
static void	tty_colours_us(struct tty *, const struct grid_cell *);

static void	tty_region_pane(struct tty *, const struct tty_ctx *, u_int,
		    u_int);
static void	tty_region(struct tty *, u_int, u_int);
static void	tty_margin_pane(struct tty *, const struct tty_ctx *);
static void	tty_margin(struct tty *, u_int, u_int);
static int	tty_large_region(struct tty *, const struct tty_ctx *);
static int	tty_fake_bce(const struct tty *, struct window_pane *, u_int);
static void	tty_redraw_region(struct tty *, const struct tty_ctx *);
static void	tty_emulate_repeat(struct tty *, enum tty_code_code,
		    enum tty_code_code, u_int);
static void	tty_repeat_space(struct tty *, u_int);
static void	tty_draw_pane(struct tty *, const struct tty_ctx *, u_int);
static void	tty_cell(struct tty *, const struct grid_cell *,
		    struct window_pane *);
static void	tty_default_colours(struct grid_cell *, struct window_pane *);
static void	tty_default_attributes(struct tty *, struct window_pane *,
		    u_int);

#define tty_use_margin(tty) \
	((tty->term->flags|tty->term_flags) & TERM_DECSLRM)

#define tty_pane_full_width(tty, ctx) \
	((ctx)->xoff == 0 && screen_size_x((ctx)->wp->screen) >= (tty)->sx)

#define TTY_BLOCK_INTERVAL (100000 /* 100 milliseconds */)
#define TTY_BLOCK_START(tty) (1 + ((tty)->sx * (tty)->sy) * 8)
#define TTY_BLOCK_STOP(tty) (1 + ((tty)->sx * (tty)->sy) / 8)

void
tty_create_log(void)
{
	char	name[64];

	xsnprintf(name, sizeof name, "tmux-out-%ld.log", (long)getpid());

	tty_log_fd = open(name, O_WRONLY|O_CREAT|O_TRUNC, 0644);
	if (tty_log_fd != -1 && fcntl(tty_log_fd, F_SETFD, FD_CLOEXEC) == -1)
		fatal("fcntl failed");
}

int
tty_init(struct tty *tty, struct client *c, int fd, char *term)
{
	if (!isatty(fd))
		return (-1);

	memset(tty, 0, sizeof *tty);

	if (term == NULL || *term == '\0')
		tty->term_name = xstrdup("unknown");
	else
		tty->term_name = xstrdup(term);

	tty->fd = fd;
	tty->client = c;

	tty->cstyle = 0;
	tty->ccolour = xstrdup("");

	tty->flags = 0;
	tty->term_flags = 0;

	return (0);
}

void
tty_resize(struct tty *tty)
{
	struct client	*c = tty->client;
	struct winsize	 ws;
	u_int		 sx, sy, xpixel, ypixel;

	if (ioctl(tty->fd, TIOCGWINSZ, &ws) != -1) {
		sx = ws.ws_col;
		if (sx == 0) {
			sx = 80;
			xpixel = 0;
		} else
			xpixel = ws.ws_xpixel / sx;
		sy = ws.ws_row;
		if (sy == 0) {
			sy = 24;
			ypixel = 0;
		} else
			ypixel = ws.ws_ypixel / sy;
	} else {
		sx = 80;
		sy = 24;
		xpixel = 0;
		ypixel = 0;
	}
	log_debug("%s: %s now %ux%u (%ux%u)", __func__, c->name, sx, sy,
	    xpixel, ypixel);
	tty_set_size(tty, sx, sy, xpixel, ypixel);
	tty_invalidate(tty);
}

void
tty_set_size(struct tty *tty, u_int sx, u_int sy, u_int xpixel, u_int ypixel)
{
	tty->sx = sx;
	tty->sy = sy;
	tty->xpixel = xpixel;
	tty->ypixel = ypixel;
}

static void
tty_read_callback(__unused int fd, __unused short events, void *data)
{
	struct tty	*tty = data;
	struct client	*c = tty->client;
	size_t		 size = EVBUFFER_LENGTH(tty->in);
	int		 nread;

	nread = evbuffer_read(tty->in, tty->fd, -1);
	if (nread == 0 || nread == -1) {
		event_del(&tty->event_in);
		server_client_lost(tty->client);
		return;
	}
	log_debug("%s: read %d bytes (already %zu)", c->name, nread, size);

	while (tty_keys_next(tty))
		;
}

static void
tty_timer_callback(__unused int fd, __unused short events, void *data)
{
	struct tty	*tty = data;
	struct client	*c = tty->client;
	struct timeval	 tv = { .tv_usec = TTY_BLOCK_INTERVAL };

	log_debug("%s: %zu discarded", c->name, tty->discarded);

	c->flags |= CLIENT_ALLREDRAWFLAGS;
	c->discarded += tty->discarded;

	if (tty->discarded < TTY_BLOCK_STOP(tty)) {
		tty->flags &= ~TTY_BLOCK;
		tty_invalidate(tty);
		return;
	}
	tty->discarded = 0;
	evtimer_add(&tty->timer, &tv);
}

static int
tty_block_maybe(struct tty *tty)
{
	struct client	*c = tty->client;
	size_t		 size = EVBUFFER_LENGTH(tty->out);
	struct timeval	 tv = { .tv_usec = TTY_BLOCK_INTERVAL };

	if (size == 0)
		tty->flags &= ~TTY_NOBLOCK;
	else if (tty->flags & TTY_NOBLOCK)
		return (0);

	if (size < TTY_BLOCK_START(tty))
		return (0);

	if (tty->flags & TTY_BLOCK)
		return (1);
	tty->flags |= TTY_BLOCK;

	log_debug("%s: can't keep up, %zu discarded", c->name, size);

	evbuffer_drain(tty->out, size);
	c->discarded += size;

	tty->discarded = 0;
	evtimer_add(&tty->timer, &tv);
	return (1);
}

static void
tty_write_callback(__unused int fd, __unused short events, void *data)
{
	struct tty	*tty = data;
	struct client	*c = tty->client;
	size_t		 size = EVBUFFER_LENGTH(tty->out);
	int		 nwrite;

	nwrite = evbuffer_write(tty->out, tty->fd);
	if (nwrite == -1)
		return;
	log_debug("%s: wrote %d bytes (of %zu)", c->name, nwrite, size);

	if (c->redraw > 0) {
		if ((size_t)nwrite >= c->redraw)
			c->redraw = 0;
		else
			c->redraw -= nwrite;
		log_debug("%s: waiting for redraw, %zu bytes left", c->name,
		    c->redraw);
	} else if (tty_block_maybe(tty))
		return;

	if (EVBUFFER_LENGTH(tty->out) != 0)
		event_add(&tty->event_out, NULL);
}

int
tty_open(struct tty *tty, char **cause)
{
	tty->term = tty_term_find(tty->term_name, tty->fd, cause);
	if (tty->term == NULL) {
		tty_close(tty);
		return (-1);
	}
	tty->flags |= TTY_OPENED;

	tty->flags &= ~(TTY_NOCURSOR|TTY_FREEZE|TTY_BLOCK|TTY_TIMER);

	event_set(&tty->event_in, tty->fd, EV_PERSIST|EV_READ,
	    tty_read_callback, tty);
	tty->in = evbuffer_new();
	if (tty->in == NULL)
		fatal("out of memory");

	event_set(&tty->event_out, tty->fd, EV_WRITE, tty_write_callback, tty);
	tty->out = evbuffer_new();
	if (tty->out == NULL)
		fatal("out of memory");

	evtimer_set(&tty->timer, tty_timer_callback, tty);

	tty_start_tty(tty);

	tty_keys_build(tty);

	return (0);
}

static void
tty_start_timer_callback(__unused int fd, __unused short events, void *data)
{
	struct tty	*tty = data;
	struct client	*c = tty->client;

	log_debug("%s: start timer fired", c->name);
	tty->flags |= (TTY_HAVEDA|TTY_HAVEDSR);
}

void
tty_start_tty(struct tty *tty)
{
	struct client	*c = tty->client;
	struct termios	 tio;
	struct timeval	 tv = { .tv_sec = 1 };

	if (tty->fd != -1 && tcgetattr(tty->fd, &tty->tio) == 0) {
		setblocking(tty->fd, 0);
		event_add(&tty->event_in, NULL);

		memcpy(&tio, &tty->tio, sizeof tio);
		tio.c_iflag &= ~(IXON|IXOFF|ICRNL|INLCR|IGNCR|IMAXBEL|ISTRIP);
		tio.c_iflag |= IGNBRK;
		tio.c_oflag &= ~(OPOST|ONLCR|OCRNL|ONLRET);
		tio.c_lflag &= ~(IEXTEN|ICANON|ECHO|ECHOE|ECHONL|ECHOCTL|
		    ECHOPRT|ECHOKE|ISIG);
		tio.c_cc[VMIN] = 1;
		tio.c_cc[VTIME] = 0;
		if (tcsetattr(tty->fd, TCSANOW, &tio) == 0)
			tcflush(tty->fd, TCIOFLUSH);
	}

	tty_putcode(tty, TTYC_SMCUP);

	tty_putcode(tty, TTYC_SMKX);
	tty_putcode(tty, TTYC_CLEAR);

	if (tty_acs_needed(tty)) {
		log_debug("%s: using capabilities for ACS", c->name);
		tty_putcode(tty, TTYC_ENACS);
	} else
		log_debug("%s: using UTF-8 for ACS", c->name);

	tty_putcode(tty, TTYC_CNORM);
	if (tty_term_has(tty->term, TTYC_KMOUS))
		tty_puts(tty, "\033[?1000l\033[?1002l\033[?1006l\033[?1005l");

	if (tty_term_flag(tty->term, TTYC_XT)) {
		if (options_get_number(global_options, "focus-events")) {
			tty->flags |= TTY_FOCUS;
			tty_puts(tty, "\033[?1004h");
		}
		if (~tty->flags & TTY_HAVEDA)
			tty_puts(tty, "\033[c");
		if (~tty->flags & TTY_HAVEDSR)
			tty_puts(tty, "\033[1337n");
	} else
		tty->flags |= (TTY_HAVEDA|TTY_HAVEDSR);

	evtimer_set(&tty->start_timer, tty_start_timer_callback, tty);
	evtimer_add(&tty->start_timer, &tv);

	tty->flags |= TTY_STARTED;
	tty_invalidate(tty);

	if (*tty->ccolour != '\0')
		tty_force_cursor_colour(tty, "");

	tty->mouse_drag_flag = 0;
	tty->mouse_drag_update = NULL;
	tty->mouse_drag_release = NULL;
}

void
tty_stop_tty(struct tty *tty)
{
	struct winsize	ws;

	if (!(tty->flags & TTY_STARTED))
		return;
	tty->flags &= ~TTY_STARTED;

	evtimer_del(&tty->start_timer);

	event_del(&tty->timer);
	tty->flags &= ~TTY_BLOCK;

	event_del(&tty->event_in);
	event_del(&tty->event_out);

	/*
	 * Be flexible about error handling and try not kill the server just
	 * because the fd is invalid. Things like ssh -t can easily leave us
	 * with a dead tty.
	 */
	if (ioctl(tty->fd, TIOCGWINSZ, &ws) == -1)
		return;
	if (tcsetattr(tty->fd, TCSANOW, &tty->tio) == -1)
		return;

	tty_raw(tty, tty_term_string2(tty->term, TTYC_CSR, 0, ws.ws_row - 1));
	if (tty_acs_needed(tty))
		tty_raw(tty, tty_term_string(tty->term, TTYC_RMACS));
	tty_raw(tty, tty_term_string(tty->term, TTYC_SGR0));
	tty_raw(tty, tty_term_string(tty->term, TTYC_RMKX));
	tty_raw(tty, tty_term_string(tty->term, TTYC_CLEAR));
	if (tty_term_has(tty->term, TTYC_SS) && tty->cstyle != 0) {
		if (tty_term_has(tty->term, TTYC_SE))
			tty_raw(tty, tty_term_string(tty->term, TTYC_SE));
		else
			tty_raw(tty, tty_term_string1(tty->term, TTYC_SS, 0));
	}
	if (tty->mode & MODE_BRACKETPASTE)
		tty_raw(tty, "\033[?2004l");
	if (*tty->ccolour != '\0')
		tty_raw(tty, tty_term_string(tty->term, TTYC_CR));

	tty_raw(tty, tty_term_string(tty->term, TTYC_CNORM));
	if (tty_term_has(tty->term, TTYC_KMOUS))
		tty_raw(tty, "\033[?1000l\033[?1002l\033[?1006l\033[?1005l");

	if (tty_term_flag(tty->term, TTYC_XT)) {
		if (tty->flags & TTY_FOCUS) {
			tty->flags &= ~TTY_FOCUS;
			tty_raw(tty, "\033[?1004l");
		}
	}

	if (tty_use_margin(tty))
		tty_raw(tty, "\033[?69l"); /* DECLRMM */
	tty_raw(tty, tty_term_string(tty->term, TTYC_RMCUP));

	setblocking(tty->fd, 1);
}

void
tty_close(struct tty *tty)
{
	if (event_initialized(&tty->key_timer))
		evtimer_del(&tty->key_timer);
	tty_stop_tty(tty);

	if (tty->flags & TTY_OPENED) {
		evbuffer_free(tty->in);
		event_del(&tty->event_in);
		evbuffer_free(tty->out);
		event_del(&tty->event_out);

		tty_term_free(tty->term);
		tty_keys_free(tty);

		tty->flags &= ~TTY_OPENED;
	}

	if (tty->fd != -1) {
		close(tty->fd);
		tty->fd = -1;
	}
}

void
tty_free(struct tty *tty)
{
	tty_close(tty);

	free(tty->ccolour);
	free(tty->term_name);
}

void
<<<<<<< HEAD
tty_set_type(struct tty *tty, int type, int flags)
{
	tty->term_type = type;
=======
tty_set_flags(struct tty *tty, int flags)
{
>>>>>>> 339832b9
	tty->term_flags |= flags;

	if (tty_use_margin(tty))
		tty_puts(tty, "\033[?69h"); /* DECLRMM */
}

void
tty_raw(struct tty *tty, const char *s)
{
	ssize_t	n, slen;
	u_int	i;

	slen = strlen(s);
	for (i = 0; i < 5; i++) {
		n = write(tty->fd, s, slen);
		if (n >= 0) {
			s += n;
			slen -= n;
			if (slen == 0)
				break;
		} else if (n == -1 && errno != EAGAIN)
			break;
		usleep(100);
	}
}

void
tty_putcode(struct tty *tty, enum tty_code_code code)
{
	tty_puts(tty, tty_term_string(tty->term, code));
}

void
tty_putcode1(struct tty *tty, enum tty_code_code code, int a)
{
	if (a < 0)
		return;
	tty_puts(tty, tty_term_string1(tty->term, code, a));
}

void
tty_putcode2(struct tty *tty, enum tty_code_code code, int a, int b)
{
	if (a < 0 || b < 0)
		return;
	tty_puts(tty, tty_term_string2(tty->term, code, a, b));
}

void
tty_putcode3(struct tty *tty, enum tty_code_code code, int a, int b, int c)
{
	if (a < 0 || b < 0 || c < 0)
		return;
	tty_puts(tty, tty_term_string3(tty->term, code, a, b, c));
}

void
tty_putcode_ptr1(struct tty *tty, enum tty_code_code code, const void *a)
{
	if (a != NULL)
		tty_puts(tty, tty_term_ptr1(tty->term, code, a));
}

void
tty_putcode_ptr2(struct tty *tty, enum tty_code_code code, const void *a,
    const void *b)
{
	if (a != NULL && b != NULL)
		tty_puts(tty, tty_term_ptr2(tty->term, code, a, b));
}

static void
tty_add(struct tty *tty, const char *buf, size_t len)
{
	struct client	*c = tty->client;

	if (tty->flags & TTY_BLOCK) {
		tty->discarded += len;
		return;
	}

	evbuffer_add(tty->out, buf, len);
	log_debug("%s: %.*s", c->name, (int)len, buf);
	c->written += len;

	if (tty_log_fd != -1)
		write(tty_log_fd, buf, len);
	if (tty->flags & TTY_STARTED)
		event_add(&tty->event_out, NULL);
}

void
tty_puts(struct tty *tty, const char *s)
{
	if (*s != '\0')
		tty_add(tty, s, strlen(s));
}

void
tty_putc(struct tty *tty, u_char ch)
{
	const char	*acs;

	if ((tty->term->flags & TERM_NOXENL) &&
	    ch >= 0x20 && ch != 0x7f &&
	    tty->cy == tty->sy - 1 &&
	    tty->cx + 1 >= tty->sx)
		return;

	if (tty->cell.attr & GRID_ATTR_CHARSET) {
		acs = tty_acs_get(tty, ch);
		if (acs != NULL)
			tty_add(tty, acs, strlen(acs));
		else
			tty_add(tty, &ch, 1);
	} else
		tty_add(tty, &ch, 1);

	if (ch >= 0x20 && ch != 0x7f) {
		if (tty->cx >= tty->sx) {
			tty->cx = 1;
			if (tty->cy != tty->rlower)
				tty->cy++;

			/*
			 * On !xenl terminals, force the cursor position to
			 * where we think it should be after a line wrap - this
			 * means it works on sensible terminals as well.
			 */
			if (tty->term->flags & TERM_NOXENL)
				tty_putcode2(tty, TTYC_CUP, tty->cy, tty->cx);
		} else
			tty->cx++;
	}
}

void
tty_putn(struct tty *tty, const void *buf, size_t len, u_int width)
{
	if ((tty->term->flags & TERM_NOXENL) &&
	    tty->cy == tty->sy - 1 &&
	    tty->cx + len >= tty->sx)
		len = tty->sx - tty->cx - 1;

	tty_add(tty, buf, len);
	if (tty->cx + width > tty->sx) {
		tty->cx = (tty->cx + width) - tty->sx;
		if (tty->cx <= tty->sx)
			tty->cy++;
		else
			tty->cx = tty->cy = UINT_MAX;
	} else
		tty->cx += width;
}

static void
tty_set_italics(struct tty *tty)
{
	const char	*s;

	if (tty_term_has(tty->term, TTYC_SITM)) {
		s = options_get_string(global_options, "default-terminal");
		if (strcmp(s, "screen") != 0 && strncmp(s, "screen-", 7) != 0) {
			tty_putcode(tty, TTYC_SITM);
			return;
		}
	}
	tty_putcode(tty, TTYC_SMSO);
}

void
tty_set_title(struct tty *tty, const char *title)
{
	if (!tty_term_has(tty->term, TTYC_TSL) ||
	    !tty_term_has(tty->term, TTYC_FSL))
		return;

	tty_putcode(tty, TTYC_TSL);
	tty_puts(tty, title);
	tty_putcode(tty, TTYC_FSL);
}

static void
tty_force_cursor_colour(struct tty *tty, const char *ccolour)
{
	if (*ccolour == '\0')
		tty_putcode(tty, TTYC_CR);
	else
		tty_putcode_ptr1(tty, TTYC_CS, ccolour);
	free(tty->ccolour);
	tty->ccolour = xstrdup(ccolour);
}

void
tty_update_mode(struct tty *tty, int mode, struct screen *s)
{
	int	changed;

	if (s != NULL && strcmp(s->ccolour, tty->ccolour) != 0)
		tty_force_cursor_colour(tty, s->ccolour);

	if (tty->flags & TTY_NOCURSOR)
		mode &= ~MODE_CURSOR;

	changed = mode ^ tty->mode;
	if (changed & MODE_BLINKING) {
		if (tty_term_has(tty->term, TTYC_CVVIS))
			tty_putcode(tty, TTYC_CVVIS);
		else
			tty_putcode(tty, TTYC_CNORM);
		changed |= MODE_CURSOR;
	}
	if (changed & MODE_CURSOR) {
		if (mode & MODE_CURSOR)
			tty_putcode(tty, TTYC_CNORM);
		else
			tty_putcode(tty, TTYC_CIVIS);
	}
	if (s != NULL && tty->cstyle != s->cstyle) {
		if (tty_term_has(tty->term, TTYC_SS)) {
			if (s->cstyle == 0 &&
			    tty_term_has(tty->term, TTYC_SE))
				tty_putcode(tty, TTYC_SE);
			else
				tty_putcode1(tty, TTYC_SS, s->cstyle);
		}
		tty->cstyle = s->cstyle;
	}
	if (changed & ALL_MOUSE_MODES) {
		if (mode & ALL_MOUSE_MODES) {
			/*
			 * Enable the SGR (1006) extension unconditionally, as
			 * it is safe from misinterpretation.
			 */
			tty_puts(tty, "\033[?1006h");
			if (mode & MODE_MOUSE_ALL)
				tty_puts(tty, "\033[?1003h");
			else if (mode & MODE_MOUSE_BUTTON)
				tty_puts(tty, "\033[?1002h");
			else if (mode & MODE_MOUSE_STANDARD)
				tty_puts(tty, "\033[?1000h");
		} else {
			if (tty->mode & MODE_MOUSE_ALL)
				tty_puts(tty, "\033[?1003l");
			else if (tty->mode & MODE_MOUSE_BUTTON)
				tty_puts(tty, "\033[?1002l");
			else if (tty->mode & MODE_MOUSE_STANDARD)
				tty_puts(tty, "\033[?1000l");
			tty_puts(tty, "\033[?1006l");
		}
	}
	if (changed & MODE_BRACKETPASTE) {
		if (mode & MODE_BRACKETPASTE)
			tty_puts(tty, "\033[?2004h");
		else
			tty_puts(tty, "\033[?2004l");
	}
	tty->mode = mode;
}

static void
tty_emulate_repeat(struct tty *tty, enum tty_code_code code,
    enum tty_code_code code1, u_int n)
{
	if (tty_term_has(tty->term, code))
		tty_putcode1(tty, code, n);
	else {
		while (n-- > 0)
			tty_putcode(tty, code1);
	}
}

static void
tty_repeat_space(struct tty *tty, u_int n)
{
	static char s[500];

	if (*s != ' ')
		memset(s, ' ', sizeof s);

	while (n > sizeof s) {
		tty_putn(tty, s, sizeof s, sizeof s);
		n -= sizeof s;
	}
	if (n != 0)
		tty_putn(tty, s, n, n);
}

/* Is this window bigger than the terminal? */
int
tty_window_bigger(struct tty *tty)
{
	struct client	*c = tty->client;
	struct window	*w = c->session->curw->window;

	return (tty->sx < w->sx || tty->sy - status_line_size(c) < w->sy);
}

/* What offset should this window be drawn at? */
int
tty_window_offset(struct tty *tty, u_int *ox, u_int *oy, u_int *sx, u_int *sy)
{
	*ox = tty->oox;
	*oy = tty->ooy;
	*sx = tty->osx;
	*sy = tty->osy;

	return (tty->oflag);
}

/* What offset should this window be drawn at? */
static int
tty_window_offset1(struct tty *tty, u_int *ox, u_int *oy, u_int *sx, u_int *sy)
{
	struct client		*c = tty->client;
	struct window		*w = c->session->curw->window;
	struct window_pane	*wp = w->active;
	u_int			 cx, cy, lines;

	lines = status_line_size(c);

	if (tty->sx >= w->sx && tty->sy - lines >= w->sy) {
		*ox = 0;
		*oy = 0;
		*sx = w->sx;
		*sy = w->sy;

		c->pan_window = NULL;
		return (0);
	}

	*sx = tty->sx;
	*sy = tty->sy - lines;

	if (c->pan_window == w) {
		if (*sx >= w->sx)
			c->pan_ox = 0;
		else if (c->pan_ox + *sx > w->sx)
			c->pan_ox = w->sx - *sx;
		*ox = c->pan_ox;
		if (*sy >= w->sy)
			c->pan_oy = 0;
		else if (c->pan_oy + *sy > w->sy)
			c->pan_oy = w->sy - *sy;
		*oy = c->pan_oy;
		return (1);
	}

	if (~wp->screen->mode & MODE_CURSOR) {
		*ox = 0;
		*oy = 0;
	} else {
		cx = wp->xoff + wp->screen->cx;
		cy = wp->yoff + wp->screen->cy;

		if (cx < *sx)
			*ox = 0;
		else if (cx > w->sx - *sx)
			*ox = w->sx - *sx;
		else
			*ox = cx - *sx / 2;

		if (cy < *sy)
			*oy = 0;
		else if (cy > w->sy - *sy)
			*oy = w->sy - *sy;
		else
			*oy = cy - *sy / 2;
	}

	c->pan_window = NULL;
	return (1);
}

/* Update stored offsets for a window and redraw if necessary. */
void
tty_update_window_offset(struct window *w)
{
	struct client	*c;

	TAILQ_FOREACH(c, &clients, entry) {
		if (c->session != NULL && c->session->curw->window == w)
			tty_update_client_offset(c);
	}
}

/* Update stored offsets for a client and redraw if necessary. */
void
tty_update_client_offset(struct client *c)
{
	u_int	ox, oy, sx, sy;

	if (~c->flags & CLIENT_TERMINAL)
		return;

	c->tty.oflag = tty_window_offset1(&c->tty, &ox, &oy, &sx, &sy);
	if (ox == c->tty.oox &&
	    oy == c->tty.ooy &&
	    sx == c->tty.osx &&
	    sy == c->tty.osy)
		return;

	log_debug ("%s: %s offset has changed (%u,%u %ux%u -> %u,%u %ux%u)",
	    __func__, c->name, c->tty.oox, c->tty.ooy, c->tty.osx, c->tty.osy,
	    ox, oy, sx, sy);

	c->tty.oox = ox;
	c->tty.ooy = oy;
	c->tty.osx = sx;
	c->tty.osy = sy;

	c->flags |= (CLIENT_REDRAWWINDOW|CLIENT_REDRAWSTATUS);
}

/*
 * Is the region large enough to be worth redrawing once later rather than
 * probably several times now? Currently yes if it is more than 50% of the
 * pane.
 */
static int
tty_large_region(__unused struct tty *tty, const struct tty_ctx *ctx)
{
	struct window_pane	*wp = ctx->wp;

	return (ctx->orlower - ctx->orupper >= screen_size_y(wp->screen) / 2);
}

/*
 * Return if BCE is needed but the terminal doesn't have it - it'll need to be
 * emulated.
 */
static int
tty_fake_bce(const struct tty *tty, struct window_pane *wp, u_int bg)
{
	struct grid_cell	gc;

	if (tty_term_flag(tty->term, TTYC_BCE))
		return (0);

	memcpy(&gc, &grid_default_cell, sizeof gc);
	if (wp != NULL)
		tty_default_colours(&gc, wp);

	if (!COLOUR_DEFAULT(bg) || !COLOUR_DEFAULT(gc.bg))
		return (1);
	return (0);
}

/*
 * Redraw scroll region using data from screen (already updated). Used when
 * CSR not supported, or window is a pane that doesn't take up the full
 * width of the terminal.
 */
static void
tty_redraw_region(struct tty *tty, const struct tty_ctx *ctx)
{
	struct window_pane	*wp = ctx->wp;
	struct screen		*s = wp->screen;
	u_int			 i;

	/*
	 * If region is large, schedule a window redraw. In most cases this is
	 * likely to be followed by some more scrolling.
	 */
	if (tty_large_region(tty, ctx)) {
		wp->flags |= PANE_REDRAW;
		return;
	}

	if (ctx->ocy < ctx->orupper || ctx->ocy > ctx->orlower) {
		for (i = ctx->ocy; i < screen_size_y(s); i++)
			tty_draw_pane(tty, ctx, i);
	} else {
		for (i = ctx->orupper; i <= ctx->orlower; i++)
			tty_draw_pane(tty, ctx, i);
	}
}

/* Is this position visible in the pane? */
static int
tty_is_visible(struct tty *tty, const struct tty_ctx *ctx, u_int px, u_int py,
    u_int nx, u_int ny)
{
	u_int	xoff = ctx->xoff + px, yoff = ctx->yoff + py, lines;

	if (!ctx->bigger)
		return (1);

	if (status_at_line(tty->client) == 0)
		lines = status_line_size(tty->client);
	else
		lines = 0;

	if (xoff + nx <= ctx->ox || xoff >= ctx->ox + ctx->sx ||
	    yoff + ny <= ctx->oy || yoff >= lines + ctx->oy + ctx->sy)
		return (0);
	return (1);
}

/* Clamp line position to visible part of pane. */
static int
tty_clamp_line(struct tty *tty, const struct tty_ctx *ctx, u_int px, u_int py,
    u_int nx, u_int *i, u_int *x, u_int *rx, u_int *ry)
{
	struct window_pane	*wp = ctx->wp;
	u_int			 xoff = wp->xoff + px;

	if (!tty_is_visible(tty, ctx, px, py, nx, 1))
		return (0);
	*ry = ctx->yoff + py - ctx->oy;

	if (xoff >= ctx->ox && xoff + nx <= ctx->ox + ctx->sx) {
		/* All visible. */
		*i = 0;
		*x = ctx->xoff + px - ctx->ox;
		*rx = nx;
	} else if (xoff < ctx->ox && xoff + nx > ctx->ox + ctx->sx) {
		/* Both left and right not visible. */
		*i = ctx->ox;
		*x = 0;
		*rx = ctx->sx;
	} else if (xoff < ctx->ox) {
		/* Left not visible. */
		*i = ctx->ox - (ctx->xoff + px);
		*x = 0;
		*rx = nx - *i;
	} else {
		/* Right not visible. */
		*i = 0;
		*x = (ctx->xoff + px) - ctx->ox;
		*rx = ctx->sx - *x;
	}
	if (*rx > nx)
		fatalx("%s: x too big, %u > %u", __func__, *rx, nx);

	return (1);
}

/* Clear a line. */
static void
tty_clear_line(struct tty *tty, struct window_pane *wp, u_int py, u_int px,
    u_int nx, u_int bg)
{
	struct client	*c = tty->client;

	log_debug("%s: %s, %u at %u,%u", __func__, c->name, nx, px, py);

	/* Nothing to clear. */
	if (nx == 0)
		return;

	/* If genuine BCE is available, can try escape sequences. */
	if (!tty_fake_bce(tty, wp, bg)) {
		/* Off the end of the line, use EL if available. */
		if (px + nx >= tty->sx && tty_term_has(tty->term, TTYC_EL)) {
			tty_cursor(tty, px, py);
			tty_putcode(tty, TTYC_EL);
			return;
		}

		/* At the start of the line. Use EL1. */
		if (px == 0 && tty_term_has(tty->term, TTYC_EL1)) {
			tty_cursor(tty, px + nx - 1, py);
			tty_putcode(tty, TTYC_EL1);
			return;
		}

		/* Section of line. Use ECH if possible. */
		if (tty_term_has(tty->term, TTYC_ECH)) {
			tty_cursor(tty, px, py);
			tty_putcode1(tty, TTYC_ECH, nx);
			return;
		}
	}

	/* Couldn't use an escape sequence, use spaces. */
	tty_cursor(tty, px, py);
	tty_repeat_space(tty, nx);
}

/* Clear a line, adjusting to visible part of pane. */
static void
tty_clear_pane_line(struct tty *tty, const struct tty_ctx *ctx, u_int py,
    u_int px, u_int nx, u_int bg)
{
	struct client	*c = tty->client;
	u_int		 i, x, rx, ry;

	log_debug("%s: %s, %u at %u,%u", __func__, c->name, nx, px, py);

	if (tty_clamp_line(tty, ctx, px, py, nx, &i, &x, &rx, &ry))
		tty_clear_line(tty, ctx->wp, ry, x, rx, bg);
}

/* Clamp area position to visible part of pane. */
static int
tty_clamp_area(struct tty *tty, const struct tty_ctx *ctx, u_int px, u_int py,
    u_int nx, u_int ny, u_int *i, u_int *j, u_int *x, u_int *y, u_int *rx,
    u_int *ry)
{
	struct window_pane	*wp = ctx->wp;
	u_int			 xoff = wp->xoff + px, yoff = wp->yoff + py;

	if (!tty_is_visible(tty, ctx, px, py, nx, ny))
		return (0);

	if (xoff >= ctx->ox && xoff + nx <= ctx->ox + ctx->sx) {
		/* All visible. */
		*i = 0;
		*x = ctx->xoff + px - ctx->ox;
		*rx = nx;
	} else if (xoff < ctx->ox && xoff + nx > ctx->ox + ctx->sx) {
		/* Both left and right not visible. */
		*i = ctx->ox;
		*x = 0;
		*rx = ctx->sx;
	} else if (xoff < ctx->ox) {
		/* Left not visible. */
		*i = ctx->ox - (ctx->xoff + px);
		*x = 0;
		*rx = nx - *i;
	} else {
		/* Right not visible. */
		*i = 0;
		*x = (ctx->xoff + px) - ctx->ox;
		*rx = ctx->sx - *x;
	}
	if (*rx > nx)
		fatalx("%s: x too big, %u > %u", __func__, *rx, nx);

	if (yoff >= ctx->oy && yoff + ny <= ctx->oy + ctx->sy) {
		/* All visible. */
		*j = 0;
		*y = ctx->yoff + py - ctx->oy;
		*ry = ny;
	} else if (yoff < ctx->oy && yoff + ny > ctx->oy + ctx->sy) {
		/* Both top and bottom not visible. */
		*j = ctx->oy;
		*y = 0;
		*ry = ctx->sy;
	} else if (yoff < ctx->oy) {
		/* Top not visible. */
		*j = ctx->oy - (ctx->yoff + py);
		*y = 0;
		*ry = ny - *j;
	} else {
		/* Bottom not visible. */
		*j = 0;
		*y = (ctx->yoff + py) - ctx->oy;
		*ry = ctx->sy - *y;
	}
	if (*ry > ny)
		fatalx("%s: y too big, %u > %u", __func__, *ry, ny);

	return (1);
}

/* Clear an area, adjusting to visible part of pane. */
static void
tty_clear_area(struct tty *tty, struct window_pane *wp, u_int py, u_int ny,
    u_int px, u_int nx, u_int bg)
{
	struct client	*c = tty->client;
	u_int		 yy;
	char		 tmp[64];

	log_debug("%s: %s, %u,%u at %u,%u", __func__, c->name, nx, ny, px, py);

	/* Nothing to clear. */
	if (nx == 0 || ny == 0)
		return;

	/* If genuine BCE is available, can try escape sequences. */
	if (!tty_fake_bce(tty, wp, bg)) {
		/* Use ED if clearing off the bottom of the terminal. */
		if (px == 0 &&
		    px + nx >= tty->sx &&
		    py + ny >= tty->sy &&
		    tty_term_has(tty->term, TTYC_ED)) {
			tty_cursor(tty, 0, py);
			tty_putcode(tty, TTYC_ED);
			return;
		}

		/*
		 * On VT420 compatible terminals we can use DECFRA if the
		 * background colour isn't default (because it doesn't work
		 * after SGR 0).
		 */
		if (((tty->term->flags|tty->term_flags) & TERM_DECFRA) &&
		    !COLOUR_DEFAULT(bg)) {
			xsnprintf(tmp, sizeof tmp, "\033[32;%u;%u;%u;%u$x",
			    py + 1, px + 1, py + ny, px + nx);
			tty_puts(tty, tmp);
			return;
		}

		/* Full lines can be scrolled away to clear them. */
		if (px == 0 &&
		    px + nx >= tty->sx &&
		    ny > 2 &&
		    tty_term_has(tty->term, TTYC_CSR) &&
		    tty_term_has(tty->term, TTYC_INDN)) {
			tty_region(tty, py, py + ny - 1);
			tty_margin_off(tty);
			tty_putcode1(tty, TTYC_INDN, ny);
			return;
		}

		/*
		 * If margins are supported, can just scroll the area off to
		 * clear it.
		 */
		if (nx > 2 &&
		    ny > 2 &&
		    tty_term_has(tty->term, TTYC_CSR) &&
		    tty_use_margin(tty) &&
		    tty_term_has(tty->term, TTYC_INDN)) {
			tty_region(tty, py, py + ny - 1);
			tty_margin(tty, px, px + nx - 1);
			tty_putcode1(tty, TTYC_INDN, ny);
			return;
		}
	}

	/* Couldn't use an escape sequence, loop over the lines. */
	for (yy = py; yy < py + ny; yy++)
		tty_clear_line(tty, wp, yy, px, nx, bg);
}

/* Clear an area in a pane. */
static void
tty_clear_pane_area(struct tty *tty, const struct tty_ctx *ctx, u_int py,
    u_int ny, u_int px, u_int nx, u_int bg)
{
	u_int	i, j, x, y, rx, ry;

	if (tty_clamp_area(tty, ctx, px, py, nx, ny, &i, &j, &x, &y, &rx, &ry))
		tty_clear_area(tty, ctx->wp, y, ry, x, rx, bg);
}

static void
tty_draw_pane(struct tty *tty, const struct tty_ctx *ctx, u_int py)
{
	struct window_pane	*wp = ctx->wp;
	struct screen		*s = wp->screen;
	u_int			 nx = screen_size_x(s), i, x, rx, ry;

	log_debug("%s: %s %u %d", __func__, tty->client->name, py, ctx->bigger);

	if (!ctx->bigger) {
		tty_draw_line(tty, wp, s, 0, py, nx, ctx->xoff, ctx->yoff + py);
		return;
	}
	if (tty_clamp_line(tty, ctx, 0, py, nx, &i, &x, &rx, &ry))
		tty_draw_line(tty, wp, s, i, py, rx, x, ry);
}

static const struct grid_cell *
tty_check_codeset(struct tty *tty, const struct grid_cell *gc)
{
	static struct grid_cell	new;
	u_int			n;

	/* Characters less than 0x7f are always fine, no matter what. */
	if (gc->data.size == 1 && *gc->data.data < 0x7f)
		return (gc);

	/* UTF-8 terminal and a UTF-8 character - fine. */
	if (tty->flags & TTY_UTF8)
		return (gc);

	/* Replace by the right number of underscores. */
	n = gc->data.width;
	if (n > UTF8_SIZE)
		n = UTF8_SIZE;
	memcpy(&new, gc, sizeof new);
	new.data.size = n;
	memset(new.data.data, '_', n);
	return (&new);
}

void
tty_draw_line(struct tty *tty, struct window_pane *wp, struct screen *s,
    u_int px, u_int py, u_int nx, u_int atx, u_int aty)
{
	struct grid		*gd = s->grid;
	struct grid_cell	 gc, last;
	const struct grid_cell	*gcp;
	struct grid_line	*gl;
	u_int			 i, j, ux, sx, width;
	int			 flags, cleared = 0, wrapped = 0;
	char			 buf[512];
	size_t			 len;
	u_int			 cellsize;

	log_debug("%s: px=%u py=%u nx=%u atx=%u aty=%u", __func__,
	    px, py, nx, atx, aty);

	/*
	 * py is the line in the screen to draw.
	 * px is the start x and nx is the width to draw.
	 * atx,aty is the line on the terminal to draw it.
	 */

	flags = (tty->flags & TTY_NOCURSOR);
	tty->flags |= TTY_NOCURSOR;
	tty_update_mode(tty, tty->mode, s);

	tty_region_off(tty);
	tty_margin_off(tty);

	/*
	 * Clamp the width to cellsize - note this is not cellused, because
	 * there may be empty background cells after it (from BCE).
	 */
	sx = screen_size_x(s);
	if (nx > sx)
		nx = sx;
	cellsize = grid_get_line(gd, gd->hsize + py)->cellsize;
	if (sx > cellsize)
		sx = cellsize;
	if (sx > tty->sx)
		sx = tty->sx;
	if (sx > nx)
		sx = nx;
	ux = 0;

	if (py == 0)
		gl = NULL;
	else
		gl = grid_get_line(gd, gd->hsize + py - 1);
	if (wp == NULL ||
	    gl == NULL ||
	    (~gl->flags & GRID_LINE_WRAPPED) ||
	    atx != 0 ||
	    tty->cx < tty->sx ||
	    nx < tty->sx) {
		if (nx < tty->sx &&
		    atx == 0 &&
		    px + sx != nx &&
		    tty_term_has(tty->term, TTYC_EL1) &&
		    !tty_fake_bce(tty, wp, 8)) {
			tty_default_attributes(tty, wp, 8);
			tty_cursor(tty, nx - 1, aty);
			tty_putcode(tty, TTYC_EL1);
			cleared = 1;
		}
	} else {
		log_debug("%s: wrapped line %u", __func__, aty);
		wrapped = 1;
	}

	memcpy(&last, &grid_default_cell, sizeof last);
	len = 0;
	width = 0;

	for (i = 0; i < sx; i++) {
		grid_view_get_cell(gd, px + i, py, &gc);
		gcp = tty_check_codeset(tty, &gc);
		if (len != 0 &&
		    ((gcp->attr & GRID_ATTR_CHARSET) ||
		    gcp->flags != last.flags ||
		    gcp->attr != last.attr ||
		    gcp->fg != last.fg ||
		    gcp->bg != last.bg ||
		    gcp->us != last.us ||
		    ux + width + gcp->data.width > nx ||
		    (sizeof buf) - len < gcp->data.size)) {
			tty_attributes(tty, &last, wp);
			if (last.flags & GRID_FLAG_CLEARED) {
				log_debug("%s: %zu cleared", __func__, len);
				tty_clear_line(tty, wp, aty, atx + ux, width,
				    last.bg);
			} else {
				if (!wrapped || atx != 0 || ux != 0)
					tty_cursor(tty, atx + ux, aty);
				tty_putn(tty, buf, len, width);
			}
			ux += width;

			len = 0;
			width = 0;
			wrapped = 0;
		}

		if (gcp->flags & GRID_FLAG_SELECTED)
			screen_select_cell(s, &last, gcp);
		else
			memcpy(&last, gcp, sizeof last);
		if (ux + gcp->data.width > nx) {
			tty_attributes(tty, &last, wp);
			tty_cursor(tty, atx + ux, aty);
			for (j = 0; j < gcp->data.width; j++) {
				if (ux + j > nx)
					break;
				tty_putc(tty, ' ');
				ux++;
			}
		} else if (gcp->attr & GRID_ATTR_CHARSET) {
			tty_attributes(tty, &last, wp);
			tty_cursor(tty, atx + ux, aty);
			for (j = 0; j < gcp->data.size; j++)
				tty_putc(tty, gcp->data.data[j]);
			ux += gc.data.width;
		} else {
			memcpy(buf + len, gcp->data.data, gcp->data.size);
			len += gcp->data.size;
			width += gcp->data.width;
		}
	}
	if (len != 0 && ((~last.flags & GRID_FLAG_CLEARED) || last.bg != 8)) {
		tty_attributes(tty, &last, wp);
		if (last.flags & GRID_FLAG_CLEARED) {
			log_debug("%s: %zu cleared (end)", __func__, len);
			tty_clear_line(tty, wp, aty, atx + ux, width, last.bg);
		} else {
			if (!wrapped || atx != 0 || ux != 0)
				tty_cursor(tty, atx + ux, aty);
			tty_putn(tty, buf, len, width);
		}
		ux += width;
	}

	if (!cleared && ux < nx) {
		log_debug("%s: %u to end of line (%zu cleared)", __func__,
		    nx - ux, len);
		tty_default_attributes(tty, wp, 8);
		tty_clear_line(tty, wp, aty, atx + ux, nx - ux, 8);
	}

	tty->flags = (tty->flags & ~TTY_NOCURSOR) | flags;
	tty_update_mode(tty, tty->mode, s);
}

void
tty_draw_images(struct tty *tty, struct window_pane *wp, struct screen *s)
{
	struct client	*c = tty->client;
	struct image	*im;
	struct tty_ctx	 ttyctx;

	TAILQ_FOREACH(im, &s->images, entry) {
		memset(&ttyctx, 0, sizeof ttyctx);

		ttyctx.wp = wp;

		ttyctx.ocx = im->px;
		ttyctx.ocy = im->py;

		ttyctx.orlower = s->rlower;
		ttyctx.orupper = s->rupper;

		ttyctx.bigger = tty_window_offset(&c->tty, &ttyctx.ox,
		    &ttyctx.oy, &ttyctx.sx, &ttyctx.sy);

		ttyctx.xoff = wp->xoff;
		ttyctx.yoff = wp->yoff;

		if (status_at_line(c) == 0)
			ttyctx.yoff += status_line_size(c);

		ttyctx.ptr = im->data;
		tty_cmd_sixelimage(tty, &ttyctx);
	}
}

static int
tty_client_ready(struct client *c, struct window_pane *wp)
{
	if (c->session == NULL || c->tty.term == NULL)
		return (0);
	if (c->flags & (CLIENT_REDRAWWINDOW|CLIENT_SUSPENDED))
		return (0);
	if (c->tty.flags & TTY_FREEZE)
		return (0);
	if (c->session->curw->window != wp->window)
		return (0);
	if (wp->layout_cell == NULL)
		return (0);
	return (1);
}

void
tty_write(void (*cmdfn)(struct tty *, const struct tty_ctx *),
    struct tty_ctx *ctx)
{
	struct window_pane	*wp = ctx->wp;
	struct client		*c;

	if (wp == NULL)
		return;
	if (wp->flags & (PANE_REDRAW|PANE_DROP))
		return;

	TAILQ_FOREACH(c, &clients, entry) {
		if (!tty_client_ready(c, wp))
			continue;

		ctx->bigger = tty_window_offset(&c->tty, &ctx->ox, &ctx->oy,
		    &ctx->sx, &ctx->sy);

		ctx->xoff = wp->xoff;
		ctx->yoff = wp->yoff;

		if (status_at_line(c) == 0)
			ctx->yoff += status_line_size(c);

		cmdfn(&c->tty, ctx);
	}
}

void
tty_cmd_insertcharacter(struct tty *tty, const struct tty_ctx *ctx)
{
	struct window_pane	*wp = ctx->wp;

	if (ctx->bigger ||
	    !tty_pane_full_width(tty, ctx) ||
	    tty_fake_bce(tty, wp, ctx->bg) ||
	    (!tty_term_has(tty->term, TTYC_ICH) &&
	    !tty_term_has(tty->term, TTYC_ICH1))) {
		tty_draw_pane(tty, ctx, ctx->ocy);
		return;
	}

	tty_default_attributes(tty, wp, ctx->bg);

	tty_cursor_pane(tty, ctx, ctx->ocx, ctx->ocy);

	tty_emulate_repeat(tty, TTYC_ICH, TTYC_ICH1, ctx->num);
}

void
tty_cmd_deletecharacter(struct tty *tty, const struct tty_ctx *ctx)
{
	struct window_pane	*wp = ctx->wp;

	if (ctx->bigger ||
	    !tty_pane_full_width(tty, ctx) ||
	    tty_fake_bce(tty, wp, ctx->bg) ||
	    (!tty_term_has(tty->term, TTYC_DCH) &&
	    !tty_term_has(tty->term, TTYC_DCH1))) {
		tty_draw_pane(tty, ctx, ctx->ocy);
		return;
	}

	tty_default_attributes(tty, wp, ctx->bg);

	tty_cursor_pane(tty, ctx, ctx->ocx, ctx->ocy);

	tty_emulate_repeat(tty, TTYC_DCH, TTYC_DCH1, ctx->num);
}

void
tty_cmd_clearcharacter(struct tty *tty, const struct tty_ctx *ctx)
{
	if (ctx->bigger) {
		tty_draw_pane(tty, ctx, ctx->ocy);
		return;
	}

	tty_default_attributes(tty, ctx->wp, ctx->bg);

	tty_cursor_pane(tty, ctx, ctx->ocx, ctx->ocy);

	if (tty_term_has(tty->term, TTYC_ECH) &&
	    !tty_fake_bce(tty, ctx->wp, 8))
		tty_putcode1(tty, TTYC_ECH, ctx->num);
	else
		tty_repeat_space(tty, ctx->num);
}

void
tty_cmd_insertline(struct tty *tty, const struct tty_ctx *ctx)
{
	if (ctx->bigger ||
	    !tty_pane_full_width(tty, ctx) ||
	    tty_fake_bce(tty, ctx->wp, ctx->bg) ||
	    !tty_term_has(tty->term, TTYC_CSR) ||
	    !tty_term_has(tty->term, TTYC_IL1) ||
	    ctx->wp->sx == 1 ||
	    ctx->wp->sy == 1) {
		tty_redraw_region(tty, ctx);
		return;
	}

	tty_default_attributes(tty, ctx->wp, ctx->bg);

	tty_region_pane(tty, ctx, ctx->orupper, ctx->orlower);
	tty_margin_off(tty);
	tty_cursor_pane(tty, ctx, ctx->ocx, ctx->ocy);

	tty_emulate_repeat(tty, TTYC_IL, TTYC_IL1, ctx->num);
	tty->cx = tty->cy = UINT_MAX;
}

void
tty_cmd_deleteline(struct tty *tty, const struct tty_ctx *ctx)
{
	if (ctx->bigger ||
	    !tty_pane_full_width(tty, ctx) ||
	    tty_fake_bce(tty, ctx->wp, ctx->bg) ||
	    !tty_term_has(tty->term, TTYC_CSR) ||
	    !tty_term_has(tty->term, TTYC_DL1) ||
	    ctx->wp->sx == 1 ||
	    ctx->wp->sy == 1) {
		tty_redraw_region(tty, ctx);
		return;
	}

	tty_default_attributes(tty, ctx->wp, ctx->bg);

	tty_region_pane(tty, ctx, ctx->orupper, ctx->orlower);
	tty_margin_off(tty);
	tty_cursor_pane(tty, ctx, ctx->ocx, ctx->ocy);

	tty_emulate_repeat(tty, TTYC_DL, TTYC_DL1, ctx->num);
	tty->cx = tty->cy = UINT_MAX;
}

void
tty_cmd_clearline(struct tty *tty, const struct tty_ctx *ctx)
{
	struct window_pane	*wp = ctx->wp;
	u_int			 nx;

	tty_default_attributes(tty, wp, ctx->bg);

	nx = screen_size_x(wp->screen);
	tty_clear_pane_line(tty, ctx, ctx->ocy, 0, nx, ctx->bg);
}

void
tty_cmd_clearendofline(struct tty *tty, const struct tty_ctx *ctx)
{
	struct window_pane	*wp = ctx->wp;
	u_int			 nx;

	tty_default_attributes(tty, wp, ctx->bg);

	nx = screen_size_x(wp->screen) - ctx->ocx;
	tty_clear_pane_line(tty, ctx, ctx->ocy, ctx->ocx, nx, ctx->bg);
}

void
tty_cmd_clearstartofline(struct tty *tty, const struct tty_ctx *ctx)
{
	struct window_pane	*wp = ctx->wp;

	tty_default_attributes(tty, wp, ctx->bg);

	tty_clear_pane_line(tty, ctx, ctx->ocy, 0, ctx->ocx + 1, ctx->bg);
}

void
tty_cmd_reverseindex(struct tty *tty, const struct tty_ctx *ctx)
{
	struct window_pane	*wp = ctx->wp;

	if (ctx->ocy != ctx->orupper)
		return;

	if (ctx->bigger ||
	    (!tty_pane_full_width(tty, ctx) && !tty_use_margin(tty)) ||
	    tty_fake_bce(tty, wp, 8) ||
	    !tty_term_has(tty->term, TTYC_CSR) ||
	    (!tty_term_has(tty->term, TTYC_RI) &&
	    !tty_term_has(tty->term, TTYC_RIN)) ||
	    ctx->wp->sx == 1 ||
	    ctx->wp->sy == 1) {
		tty_redraw_region(tty, ctx);
		return;
	}

	tty_default_attributes(tty, wp, ctx->bg);

	tty_region_pane(tty, ctx, ctx->orupper, ctx->orlower);
	tty_margin_pane(tty, ctx);
	tty_cursor_pane(tty, ctx, ctx->ocx, ctx->orupper);

	if (tty_term_has(tty->term, TTYC_RI))
		tty_putcode(tty, TTYC_RI);
	else
		tty_putcode1(tty, TTYC_RIN, 1);
}

void
tty_cmd_linefeed(struct tty *tty, const struct tty_ctx *ctx)
{
	struct window_pane	*wp = ctx->wp;

	if (ctx->ocy != ctx->orlower)
		return;

	if (ctx->bigger ||
	    (!tty_pane_full_width(tty, ctx) && !tty_use_margin(tty)) ||
	    tty_fake_bce(tty, wp, 8) ||
	    !tty_term_has(tty->term, TTYC_CSR) ||
	    wp->sx == 1 ||
	    wp->sy == 1) {
		tty_redraw_region(tty, ctx);
		return;
	}

	tty_default_attributes(tty, wp, ctx->bg);

	tty_region_pane(tty, ctx, ctx->orupper, ctx->orlower);
	tty_margin_pane(tty, ctx);

	/*
	 * If we want to wrap a pane while using margins, the cursor needs to
	 * be exactly on the right of the region. If the cursor is entirely off
	 * the edge - move it back to the right. Some terminals are funny about
	 * this and insert extra spaces, so only use the right if margins are
	 * enabled.
	 */
	if (ctx->xoff + ctx->ocx > tty->rright) {
		if (!tty_use_margin(tty))
			tty_cursor(tty, 0, ctx->yoff + ctx->ocy);
		else
			tty_cursor(tty, tty->rright, ctx->yoff + ctx->ocy);
	} else
		tty_cursor_pane(tty, ctx, ctx->ocx, ctx->ocy);

	tty_putc(tty, '\n');
}

void
tty_cmd_scrollup(struct tty *tty, const struct tty_ctx *ctx)
{
	struct window_pane	*wp = ctx->wp;
	u_int			 i;

	if (ctx->bigger ||
	    (!tty_pane_full_width(tty, ctx) && !tty_use_margin(tty)) ||
	    tty_fake_bce(tty, wp, 8) ||
	    !tty_term_has(tty->term, TTYC_CSR) ||
	    wp->sx == 1 ||
	    wp->sy == 1) {
		tty_redraw_region(tty, ctx);
		return;
	}

	tty_default_attributes(tty, wp, ctx->bg);

	tty_region_pane(tty, ctx, ctx->orupper, ctx->orlower);
	tty_margin_pane(tty, ctx);

	if (ctx->num == 1 || !tty_term_has(tty->term, TTYC_INDN)) {
		if (!tty_use_margin(tty))
			tty_cursor(tty, 0, tty->rlower);
		else
			tty_cursor(tty, tty->rright, tty->rlower);
		for (i = 0; i < ctx->num; i++)
			tty_putc(tty, '\n');
	} else {
		tty_cursor(tty, 0, tty->cy);
		tty_putcode1(tty, TTYC_INDN, ctx->num);
	}
}

void
tty_cmd_scrolldown(struct tty *tty, const struct tty_ctx *ctx)
{
	struct window_pane	*wp = ctx->wp;
	u_int			 i;

	if (ctx->bigger ||
	    (!tty_pane_full_width(tty, ctx) && !tty_use_margin(tty)) ||
	    tty_fake_bce(tty, wp, 8) ||
	    !tty_term_has(tty->term, TTYC_CSR) ||
	    (!tty_term_has(tty->term, TTYC_RI) &&
	    !tty_term_has(tty->term, TTYC_RIN)) ||
	    wp->sx == 1 ||
	    wp->sy == 1) {
		tty_redraw_region(tty, ctx);
		return;
	}

	tty_default_attributes(tty, wp, ctx->bg);

	tty_region_pane(tty, ctx, ctx->orupper, ctx->orlower);
	tty_margin_pane(tty, ctx);
	tty_cursor_pane(tty, ctx, ctx->ocx, ctx->orupper);

	if (tty_term_has(tty->term, TTYC_RIN))
		tty_putcode1(tty, TTYC_RIN, ctx->num);
	else {
		for (i = 0; i < ctx->num; i++)
			tty_putcode(tty, TTYC_RI);
	}
}

void
tty_cmd_clearendofscreen(struct tty *tty, const struct tty_ctx *ctx)
{
	struct window_pane	*wp = ctx->wp;
	u_int			 px, py, nx, ny;

	tty_default_attributes(tty, wp, ctx->bg);

	tty_region_pane(tty, ctx, 0, screen_size_y(wp->screen) - 1);
	tty_margin_off(tty);

	px = 0;
	nx = screen_size_x(wp->screen);
	py = ctx->ocy + 1;
	ny = screen_size_y(wp->screen) - ctx->ocy - 1;

	tty_clear_pane_area(tty, ctx, py, ny, px, nx, ctx->bg);

	px = ctx->ocx;
	nx = screen_size_x(wp->screen) - ctx->ocx;
	py = ctx->ocy;

	tty_clear_pane_line(tty, ctx, py, px, nx, ctx->bg);
}

void
tty_cmd_clearstartofscreen(struct tty *tty, const struct tty_ctx *ctx)
{
	struct window_pane	*wp = ctx->wp;
	u_int			 px, py, nx, ny;

	tty_default_attributes(tty, wp, ctx->bg);

	tty_region_pane(tty, ctx, 0, screen_size_y(wp->screen) - 1);
	tty_margin_off(tty);

	px = 0;
	nx = screen_size_x(wp->screen);
	py = 0;
	ny = ctx->ocy;

	tty_clear_pane_area(tty, ctx, py, ny, px, nx, ctx->bg);

	px = 0;
	nx = ctx->ocx + 1;
	py = ctx->ocy;

	tty_clear_pane_line(tty, ctx, py, px, nx, ctx->bg);
}

void
tty_cmd_clearscreen(struct tty *tty, const struct tty_ctx *ctx)
{
	struct window_pane	*wp = ctx->wp;
	u_int			 px, py, nx, ny;

	tty_default_attributes(tty, wp, ctx->bg);

	tty_region_pane(tty, ctx, 0, screen_size_y(wp->screen) - 1);
	tty_margin_off(tty);

	px = 0;
	nx = screen_size_x(wp->screen);
	py = 0;
	ny = screen_size_y(wp->screen);

	tty_clear_pane_area(tty, ctx, py, ny, px, nx, ctx->bg);
}

void
tty_cmd_alignmenttest(struct tty *tty, const struct tty_ctx *ctx)
{
	struct window_pane	*wp = ctx->wp;
	struct screen		*s = wp->screen;
	u_int			 i, j;

	if (ctx->bigger) {
		wp->flags |= PANE_REDRAW;
		return;
	}

	tty_attributes(tty, &grid_default_cell, wp);

	tty_region_pane(tty, ctx, 0, screen_size_y(s) - 1);
	tty_margin_off(tty);

	for (j = 0; j < screen_size_y(s); j++) {
		tty_cursor_pane(tty, ctx, 0, j);
		for (i = 0; i < screen_size_x(s); i++)
			tty_putc(tty, 'E');
	}
}

void
tty_cmd_cell(struct tty *tty, const struct tty_ctx *ctx)
{
	if (!tty_is_visible(tty, ctx, ctx->ocx, ctx->ocy, 1, 1))
		return;

	if (ctx->xoff + ctx->ocx - ctx->ox > tty->sx - 1 &&
	    ctx->ocy == ctx->orlower &&
	    tty_pane_full_width(tty, ctx))
		tty_region_pane(tty, ctx, ctx->orupper, ctx->orlower);

	tty_margin_off(tty);
	tty_cursor_pane_unless_wrap(tty, ctx, ctx->ocx, ctx->ocy);

	tty_cell(tty, ctx->cell, ctx->wp);
}

void
tty_cmd_cells(struct tty *tty, const struct tty_ctx *ctx)
{
	struct window_pane	*wp = ctx->wp;

	if (!tty_is_visible(tty, ctx, ctx->ocx, ctx->ocy, ctx->num, 1))
		return;

	if (ctx->bigger &&
	    (ctx->xoff + ctx->ocx < ctx->ox ||
	    ctx->xoff + ctx->ocx + ctx->num > ctx->ox + ctx->sx)) {
		if (!ctx->wrapped ||
		    !tty_pane_full_width(tty, ctx) ||
		    (tty->term->flags & TERM_NOXENL) ||
		    ctx->xoff + ctx->ocx != 0 ||
		    ctx->yoff + ctx->ocy != tty->cy + 1 ||
		    tty->cx < tty->sx ||
		    tty->cy == tty->rlower)
			tty_draw_pane(tty, ctx, ctx->ocy);
		else
			wp->flags |= PANE_REDRAW;
		return;
	}

	tty_margin_off(tty);
	tty_cursor_pane_unless_wrap(tty, ctx, ctx->ocx, ctx->ocy);

	tty_attributes(tty, ctx->cell, ctx->wp);
	tty_putn(tty, ctx->ptr, ctx->num, ctx->num);
}

void
tty_cmd_setselection(struct tty *tty, const struct tty_ctx *ctx)
{
	char	*buf;
	size_t	 off;

	if (!tty_term_has(tty->term, TTYC_MS))
		return;

	off = 4 * ((ctx->num + 2) / 3) + 1; /* storage for base64 */
	buf = xmalloc(off);

	b64_ntop(ctx->ptr, ctx->num, buf, off);
	tty_putcode_ptr2(tty, TTYC_MS, "", buf);

	free(buf);
}

void
tty_cmd_rawstring(struct tty *tty, const struct tty_ctx *ctx)
{
	tty_add(tty, ctx->ptr, ctx->num);
	tty_invalidate(tty);
}

void
<<<<<<< HEAD
tty_cmd_sixelimage(struct tty *tty, const struct tty_ctx *ctx)
{
	struct window_pane	*wp = ctx->wp;
	struct sixel_image	*si = ctx->ptr;
	struct sixel_image	*new;
	int			 flags = (tty->term->flags|tty->term_flags);
	char			*data;
	size_t			 size;
	u_int			 cx = ctx->ocx, cy = ctx->ocy, sx, sy;
	u_int			 i, j, x, y, rx, ry;

	if ((~flags & TERM_SIXEL) && !tty_term_has(tty->term, TTYC_SXL))
		return;
	if (tty->xpixel == 0 || tty->ypixel == 0)
		return;

	sixel_size_in_cells(si, &sx, &sy);
	if (sx > wp->sx - cx)
		sx = wp->sx - cx;
	if (sy > wp->sy - cy)
		sy = wp->sy - cy;
	log_debug("%s: image is %ux%u", __func__, sx, sy);
	if (!tty_clamp_area(tty, ctx, cx, cy, sx, sy, &i, &j, &x, &y, &rx, &ry))
		return;
	log_debug("%s: clamping to %u,%u-%u,%u", __func__, i, j, rx, ry);

	new = sixel_scale(si, tty->xpixel, tty->ypixel, i, j, rx, ry, 0);
	if (new == NULL)
		return;

	data = sixel_print(new, si, &size);
	if (data != NULL) {
		log_debug("%s: %zu bytes: %s", __func__, size, data);
		tty_region_off(tty);
		tty_margin_off(tty);
		tty_cursor(tty, x, y);

		tty->flags |= TTY_NOBLOCK;
		tty_add(tty, data, size);
		tty_invalidate(tty);
		free(data);
	}
	sixel_free(new);
=======
tty_cmd_rawsixel(struct tty *tty, const struct tty_ctx *ctx)
{
	int	flags = (tty->term->flags|tty->term_flags);

	if ((flags & TERM_SIXEL) || tty_term_has(tty->term, TTYC_SXL)) {
		tty->flags |= TTY_NOBLOCK;
		tty_add(tty, ctx->ptr, ctx->num);
		if (!ctx->more)
			tty_invalidate(tty);
	}
>>>>>>> 339832b9
}

static void
tty_cell(struct tty *tty, const struct grid_cell *gc, struct window_pane *wp)
{
	const struct grid_cell	*gcp;

	/* Skip last character if terminal is stupid. */
	if ((tty->term->flags & TERM_NOXENL) &&
	    tty->cy == tty->sy - 1 &&
	    tty->cx == tty->sx - 1)
		return;

	/* If this is a padding character, do nothing. */
	if (gc->flags & GRID_FLAG_PADDING)
		return;

	/* Set the attributes. */
	tty_attributes(tty, gc, wp);

	/* Get the cell and if ASCII write with putc to do ACS translation. */
	gcp = tty_check_codeset(tty, gc);
	if (gcp->data.size == 1) {
		if (*gcp->data.data < 0x20 || *gcp->data.data == 0x7f)
			return;
		tty_putc(tty, *gcp->data.data);
		return;
	}

	/* Write the data. */
	tty_putn(tty, gcp->data.data, gcp->data.size, gcp->data.width);
}

void
tty_reset(struct tty *tty)
{
	struct grid_cell	*gc = &tty->cell;

	if (!grid_cells_equal(gc, &grid_default_cell)) {
		if ((gc->attr & GRID_ATTR_CHARSET) && tty_acs_needed(tty))
			tty_putcode(tty, TTYC_RMACS);
		tty_putcode(tty, TTYC_SGR0);
		memcpy(gc, &grid_default_cell, sizeof *gc);
	}

	memcpy(&tty->last_cell, &grid_default_cell, sizeof tty->last_cell);
	tty->last_wp = -1;
}

static void
tty_invalidate(struct tty *tty)
{
	memcpy(&tty->cell, &grid_default_cell, sizeof tty->cell);

	memcpy(&tty->last_cell, &grid_default_cell, sizeof tty->last_cell);
	tty->last_wp = -1;

	tty->cx = tty->cy = UINT_MAX;

	tty->rupper = tty->rleft = UINT_MAX;
	tty->rlower = tty->rright = UINT_MAX;

	if (tty->flags & TTY_STARTED) {
		if (tty_use_margin(tty))
			tty_puts(tty, "\033[?69h"); /* DECLRMM */
		tty_putcode(tty, TTYC_SGR0);

		tty->mode = ALL_MODES;
		tty_update_mode(tty, MODE_CURSOR, NULL);

		tty_cursor(tty, 0, 0);
		tty_region_off(tty);
		tty_margin_off(tty);
	} else
		tty->mode = MODE_CURSOR;
}

/* Turn off margin. */
void
tty_region_off(struct tty *tty)
{
	tty_region(tty, 0, tty->sy - 1);
}

/* Set region inside pane. */
static void
tty_region_pane(struct tty *tty, const struct tty_ctx *ctx, u_int rupper,
    u_int rlower)
{
	tty_region(tty, ctx->yoff + rupper - ctx->oy,
	    ctx->yoff + rlower - ctx->oy);
}

/* Set region at absolute position. */
static void
tty_region(struct tty *tty, u_int rupper, u_int rlower)
{
	if (tty->rlower == rlower && tty->rupper == rupper)
		return;
	if (!tty_term_has(tty->term, TTYC_CSR))
		return;

	tty->rupper = rupper;
	tty->rlower = rlower;

	/*
	 * Some terminals (such as PuTTY) do not correctly reset the cursor to
	 * 0,0 if it is beyond the last column (they do not reset their wrap
	 * flag so further output causes a line feed). As a workaround, do an
	 * explicit move to 0 first.
	 */
	if (tty->cx >= tty->sx)
		tty_cursor(tty, 0, tty->cy);

	tty_putcode2(tty, TTYC_CSR, tty->rupper, tty->rlower);
	tty->cx = tty->cy = UINT_MAX;
}

/* Turn off margin. */
void
tty_margin_off(struct tty *tty)
{
	tty_margin(tty, 0, tty->sx - 1);
}

/* Set margin inside pane. */
static void
tty_margin_pane(struct tty *tty, const struct tty_ctx *ctx)
{
	tty_margin(tty, ctx->xoff - ctx->ox,
	    ctx->xoff + ctx->wp->sx - 1 - ctx->ox);
}

/* Set margin at absolute position. */
static void
tty_margin(struct tty *tty, u_int rleft, u_int rright)
{
	char s[64];

	if (!tty_use_margin(tty))
		return;
	if (tty->rleft == rleft && tty->rright == rright)
		return;

	tty_putcode2(tty, TTYC_CSR, tty->rupper, tty->rlower);

	tty->rleft = rleft;
	tty->rright = rright;

	if (rleft == 0 && rright == tty->sx - 1)
		snprintf(s, sizeof s, "\033[s");
	else
		snprintf(s, sizeof s, "\033[%u;%us", rleft + 1, rright + 1);
	tty_puts(tty, s);
	tty->cx = tty->cy = UINT_MAX;
}

/*
 * Move the cursor, unless it would wrap itself when the next character is
 * printed.
 */
static void
tty_cursor_pane_unless_wrap(struct tty *tty, const struct tty_ctx *ctx,
    u_int cx, u_int cy)
{
	if (!ctx->wrapped ||
	    !tty_pane_full_width(tty, ctx) ||
	    (tty->term->flags & TERM_NOXENL) ||
	    ctx->xoff + cx != 0 ||
	    ctx->yoff + cy != tty->cy + 1 ||
	    tty->cx < tty->sx ||
	    tty->cy == tty->rlower)
		tty_cursor_pane(tty, ctx, cx, cy);
	else
		log_debug("%s: will wrap at %u,%u", __func__, tty->cx, tty->cy);
}

/* Move cursor inside pane. */
static void
tty_cursor_pane(struct tty *tty, const struct tty_ctx *ctx, u_int cx, u_int cy)
{
	tty_cursor(tty, ctx->xoff + cx - ctx->ox, ctx->yoff + cy - ctx->oy);
}

/* Move cursor to absolute position. */
void
tty_cursor(struct tty *tty, u_int cx, u_int cy)
{
	struct tty_term	*term = tty->term;
	u_int		 thisx, thisy;
	int		 change;

	if (cx > tty->sx - 1)
		cx = tty->sx - 1;

	thisx = tty->cx;
	thisy = tty->cy;

	/* No change. */
	if (cx == thisx && cy == thisy)
		return;

	/* Very end of the line, just use absolute movement. */
	if (thisx > tty->sx - 1)
		goto absolute;

	/* Move to home position (0, 0). */
	if (cx == 0 && cy == 0 && tty_term_has(term, TTYC_HOME)) {
		tty_putcode(tty, TTYC_HOME);
		goto out;
	}

	/* Zero on the next line. */
	if (cx == 0 && cy == thisy + 1 && thisy != tty->rlower &&
	    (!tty_use_margin(tty) || tty->rleft == 0)) {
		tty_putc(tty, '\r');
		tty_putc(tty, '\n');
		goto out;
	}

	/* Moving column or row. */
	if (cy == thisy) {
		/*
		 * Moving column only, row staying the same.
		 */

		/* To left edge. */
		if (cx == 0 && (!tty_use_margin(tty) || tty->rleft == 0)) {
			tty_putc(tty, '\r');
			goto out;
		}

		/* One to the left. */
		if (cx == thisx - 1 && tty_term_has(term, TTYC_CUB1)) {
			tty_putcode(tty, TTYC_CUB1);
			goto out;
		}

		/* One to the right. */
		if (cx == thisx + 1 && tty_term_has(term, TTYC_CUF1)) {
			tty_putcode(tty, TTYC_CUF1);
			goto out;
		}

		/* Calculate difference. */
		change = thisx - cx;	/* +ve left, -ve right */

		/*
		 * Use HPA if change is larger than absolute, otherwise move
		 * the cursor with CUB/CUF.
		 */
		if ((u_int) abs(change) > cx && tty_term_has(term, TTYC_HPA)) {
			tty_putcode1(tty, TTYC_HPA, cx);
			goto out;
		} else if (change > 0 &&
		    tty_term_has(term, TTYC_CUB) &&
		    !tty_use_margin(tty)) {
			if (change == 2 && tty_term_has(term, TTYC_CUB1)) {
				tty_putcode(tty, TTYC_CUB1);
				tty_putcode(tty, TTYC_CUB1);
				goto out;
			}
			tty_putcode1(tty, TTYC_CUB, change);
			goto out;
		} else if (change < 0 &&
		    tty_term_has(term, TTYC_CUF) &&
		    !tty_use_margin(tty)) {
			tty_putcode1(tty, TTYC_CUF, -change);
			goto out;
		}
	} else if (cx == thisx) {
		/*
		 * Moving row only, column staying the same.
		 */

		/* One above. */
		if (thisy != tty->rupper &&
		    cy == thisy - 1 && tty_term_has(term, TTYC_CUU1)) {
			tty_putcode(tty, TTYC_CUU1);
			goto out;
		}

		/* One below. */
		if (thisy != tty->rlower &&
		    cy == thisy + 1 && tty_term_has(term, TTYC_CUD1)) {
			tty_putcode(tty, TTYC_CUD1);
			goto out;
		}

		/* Calculate difference. */
		change = thisy - cy;	/* +ve up, -ve down */

		/*
		 * Try to use VPA if change is larger than absolute or if this
		 * change would cross the scroll region, otherwise use CUU/CUD.
		 */
		if ((u_int) abs(change) > cy ||
		    (change < 0 && cy - change > tty->rlower) ||
		    (change > 0 && cy - change < tty->rupper)) {
			    if (tty_term_has(term, TTYC_VPA)) {
				    tty_putcode1(tty, TTYC_VPA, cy);
				    goto out;
			    }
		} else if (change > 0 && tty_term_has(term, TTYC_CUU)) {
			tty_putcode1(tty, TTYC_CUU, change);
			goto out;
		} else if (change < 0 && tty_term_has(term, TTYC_CUD)) {
			tty_putcode1(tty, TTYC_CUD, -change);
			goto out;
		}
	}

absolute:
	/* Absolute movement. */
	tty_putcode2(tty, TTYC_CUP, cy, cx);

out:
	tty->cx = cx;
	tty->cy = cy;
}

void
tty_attributes(struct tty *tty, const struct grid_cell *gc,
    struct window_pane *wp)
{
	struct grid_cell	*tc = &tty->cell, gc2;
	int			 changed;

	/* Ignore cell if it is the same as the last one. */
	if (wp != NULL &&
	    (int)wp->id == tty->last_wp &&
	    ~(wp->flags & PANE_STYLECHANGED) &&
	    gc->attr == tty->last_cell.attr &&
	    gc->fg == tty->last_cell.fg &&
	    gc->bg == tty->last_cell.bg &&
	    gc->us == tty->last_cell.us)
		return;
	tty->last_wp = (wp != NULL ? (int)wp->id : -1);
	memcpy(&tty->last_cell, gc, sizeof tty->last_cell);

	/* Copy cell and update default colours. */
	memcpy(&gc2, gc, sizeof gc2);
	if (wp != NULL)
		tty_default_colours(&gc2, wp);

	/*
	 * If no setab, try to use the reverse attribute as a best-effort for a
	 * non-default background. This is a bit of a hack but it doesn't do
	 * any serious harm and makes a couple of applications happier.
	 */
	if (!tty_term_has(tty->term, TTYC_SETAB)) {
		if (gc2.attr & GRID_ATTR_REVERSE) {
			if (gc2.fg != 7 && !COLOUR_DEFAULT(gc2.fg))
				gc2.attr &= ~GRID_ATTR_REVERSE;
		} else {
			if (gc2.bg != 0 && !COLOUR_DEFAULT(gc2.bg))
				gc2.attr |= GRID_ATTR_REVERSE;
		}
	}

	/* Fix up the colours if necessary. */
	tty_check_fg(tty, wp, &gc2);
	tty_check_bg(tty, wp, &gc2);
	tty_check_us(tty, wp, &gc2);

	/*
	 * If any bits are being cleared or the underline colour is now default,
	 * reset everything.
	 */
	if ((tc->attr & ~gc2.attr) || (tc->us != gc2.us && gc2.us == 0))
		tty_reset(tty);

	/*
	 * Set the colours. This may call tty_reset() (so it comes next) and
	 * may add to (NOT remove) the desired attributes.
	 */
	tty_colours(tty, &gc2);

	/* Filter out attribute bits already set. */
	changed = gc2.attr & ~tc->attr;
	tc->attr = gc2.attr;

	/* Set the attributes. */
	if (changed & GRID_ATTR_BRIGHT)
		tty_putcode(tty, TTYC_BOLD);
	if (changed & GRID_ATTR_DIM)
		tty_putcode(tty, TTYC_DIM);
	if (changed & GRID_ATTR_ITALICS)
		tty_set_italics(tty);
	if (changed & GRID_ATTR_ALL_UNDERSCORE) {
		if ((changed & GRID_ATTR_UNDERSCORE) ||
		    !tty_term_has(tty->term, TTYC_SMULX))
			tty_putcode(tty, TTYC_SMUL);
		else if (changed & GRID_ATTR_UNDERSCORE_2)
			tty_putcode1(tty, TTYC_SMULX, 2);
		else if (changed & GRID_ATTR_UNDERSCORE_3)
			tty_putcode1(tty, TTYC_SMULX, 3);
		else if (changed & GRID_ATTR_UNDERSCORE_4)
			tty_putcode1(tty, TTYC_SMULX, 4);
		else if (changed & GRID_ATTR_UNDERSCORE_5)
			tty_putcode1(tty, TTYC_SMULX, 5);
	}
	if (changed & GRID_ATTR_BLINK)
		tty_putcode(tty, TTYC_BLINK);
	if (changed & GRID_ATTR_REVERSE) {
		if (tty_term_has(tty->term, TTYC_REV))
			tty_putcode(tty, TTYC_REV);
		else if (tty_term_has(tty->term, TTYC_SMSO))
			tty_putcode(tty, TTYC_SMSO);
	}
	if (changed & GRID_ATTR_HIDDEN)
		tty_putcode(tty, TTYC_INVIS);
	if (changed & GRID_ATTR_STRIKETHROUGH)
		tty_putcode(tty, TTYC_SMXX);
	if (changed & GRID_ATTR_OVERLINE)
		tty_putcode(tty, TTYC_SMOL);
	if ((changed & GRID_ATTR_CHARSET) && tty_acs_needed(tty))
		tty_putcode(tty, TTYC_SMACS);
}

static void
tty_colours(struct tty *tty, const struct grid_cell *gc)
{
	struct grid_cell	*tc = &tty->cell;
	int			 have_ax;

	/* No changes? Nothing is necessary. */
	if (gc->fg == tc->fg && gc->bg == tc->bg && gc->us == tc->us)
		return;

	/*
	 * Is either the default colour? This is handled specially because the
	 * best solution might be to reset both colours to default, in which
	 * case if only one is default need to fall onward to set the other
	 * colour.
	 */
	if (COLOUR_DEFAULT(gc->fg) || COLOUR_DEFAULT(gc->bg)) {
		/*
		 * If don't have AX but do have op, send sgr0 (op can't
		 * actually be used because it is sometimes the same as sgr0
		 * and sometimes isn't). This resets both colours to default.
		 *
		 * Otherwise, try to set the default colour only as needed.
		 */
		have_ax = tty_term_flag(tty->term, TTYC_AX);
		if (!have_ax && tty_term_has(tty->term, TTYC_OP))
			tty_reset(tty);
		else {
			if (COLOUR_DEFAULT(gc->fg) && !COLOUR_DEFAULT(tc->fg)) {
				if (have_ax)
					tty_puts(tty, "\033[39m");
				else if (tc->fg != 7)
					tty_putcode1(tty, TTYC_SETAF, 7);
				tc->fg = gc->fg;
			}
			if (COLOUR_DEFAULT(gc->bg) && !COLOUR_DEFAULT(tc->bg)) {
				if (have_ax)
					tty_puts(tty, "\033[49m");
				else if (tc->bg != 0)
					tty_putcode1(tty, TTYC_SETAB, 0);
				tc->bg = gc->bg;
			}
		}
	}

	/* Set the foreground colour. */
	if (!COLOUR_DEFAULT(gc->fg) && gc->fg != tc->fg)
		tty_colours_fg(tty, gc);

	/*
	 * Set the background colour. This must come after the foreground as
	 * tty_colour_fg() can call tty_reset().
	 */
	if (!COLOUR_DEFAULT(gc->bg) && gc->bg != tc->bg)
		tty_colours_bg(tty, gc);

	/* Set the underscore color. */
	if (gc->us != tc->us)
		tty_colours_us(tty, gc);
}

static void
tty_check_fg(struct tty *tty, struct window_pane *wp, struct grid_cell *gc)
{
	u_char	r, g, b;
	u_int	colours;
	int	c;

	/*
	 * Perform substitution if this pane has a palette. If the bright
	 * attribute is set, use the bright entry in the palette by changing to
	 * the aixterm colour.
	 */
	if (~gc->flags & GRID_FLAG_NOPALETTE) {
		c = gc->fg;
		if (c < 8 && gc->attr & GRID_ATTR_BRIGHT)
			c += 90;
		if ((c = window_pane_get_palette(wp, c)) != -1)
			gc->fg = c;
	}

	/* Is this a 24-bit colour? */
	if (gc->fg & COLOUR_FLAG_RGB) {
		/* Not a 24-bit terminal? Translate to 256-colour palette. */
		if ((tty->term->flags|tty->term_flags) & TERM_RGBCOLOURS)
			return;
		colour_split_rgb(gc->fg, &r, &g, &b);
		gc->fg = colour_find_rgb(r, g, b);
	}

	/* How many colours does this terminal have? */
	if ((tty->term->flags|tty->term_flags) & TERM_256COLOURS)
		colours = 256;
	else
		colours = tty_term_number(tty->term, TTYC_COLORS);

	/* Is this a 256-colour colour? */
	if (gc->fg & COLOUR_FLAG_256) {
		/* And not a 256 colour mode? */
		if (colours != 256) {
			gc->fg = colour_256to16(gc->fg);
			if (gc->fg & 8) {
				gc->fg &= 7;
				if (colours >= 16)
					gc->fg += 90;
			}
		}
		return;
	}

	/* Is this an aixterm colour? */
	if (gc->fg >= 90 && gc->fg <= 97 && colours < 16) {
		gc->fg -= 90;
		gc->attr |= GRID_ATTR_BRIGHT;
	}
}

static void
tty_check_bg(struct tty *tty, struct window_pane *wp, struct grid_cell *gc)
{
	u_char	r, g, b;
	u_int	colours;
	int	c;

	/* Perform substitution if this pane has a palette. */
	if (~gc->flags & GRID_FLAG_NOPALETTE) {
		if ((c = window_pane_get_palette(wp, gc->bg)) != -1)
			gc->bg = c;
	}

	/* Is this a 24-bit colour? */
	if (gc->bg & COLOUR_FLAG_RGB) {
		/* Not a 24-bit terminal? Translate to 256-colour palette. */
		if ((tty->term->flags|tty->term_flags) & TERM_RGBCOLOURS)
			return;
		colour_split_rgb(gc->bg, &r, &g, &b);
		gc->bg = colour_find_rgb(r, g, b);
	}

	/* How many colours does this terminal have? */
	if ((tty->term->flags|tty->term_flags) & TERM_256COLOURS)
		colours = 256;
	else
		colours = tty_term_number(tty->term, TTYC_COLORS);

	/* Is this a 256-colour colour? */
	if (gc->bg & COLOUR_FLAG_256) {
		/*
		 * And not a 256 colour mode? Translate to 16-colour
		 * palette. Bold background doesn't exist portably, so just
		 * discard the bold bit if set.
		 */
		if (colours != 256) {
			gc->bg = colour_256to16(gc->bg);
			if (gc->bg & 8) {
				gc->bg &= 7;
				if (colours >= 16)
					gc->bg += 90;
			}
		}
		return;
	}

	/* Is this an aixterm colour? */
	if (gc->bg >= 90 && gc->bg <= 97 && colours < 16)
		gc->bg -= 90;
}

static void
tty_check_us(__unused struct tty *tty, struct window_pane *wp,
    struct grid_cell *gc)
{
	int	c;

	/* Perform substitution if this pane has a palette. */
	if (~gc->flags & GRID_FLAG_NOPALETTE) {
		if ((c = window_pane_get_palette(wp, gc->us)) != -1)
			gc->us = c;
	}

	/* Underscore colour is set as RGB so convert a 256 colour to RGB. */
	if (gc->us & COLOUR_FLAG_256)
		gc->us = colour_256toRGB (gc->us);
}

static void
tty_colours_fg(struct tty *tty, const struct grid_cell *gc)
{
	struct grid_cell	*tc = &tty->cell;
	char			 s[32];

	/* Is this a 24-bit or 256-colour colour? */
	if (gc->fg & COLOUR_FLAG_RGB || gc->fg & COLOUR_FLAG_256) {
		if (tty_try_colour(tty, gc->fg, "38") == 0)
			goto save_fg;
		/* Should not get here, already converted in tty_check_fg. */
		return;
	}

	/* Is this an aixterm bright colour? */
	if (gc->fg >= 90 && gc->fg <= 97) {
		if (tty->term_flags & TERM_256COLOURS) {
			xsnprintf(s, sizeof s, "\033[%dm", gc->fg);
			tty_puts(tty, s);
		} else
			tty_putcode1(tty, TTYC_SETAF, gc->fg - 90 + 8);
		goto save_fg;
	}

	/* Otherwise set the foreground colour. */
	tty_putcode1(tty, TTYC_SETAF, gc->fg);

save_fg:
	/* Save the new values in the terminal current cell. */
	tc->fg = gc->fg;
}

static void
tty_colours_bg(struct tty *tty, const struct grid_cell *gc)
{
	struct grid_cell	*tc = &tty->cell;
	char			 s[32];

	/* Is this a 24-bit or 256-colour colour? */
	if (gc->bg & COLOUR_FLAG_RGB || gc->bg & COLOUR_FLAG_256) {
		if (tty_try_colour(tty, gc->bg, "48") == 0)
			goto save_bg;
		/* Should not get here, already converted in tty_check_bg. */
		return;
	}

	/* Is this an aixterm bright colour? */
	if (gc->bg >= 90 && gc->bg <= 97) {
		if (tty->term_flags & TERM_256COLOURS) {
			xsnprintf(s, sizeof s, "\033[%dm", gc->bg + 10);
			tty_puts(tty, s);
		} else
			tty_putcode1(tty, TTYC_SETAB, gc->bg - 90 + 8);
		goto save_bg;
	}

	/* Otherwise set the background colour. */
	tty_putcode1(tty, TTYC_SETAB, gc->bg);

save_bg:
	/* Save the new values in the terminal current cell. */
	tc->bg = gc->bg;
}

static void
tty_colours_us(struct tty *tty, const struct grid_cell *gc)
{
	struct grid_cell	*tc = &tty->cell;
	u_int			 c;
	u_char			 r, g, b;

	/* Must be an RGB colour - this should never happen. */
	if (~gc->us & COLOUR_FLAG_RGB)
		return;

	/*
	 * Setulc follows the ncurses(3) one argument "direct colour"
	 * capability format. Calculate the colour value.
	 */
	colour_split_rgb(gc->us, &r, &g, &b);
	c = (65536 * r) + (256 * g) + b;

	/* Write the colour. */
	tty_putcode1(tty, TTYC_SETULC, c);

	/* Save the new values in the terminal current cell. */
	tc->us = gc->us;
}

static int
tty_try_colour(struct tty *tty, int colour, const char *type)
{
	u_char	r, g, b;
	char	s[32];

	if (colour & COLOUR_FLAG_256) {
		/*
		 * If the user has specified -2 to the client (meaning
		 * TERM_256COLOURS is set), setaf and setab may not work (or
		 * they may not want to use them), so send the usual sequence.
		 *
		 * Also if RGB is set, setaf and setab do not support the 256
		 * colour palette so use the sequences directly there too.
		 */
		if ((tty->term_flags & TERM_256COLOURS) ||
		    tty_term_has(tty->term, TTYC_RGB))
			goto fallback_256;

		/*
		 * If the terminfo entry has 256 colours and setaf and setab
		 * exist, assume that they work correctly.
		 */
		if (tty->term->flags & TERM_256COLOURS) {
			if (*type == '3') {
				if (!tty_term_has(tty->term, TTYC_SETAF))
					goto fallback_256;
				tty_putcode1(tty, TTYC_SETAF, colour & 0xff);
			} else {
				if (!tty_term_has(tty->term, TTYC_SETAB))
					goto fallback_256;
				tty_putcode1(tty, TTYC_SETAB, colour & 0xff);
			}
			return (0);
		}
		goto fallback_256;
	}

	if (colour & COLOUR_FLAG_RGB) {
		colour_split_rgb(colour & 0xffffff, &r, &g, &b);
		if (*type == '3') {
			if (!tty_term_has(tty->term, TTYC_SETRGBF))
				goto fallback_rgb;
			tty_putcode3(tty, TTYC_SETRGBF, r, g, b);
		} else {
			if (!tty_term_has(tty->term, TTYC_SETRGBB))
				goto fallback_rgb;
			tty_putcode3(tty, TTYC_SETRGBB, r, g, b);
		}
		return (0);
	}

	return (-1);

fallback_256:
	xsnprintf(s, sizeof s, "\033[%s;5;%dm", type, colour & 0xff);
	log_debug("%s: 256 colour fallback: %s", tty->client->name, s);
	tty_puts(tty, s);
	return (0);

fallback_rgb:
	xsnprintf(s, sizeof s, "\033[%s;2;%d;%d;%dm", type, r, g, b);
	log_debug("%s: RGB colour fallback: %s", tty->client->name, s);
	tty_puts(tty, s);
	return (0);
}

static void
tty_default_colours(struct grid_cell *gc, struct window_pane *wp)
{
	struct options	*oo = wp->options;
	struct style	*style, *active_style;
	int		 c;

	if (wp->flags & PANE_STYLECHANGED) {
		wp->flags &= ~PANE_STYLECHANGED;

		active_style = options_get_style(oo, "window-active-style");
		style = options_get_style(oo, "window-style");

		style_copy(&wp->cached_active_style, active_style);
		style_copy(&wp->cached_style, style);
	} else {
		active_style = &wp->cached_active_style;
		style = &wp->cached_style;
	}

	if (gc->fg == 8) {
		if (wp == wp->window->active && active_style->gc.fg != 8)
			gc->fg = active_style->gc.fg;
		else
			gc->fg = style->gc.fg;

		if (gc->fg != 8) {
			c = window_pane_get_palette(wp, gc->fg);
			if (c != -1)
				gc->fg = c;
		}
	}

	if (gc->bg == 8) {
		if (wp == wp->window->active && active_style->gc.bg != 8)
			gc->bg = active_style->gc.bg;
		else
			gc->bg = style->gc.bg;

		if (gc->bg != 8) {
			c = window_pane_get_palette(wp, gc->bg);
			if (c != -1)
				gc->bg = c;
		}
	}
}

static void
tty_default_attributes(struct tty *tty, struct window_pane *wp, u_int bg)
{
	static struct grid_cell gc;

	memcpy(&gc, &grid_default_cell, sizeof gc);
	gc.bg = bg;
	tty_attributes(tty, &gc, wp);
}<|MERGE_RESOLUTION|>--- conflicted
+++ resolved
@@ -461,14 +461,8 @@
 }
 
 void
-<<<<<<< HEAD
-tty_set_type(struct tty *tty, int type, int flags)
-{
-	tty->term_type = type;
-=======
 tty_set_flags(struct tty *tty, int flags)
 {
->>>>>>> 339832b9
 	tty->term_flags |= flags;
 
 	if (tty_use_margin(tty))
@@ -1930,7 +1924,6 @@
 }
 
 void
-<<<<<<< HEAD
 tty_cmd_sixelimage(struct tty *tty, const struct tty_ctx *ctx)
 {
 	struct window_pane	*wp = ctx->wp;
@@ -1974,18 +1967,6 @@
 		free(data);
 	}
 	sixel_free(new);
-=======
-tty_cmd_rawsixel(struct tty *tty, const struct tty_ctx *ctx)
-{
-	int	flags = (tty->term->flags|tty->term_flags);
-
-	if ((flags & TERM_SIXEL) || tty_term_has(tty->term, TTYC_SXL)) {
-		tty->flags |= TTY_NOBLOCK;
-		tty_add(tty, ctx->ptr, ctx->num);
-		if (!ctx->more)
-			tty_invalidate(tty);
-	}
->>>>>>> 339832b9
 }
 
 static void
