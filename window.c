--- conflicted
+++ resolved
@@ -1723,18 +1723,6 @@
 }
 
 int
-<<<<<<< HEAD
-window_pane_mode(struct window_pane *wp) {
-        if (TAILQ_FIRST(&wp->modes)) {
-                if (TAILQ_FIRST(&wp->modes)->mode == &window_copy_mode)
-                        return WINDOW_PANE_COPY_MODE;
-                if (TAILQ_FIRST(&wp->modes)->mode == &window_view_mode)
-                        return WINDOW_PANE_VIEW_MODE;
-        }
-
-        return (WINDOW_PANE_TERMINAL_MODE);
-}
-=======
 window_pane_mode(struct window_pane *wp)
 {
 	if (TAILQ_FIRST(&wp->modes) != NULL) {
@@ -1744,5 +1732,4 @@
 			return (WINDOW_PANE_VIEW_MODE);
 	}
 	return (WINDOW_PANE_NO_MODE);
-}
->>>>>>> 3d8ead8a
+}