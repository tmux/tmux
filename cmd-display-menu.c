--- conflicted
+++ resolved
@@ -52,18 +52,11 @@
 	.name = "display-popup",
 	.alias = "popup",
 
-<<<<<<< HEAD
-	.args = { "Bb:Cc:d:e:Eh:s:S:t:w:x:y:", 0, -1, NULL },
+	.args = { "Bb:Cc:d:e:Eh:s:S:t:T:w:x:y:", 0, -1, NULL },
 	.usage = "[-BCE] [-b border-lines] [-c target-client] "
 		 "[-d start-directory] [-e environment] [-h height] "
 		 "[-s popup-style] [-S popup-border-style] "
-		 CMD_TARGET_PANE_USAGE " "
-=======
-	.args = { "Bb:Cc:d:e:Eh:t:T:w:x:y:", 0, -1, NULL },
-	.usage = "[-BCE] [-b border-lines] [-c target-client] "
-		 "[-d start-directory] [-e environment] [-h height] "
 		 CMD_TARGET_PANE_USAGE " [-T title] "
->>>>>>> 1bf2f811
 		 "[-w width] [-x position] [-y position] [shell-command]",
 
 	.target = { 't', CMD_FIND_PANE, 0 },
@@ -362,12 +355,8 @@
 	struct client		*tc = cmdq_get_target_client(item);
 	struct tty		*tty = &tc->tty;
 	const char		*value, *shell, *shellcmd = NULL;
-<<<<<<< HEAD
 	const char		*style, *border_style;
-	char			*cwd, *cause = NULL, **argv = NULL;
-=======
 	char			*cwd, *cause = NULL, **argv = NULL, *title;
->>>>>>> 1bf2f811
 	int			 flags = 0, argc = 0;
 	enum box_lines		 lines = BOX_LINES_DEFAULT;
 	u_int			 px, py, w, h, count = args_count(args);
@@ -463,12 +452,7 @@
 	else if (args_has(args, 'E'))
 		flags |= POPUP_CLOSEEXIT;
 	if (popup_display(flags, lines, item, px, py, w, h, env, shellcmd, argc,
-<<<<<<< HEAD
-	    argv, cwd, tc, s, style, border_style, NULL,
-	    NULL) != 0) {
-=======
-	    argv, cwd, title, tc, s, NULL, NULL) != 0) {
->>>>>>> 1bf2f811
+	    argv, cwd, title, tc, s, style, border_style, NULL, NULL) != 0) {
 		cmd_free_argv(argc, argv);
 		if (env != NULL)
 			environ_free(env);
