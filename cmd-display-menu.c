--- conflicted
+++ resolved
@@ -54,13 +54,8 @@
 	.name = "display-popup",
 	.alias = "popup",
 
-<<<<<<< HEAD
-	.args = { "Bb:Cc:Dd:e:Eh:s:S:t:T:w:x:y:", 0, -1, NULL },
+	.args = { "Bb:Cc:Dd:e:Eh:ks:S:t:T:w:x:y:", 0, -1, NULL },
 	.usage = "[-BCE] [-b border-lines] [-c target-client] "
-=======
-	.args = { "Bb:Cc:d:e:Eh:ks:S:t:T:w:x:y:", 0, -1, NULL },
-	.usage = "[-BCEk] [-b border-lines] [-c target-client] "
->>>>>>> 449f255f
 		 "[-d start-directory] [-e environment] [-h height] "
 		 "[-s style] [-S border-style] " CMD_TARGET_PANE_USAGE
 		 " [-T title] [-w width] [-x position] [-y position] "
@@ -489,13 +484,10 @@
 		flags |= POPUP_CLOSEEXITZERO;
 	else if (args_has(args, 'E'))
 		flags |= POPUP_CLOSEEXIT;
-<<<<<<< HEAD
 	if (args_has(args, 'D'))
 		item = NULL;
-=======
 	if (args_has(args, 'k'))
 		flags |= POPUP_CLOSEANYKEY;
->>>>>>> 449f255f
 	if (popup_display(flags, lines, item, px, py, w, h, env, shellcmd, argc,
 	    argv, cwd, title, tc, s, style, border_style, NULL, NULL) != 0) {
 		cmd_free_argv(argc, argv);
