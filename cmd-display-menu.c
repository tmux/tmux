/* $OpenBSD$ */

/*
 * Copyright (c) 2019 Nicholas Marriott <nicholas.marriott@gmail.com>
 *
 * Permission to use, copy, modify, and distribute this software for any
 * purpose with or without fee is hereby granted, provided that the above
 * copyright notice and this permission notice appear in all copies.
 *
 * THE SOFTWARE IS PROVIDED "AS IS" AND THE AUTHOR DISCLAIMS ALL WARRANTIES
 * WITH REGARD TO THIS SOFTWARE INCLUDING ALL IMPLIED WARRANTIES OF
 * MERCHANTABILITY AND FITNESS. IN NO EVENT SHALL THE AUTHOR BE LIABLE FOR
 * ANY SPECIAL, DIRECT, INDIRECT, OR CONSEQUENTIAL DAMAGES OR ANY DAMAGES
 * WHATSOEVER RESULTING FROM LOSS OF MIND, USE, DATA OR PROFITS, WHETHER
 * IN AN ACTION OF CONTRACT, NEGLIGENCE OR OTHER TORTIOUS ACTION, ARISING
 * OUT OF OR IN CONNECTION WITH THE USE OR PERFORMANCE OF THIS SOFTWARE.
 */

#include <sys/types.h>

#include <stdlib.h>
#include <string.h>

#include "tmux.h"

/*
 * Display a menu on a client.
 */

static enum args_parse_type	cmd_display_menu_args_parse(struct args *,
				    u_int, char **);
static enum cmd_retval		cmd_display_menu_exec(struct cmd *,
				    struct cmdq_item *);
static enum cmd_retval		cmd_display_popup_exec(struct cmd *,
				    struct cmdq_item *);

const struct cmd_entry cmd_display_menu_entry = {
	.name = "display-menu",
	.alias = "menu",

	.args = { "Bb:c:t:Os:S:T:x:y:", 1, -1, cmd_display_menu_args_parse },
	.usage = "[-BO] [-b border-lines] [-c target-client] "
		 "[-s menu-style] [-S menu-border-style] "
		 CMD_TARGET_PANE_USAGE " [-T title] "
		 "[-x position] [-y position] name key command ...",

	.target = { 't', CMD_FIND_PANE, 0 },

	.flags = CMD_AFTERHOOK|CMD_CLIENT_CFLAG,
	.exec = cmd_display_menu_exec
};

const struct cmd_entry cmd_display_popup_entry = {
	.name = "display-popup",
	.alias = "popup",

	.args = { "Bb:Cc:d:e:Eh:s:S:t:T:w:x:y:", 0, -1, NULL },
	.usage = "[-BCE] [-b border-lines] [-c target-client] "
		 "[-d start-directory] [-e environment] [-h height] "
<<<<<<< HEAD
		 "[-s popup-style] [-S popup-border-style] "
		 CMD_TARGET_PANE_USAGE " [-T title] "
		 "[-w width] [-x position] [-y position] [shell-command]",
=======
		 "[-s style] [-S border-style] " CMD_TARGET_PANE_USAGE
		 "[-T title] [-w width] [-x position] [-y position] "
		 "[shell-command]",
>>>>>>> 3934d9b2

	.target = { 't', CMD_FIND_PANE, 0 },

	.flags = CMD_AFTERHOOK|CMD_CLIENT_CFLAG,
	.exec = cmd_display_popup_exec
};

static enum args_parse_type
cmd_display_menu_args_parse(struct args *args, u_int idx, __unused char **cause)
{
	u_int			 i = 0;
	enum args_parse_type	 type = ARGS_PARSE_STRING;

	for (;;) {
		type = ARGS_PARSE_STRING;
		if (i == idx)
			break;
		if (*args_string(args, i++) == '\0')
			continue;

		type = ARGS_PARSE_STRING;
		if (i++ == idx)
			break;

		type = ARGS_PARSE_COMMANDS_OR_STRING;
		if (i++ == idx)
			break;
	}
	return (type);
}

static int
cmd_display_menu_get_position(struct client *tc, struct cmdq_item *item,
    struct args *args, u_int *px, u_int *py, u_int w, u_int h)
{
	struct tty		*tty = &tc->tty;
	struct cmd_find_state	*target = cmdq_get_target(item);
	struct key_event	*event = cmdq_get_event(item);
	struct session		*s = tc->session;
	struct winlink		*wl = target->wl;
	struct window_pane	*wp = target->wp;
	struct style_ranges	*ranges = NULL;
	struct style_range	*sr = NULL;
	const char		*xp, *yp;
	char			*p;
	int			 top;
	u_int			 line, ox, oy, sx, sy, lines, position;
	long			 n;
	struct format_tree	*ft;

	/*
	 * Work out the position from the -x and -y arguments. This is the
	 * bottom-left position.
	 */

	/* If the popup is too big, stop now. */
	if (w > tty->sx || h > tty->sy)
		return (0);

	/* Create format with mouse position if any. */
	ft = format_create_from_target(item);
	if (event->m.valid) {
		format_add(ft, "popup_mouse_x", "%u", event->m.x);
		format_add(ft, "popup_mouse_y", "%u", event->m.y);
	}

	/*
	 * If there are any status lines, add this window position and the
	 * status line position.
	 */
	top = status_at_line(tc);
	if (top != -1) {
		lines = status_line_size(tc);
		if (top == 0)
			top = lines;
		else
			top = 0;
		position = options_get_number(s->options, "status-position");

		for (line = 0; line < lines; line++) {
			ranges = &tc->status.entries[line].ranges;
			TAILQ_FOREACH(sr, ranges, entry) {
				if (sr->type != STYLE_RANGE_WINDOW)
					continue;
				if (sr->argument == (u_int)wl->idx)
					break;
			}
			if (sr != NULL)
				break;
		}

		if (sr != NULL) {
			format_add(ft, "popup_window_status_line_x", "%u",
			    sr->start);
			if (position == 0) {
				format_add(ft, "popup_window_status_line_y",
				    "%u", line + 1 + h);
			} else {
				format_add(ft, "popup_window_status_line_y",
				    "%u", tty->sy - lines + line);
			}
		}

		if (position == 0)
			format_add(ft, "popup_status_line_y", "%u", lines + h);
		else {
			format_add(ft, "popup_status_line_y", "%u",
			    tty->sy - lines);
		}
	} else
		top = 0;

	/* Popup width and height. */
	format_add(ft, "popup_width", "%u", w);
	format_add(ft, "popup_height", "%u", h);

	/* Position so popup is in the centre. */
	n = (long)(tty->sx - 1) / 2 - w / 2;
	if (n < 0)
		format_add(ft, "popup_centre_x", "%u", 0);
	else
		format_add(ft, "popup_centre_x", "%ld", n);
	n = (tty->sy - 1) / 2 + h / 2;
	if (n >= tty->sy)
		format_add(ft, "popup_centre_y", "%u", tty->sy - h);
	else
		format_add(ft, "popup_centre_y", "%ld", n);

	/* Position of popup relative to mouse. */
	if (event->m.valid) {
		n = (long)event->m.x - w / 2;
		if (n < 0)
			format_add(ft, "popup_mouse_centre_x", "%u", 0);
		else
			format_add(ft, "popup_mouse_centre_x", "%ld", n);
		n = event->m.y - h / 2;
		if (n + h >= tty->sy) {
			format_add(ft, "popup_mouse_centre_y", "%u",
			    tty->sy - h);
		} else
			format_add(ft, "popup_mouse_centre_y", "%ld", n);
		n = (long)event->m.y + h;
		if (n >= tty->sy)
			format_add(ft, "popup_mouse_top", "%u", tty->sy - 1);
		else
			format_add(ft, "popup_mouse_top", "%ld", n);
		n = event->m.y - h;
		if (n < 0)
			format_add(ft, "popup_mouse_bottom", "%u", 0);
		else
			format_add(ft, "popup_mouse_bottom", "%ld", n);
	}

	/* Position in pane. */
	tty_window_offset(&tc->tty, &ox, &oy, &sx, &sy);
	n = top + wp->yoff - oy + h;
	if (n >= tty->sy)
		format_add(ft, "popup_pane_top", "%u", tty->sy - h);
	else
		format_add(ft, "popup_pane_top", "%ld", n);
	format_add(ft, "popup_pane_bottom", "%u", top + wp->yoff + wp->sy - oy);
	format_add(ft, "popup_pane_left", "%u", wp->xoff - ox);
	n = (long)wp->xoff + wp->sx - ox - w;
	if (n < 0)
		format_add(ft, "popup_pane_right", "%u", 0);
	else
		format_add(ft, "popup_pane_right", "%ld", n);

	/* Expand horizontal position. */
	xp = args_get(args, 'x');
	if (xp == NULL || strcmp(xp, "C") == 0)
		xp = "#{popup_centre_x}";
	else if (strcmp(xp, "R") == 0)
		xp = "#{popup_pane_right}";
	else if (strcmp(xp, "P") == 0)
		xp = "#{popup_pane_left}";
	else if (strcmp(xp, "M") == 0)
		xp = "#{popup_mouse_centre_x}";
	else if (strcmp(xp, "W") == 0)
		xp = "#{popup_window_status_line_x}";
	p = format_expand(ft, xp);
	n = strtol(p, NULL, 10);
	if (n + w >= tty->sx)
		n = tty->sx - w;
	else if (n < 0)
		n = 0;
	*px = n;
	log_debug("%s: -x: %s = %s = %u (-w %u)", __func__, xp, p, *px, w);
	free(p);

	/* Expand vertical position  */
	yp = args_get(args, 'y');
	if (yp == NULL || strcmp(yp, "C") == 0)
		yp = "#{popup_centre_y}";
	else if (strcmp(yp, "P") == 0)
		yp = "#{popup_pane_bottom}";
	else if (strcmp(yp, "M") == 0)
		yp = "#{popup_mouse_top}";
	else if (strcmp(yp, "S") == 0)
		yp = "#{popup_status_line_y}";
	else if (strcmp(yp, "W") == 0)
		yp = "#{popup_window_status_line_y}";
	p = format_expand(ft, yp);
	n = strtol(p, NULL, 10);
	if (n < h)
		n = 0;
	else
		n -= h;
	if (n + h >= tty->sy)
		n = tty->sy - h;
	else if (n < 0)
		n = 0;
	*py = n;
	log_debug("%s: -y: %s = %s = %u (-h %u)", __func__, yp, p, *py, h);
	free(p);

	return (1);
}

static enum cmd_retval
cmd_display_menu_exec(struct cmd *self, struct cmdq_item *item)
{
	struct args		*args = cmd_get_args(self);
	struct cmd_find_state	*target = cmdq_get_target(item);
	struct key_event	*event = cmdq_get_event(item);
	struct client		*tc = cmdq_get_target_client(item);
	struct menu		*menu = NULL;
	struct menu_item	 menu_item;
	const char		*key, *name, *value, *style, *border_style;
	char			*cause = NULL, *title;
	int			 flags = 0;
	enum box_lines		 lines = BOX_LINES_DEFAULT;
	u_int			 px, py, i, count = args_count(args);
	struct options		*o = target->s->curw->window->options;
	struct options_entry	*oe;

	if (tc->overlay_draw != NULL)
		return (CMD_RETURN_NORMAL);

	if (args_has(args, 'T'))
		title = format_single_from_target(item, args_get(args, 'T'));
	else
		title = xstrdup("");
	menu = menu_create(title);
	free(title);

	for (i = 0; i != count; /* nothing */) {
		name = args_string(args, i++);
		if (*name == '\0') {
			menu_add_item(menu, NULL, item, tc, target);
			continue;
		}

		if (count - i < 2) {
			cmdq_error(item, "not enough arguments");
			menu_free(menu);
			return (CMD_RETURN_ERROR);
		}
		key = args_string(args, i++);

		menu_item.name = name;
		menu_item.key = key_string_lookup_string(key);
		menu_item.command = args_string(args, i++);

		menu_add_item(menu, &menu_item, item, tc, target);
	}
	if (menu == NULL) {
		cmdq_error(item, "invalid menu arguments");
		return (CMD_RETURN_ERROR);
	}
	if (menu->count == 0) {
		menu_free(menu);
		return (CMD_RETURN_NORMAL);
	}
	if (!cmd_display_menu_get_position(tc, item, args, &px, &py,
	    menu->width + 4, menu->count + 2)) {
		menu_free(menu);
		return (CMD_RETURN_NORMAL);
	}

	style = args_get(args, 's');
	border_style = args_get(args, 'S');

	value = args_get(args, 'b');
	if (args_has(args, 'B'))
		lines = BOX_LINES_NONE;
	else if (value != NULL) {
		oe = options_get(o, "menu-border-lines");
		lines = options_find_choice(options_table_entry(oe), value,
		    &cause);
		if (cause != NULL) {
			cmdq_error(item, "menu-border-lines %s", cause);
			free(cause);
			return (CMD_RETURN_ERROR);
		}
	}

	if (args_has(args, 'O'))
		flags |= MENU_STAYOPEN;
	if (!event->m.valid)
		flags |= MENU_NOMOUSE;
	if (menu_display(menu, flags, lines, item, px, py, tc, style,
	    border_style, target, NULL, NULL) != 0)
		return (CMD_RETURN_NORMAL);
	return (CMD_RETURN_WAIT);
}

static enum cmd_retval
cmd_display_popup_exec(struct cmd *self, struct cmdq_item *item)
{
	struct args		*args = cmd_get_args(self);
	struct cmd_find_state	*target = cmdq_get_target(item);
	struct session		*s = target->s;
	struct client		*tc = cmdq_get_target_client(item);
	struct tty		*tty = &tc->tty;
	const char		*value, *shell, *shellcmd = NULL;
<<<<<<< HEAD
	const char		*style, *border_style;
=======
	const char		*style = args_get(args, 's');
	const char		*border_style = args_get(args, 'S');
>>>>>>> 3934d9b2
	char			*cwd, *cause = NULL, **argv = NULL, *title;
	int			 flags = 0, argc = 0;
	enum box_lines		 lines = BOX_LINES_DEFAULT;
	u_int			 px, py, w, h, count = args_count(args);
	struct args_value	*av;
	struct environ		*env = NULL;
	struct options		*o = s->curw->window->options;
	struct options_entry	*oe;

	if (args_has(args, 'C')) {
		server_client_clear_overlay(tc);
		return (CMD_RETURN_NORMAL);
	}
	if (tc->overlay_draw != NULL)
		return (CMD_RETURN_NORMAL);

	h = tty->sy / 2;
	if (args_has(args, 'h')) {
		h = args_percentage(args, 'h', 1, tty->sy, tty->sy, &cause);
		if (cause != NULL) {
			cmdq_error(item, "height %s", cause);
			free(cause);
			return (CMD_RETURN_ERROR);
		}
	}

	w = tty->sx / 2;
	if (args_has(args, 'w')) {
		w = args_percentage(args, 'w', 1, tty->sx, tty->sx, &cause);
		if (cause != NULL) {
			cmdq_error(item, "width %s", cause);
			free(cause);
			return (CMD_RETURN_ERROR);
		}
	}

	if (w > tty->sx)
		w = tty->sx;
	if (h > tty->sy)
		h = tty->sy;
	if (!cmd_display_menu_get_position(tc, item, args, &px, &py, w, h))
		return (CMD_RETURN_NORMAL);

	style = args_get(args, 's');
	border_style = args_get(args, 'S');

	value = args_get(args, 'b');
	if (args_has(args, 'B'))
		lines = BOX_LINES_NONE;
	else if (value != NULL) {
		oe = options_get(o, "popup-border-lines");
		lines = options_find_choice(options_table_entry(oe), value,
		    &cause);
		if (cause != NULL) {
			cmdq_error(item, "popup-border-lines %s", cause);
			free(cause);
			return (CMD_RETURN_ERROR);
		}
	}

	value = args_get(args, 'd');
	if (value != NULL)
		cwd = format_single_from_target(item, value);
	else
		cwd = xstrdup(server_client_get_cwd(tc, s));
	if (count == 0)
		shellcmd = options_get_string(s->options, "default-command");
	else if (count == 1)
		shellcmd = args_string(args, 0);
	if (count <= 1 && (shellcmd == NULL || *shellcmd == '\0')) {
		shellcmd = NULL;
		shell = options_get_string(s->options, "default-shell");
		if (!checkshell(shell))
			shell = _PATH_BSHELL;
		cmd_append_argv(&argc, &argv, shell);
	} else
		args_to_vector(args, &argc, &argv);

	if (args_has(args, 'e') >= 1) {
		env = environ_create();
		av = args_first_value(args, 'e');
		while (av != NULL) {
			environ_put(env, av->string, 0);
			av = args_next_value(av);
		}
	}

	if (args_has(args, 'T'))
		title = format_single_from_target(item, args_get(args, 'T'));
	else
		title = xstrdup("");
	if (args_has(args, 'E') > 1)
		flags |= POPUP_CLOSEEXITZERO;
	else if (args_has(args, 'E'))
		flags |= POPUP_CLOSEEXIT;
	if (popup_display(flags, lines, item, px, py, w, h, env, shellcmd, argc,
	    argv, cwd, title, tc, s, style, border_style, NULL, NULL) != 0) {
		cmd_free_argv(argc, argv);
		if (env != NULL)
			environ_free(env);
		free(title);
		return (CMD_RETURN_NORMAL);
	}
	if (env != NULL)
		environ_free(env);
	free(title);
	cmd_free_argv(argc, argv);
	return (CMD_RETURN_WAIT);
}<|MERGE_RESOLUTION|>--- conflicted
+++ resolved
@@ -57,15 +57,9 @@
 	.args = { "Bb:Cc:d:e:Eh:s:S:t:T:w:x:y:", 0, -1, NULL },
 	.usage = "[-BCE] [-b border-lines] [-c target-client] "
 		 "[-d start-directory] [-e environment] [-h height] "
-<<<<<<< HEAD
-		 "[-s popup-style] [-S popup-border-style] "
-		 CMD_TARGET_PANE_USAGE " [-T title] "
-		 "[-w width] [-x position] [-y position] [shell-command]",
-=======
 		 "[-s style] [-S border-style] " CMD_TARGET_PANE_USAGE
 		 "[-T title] [-w width] [-x position] [-y position] "
 		 "[shell-command]",
->>>>>>> 3934d9b2
 
 	.target = { 't', CMD_FIND_PANE, 0 },
 
@@ -382,12 +376,8 @@
 	struct client		*tc = cmdq_get_target_client(item);
 	struct tty		*tty = &tc->tty;
 	const char		*value, *shell, *shellcmd = NULL;
-<<<<<<< HEAD
-	const char		*style, *border_style;
-=======
 	const char		*style = args_get(args, 's');
 	const char		*border_style = args_get(args, 'S');
->>>>>>> 3934d9b2
 	char			*cwd, *cause = NULL, **argv = NULL, *title;
 	int			 flags = 0, argc = 0;
 	enum box_lines		 lines = BOX_LINES_DEFAULT;
