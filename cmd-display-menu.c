--- conflicted
+++ resolved
@@ -39,14 +39,6 @@
 	.alias = "menu",
 
 	.args = { "b:c:C:t:s:S:OT:x:y:", 1, -1, cmd_display_menu_args_parse },
-<<<<<<< HEAD
-	/* TODO: For consistency with display-popup the -S flag could be used
-	 * to specify the border-style rather than the selection choice.
-	 * Yet this can be considered a breaking change, which might not be
-	 * acceptable.
-	 */
-=======
->>>>>>> 4c60afde
 	.usage = "[-O] [-b border-lines] [-c target-client] "
 		 "[-C starting-choice] [-s style] [-S border-style] "
 		 CMD_TARGET_PANE_USAGE "[-T title] [-x position] [-y position] "
