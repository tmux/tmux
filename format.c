--- conflicted
+++ resolved
@@ -4091,11 +4091,7 @@
 		}
 
 		/* Now try single character with arguments. */
-<<<<<<< HEAD
-		if (strchr("mCNSst=peq", cp[0]) == NULL)
-=======
 		if (strchr("mCNst=pReq", cp[0]) == NULL)
->>>>>>> faf2a448
 			break;
 		c = cp[0];
 
