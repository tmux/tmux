--- conflicted
+++ resolved
@@ -4232,7 +4232,6 @@
 static char *
 format_loop_sessions(struct format_expand_state *es, const char *fmt)
 {
-<<<<<<< HEAD
 	struct format_tree		*ft = es->ft;
 	struct client			*c = ft->client;
 	struct cmdq_item		*item = ft->item;
@@ -4241,35 +4240,6 @@
 	char				*expanded, *value;
 	size_t				 valuelen;
 	struct session			*s;
-=======
-	struct format_tree		 *ft = es->ft;
-	struct client			 *c = ft->client;
-	struct cmdq_item		 *item = ft->item;
-	struct format_tree		 *nft;
-	struct format_expand_state	  next;
-	char				 *all, *active, *use, *expanded, *value;
-	size_t				  valuelen;
-	struct session			 *s;
-	int				  i, n;
-	static struct session		**l = NULL;
-	static int			  lsz = 0;
-
-	if (format_choose(es, fmt, &all, &active, 0) != 0) {
-		all = xstrdup(fmt);
-		active = NULL;
-	}
-
-	n = 0;
-	RB_FOREACH(s, sessions, &sessions) {
-		if (lsz <= n) {
-			lsz += 100;
-			l = xreallocarray(l, lsz, sizeof *l);
-		}
-		l[n++] = s;
-        }
-
-        qsort(l, n, sizeof *l, format_cmp_session);
->>>>>>> 0b6df8f7
 
 	value = xcalloc(1, 1);
 	valuelen = 1;
@@ -4730,22 +4700,6 @@
 				break;
 			case 'S':
 				modifiers |= FORMAT_SESSIONS;
-<<<<<<< HEAD
-=======
-				if (fm->argc < 1)
-					break;
-				if (strchr(fm->argv[0], 'i') != NULL)
-					sc->field = FORMAT_LOOP_BY_INDEX;
-				else if (strchr(fm->argv[0], 'n') != NULL)
-					sc->field = FORMAT_LOOP_BY_NAME;
-				else if (strchr(fm->argv[0], 't') != NULL)
-					sc->field = FORMAT_LOOP_BY_TIME;
-				else sc->field = FORMAT_LOOP_BY_INDEX;
-				if (strchr(fm->argv[0], 'r') != NULL)
-					sc->reversed = 1;
-				else
-					sc->reversed = 0;
->>>>>>> 0b6df8f7
 				break;
 			case 'W':
 				modifiers |= FORMAT_WINDOWS;
