/* $OpenBSD$ */

/*
 * Copyright (c) 2011 Nicholas Marriott <nicholas.marriott@gmail.com>
 *
 * Permission to use, copy, modify, and distribute this software for any
 * purpose with or without fee is hereby granted, provided that the above
 * copyright notice and this permission notice appear in all copies.
 *
 * THE SOFTWARE IS PROVIDED "AS IS" AND THE AUTHOR DISCLAIMS ALL WARRANTIES
 * WITH REGARD TO THIS SOFTWARE INCLUDING ALL IMPLIED WARRANTIES OF
 * MERCHANTABILITY AND FITNESS. IN NO EVENT SHALL THE AUTHOR BE LIABLE FOR
 * ANY SPECIAL, DIRECT, INDIRECT, OR CONSEQUENTIAL DAMAGES OR ANY DAMAGES
 * WHATSOEVER RESULTING FROM LOSS OF MIND, USE, DATA OR PROFITS, WHETHER
 * IN AN ACTION OF CONTRACT, NEGLIGENCE OR OTHER TORTIOUS ACTION, ARISING
 * OUT OF OR IN CONNECTION WITH THE USE OR PERFORMANCE OF THIS SOFTWARE.
 */

#include <sys/types.h>
#include <sys/wait.h>

#include <ctype.h>
#include <errno.h>
#include <fnmatch.h>
#include <libgen.h>
#include <math.h>
#include <pwd.h>
#include <regex.h>
#include <stdarg.h>
#include <stdlib.h>
#include <string.h>
#include <time.h>
#include <unistd.h>

#include "tmux.h"

/*
 * Build a list of key-value pairs and use them to expand #{key} entries in a
 * string.
 */

struct format_expand_state;

static char	*format_job_get(struct format_expand_state *, const char *);
static char	*format_expand1(struct format_expand_state *, const char *);
static int	 format_replace(struct format_expand_state *, const char *,
		     size_t, char **, size_t *, size_t *);
static void	 format_defaults_session(struct format_tree *,
		     struct session *);
static void	 format_defaults_client(struct format_tree *, struct client *);
static void	 format_defaults_winlink(struct format_tree *,
		     struct winlink *);

/* Entry in format job tree. */
struct format_job {
	struct client		*client;
	u_int			 tag;
	const char		*cmd;
	const char		*expanded;

	time_t			 last;
	char			*out;
	int			 updated;

	struct job		*job;
	int			 status;

	RB_ENTRY(format_job)	 entry;
};

/* Format job tree. */
static int format_job_cmp(struct format_job *, struct format_job *);
static RB_HEAD(format_job_tree, format_job) format_jobs = RB_INITIALIZER();
RB_GENERATE_STATIC(format_job_tree, format_job, entry, format_job_cmp);

/* Format job tree comparison function. */
static int
format_job_cmp(struct format_job *fj1, struct format_job *fj2)
{
	if (fj1->tag < fj2->tag)
		return (-1);
	if (fj1->tag > fj2->tag)
		return (1);
	return (strcmp(fj1->cmd, fj2->cmd));
}

/* Format modifiers. */
#define FORMAT_TIMESTRING 0x1
#define FORMAT_BASENAME 0x2
#define FORMAT_DIRNAME 0x4
#define FORMAT_QUOTE_SHELL 0x8
#define FORMAT_LITERAL 0x10
#define FORMAT_EXPAND 0x20
#define FORMAT_EXPANDTIME 0x40
#define FORMAT_SESSIONS 0x80
#define FORMAT_WINDOWS 0x100
#define FORMAT_PANES 0x200
#define FORMAT_PRETTY 0x400
#define FORMAT_LENGTH 0x800
#define FORMAT_WIDTH 0x1000
#define FORMAT_QUOTE_STYLE 0x2000
#define FORMAT_WINDOW_NAME 0x4000
#define FORMAT_SESSION_NAME 0x8000
#define FORMAT_CHARACTER 0x10000
#define FORMAT_COLOUR 0x20000
#define FORMAT_CLIENTS 0x40000

/* Limit on recursion. */
#define FORMAT_LOOP_LIMIT 100

/* Format expand flags. */
#define FORMAT_EXPAND_TIME 0x1
#define FORMAT_EXPAND_NOJOBS 0x2

/* Entry in format tree. */
struct format_entry {
	char			*key;
	char			*value;
	time_t			 time;
	format_cb		 cb;
	RB_ENTRY(format_entry)	 entry;
};

/* Format type. */
enum format_type {
	FORMAT_TYPE_UNKNOWN,
	FORMAT_TYPE_SESSION,
	FORMAT_TYPE_WINDOW,
	FORMAT_TYPE_PANE
};

struct format_tree {
	enum format_type	 type;

	struct client		*c;
	struct session		*s;
	struct winlink		*wl;
	struct window		*w;
	struct window_pane	*wp;
	struct paste_buffer	*pb;

	struct cmdq_item	*item;
	struct client		*client;
	int			 flags;
	u_int			 tag;

	struct mouse_event	 m;

	RB_HEAD(format_entry_tree, format_entry) tree;
};
static int format_entry_cmp(struct format_entry *, struct format_entry *);
RB_GENERATE_STATIC(format_entry_tree, format_entry, entry, format_entry_cmp);

/* Format expand state. */
struct format_expand_state {
	struct format_tree	*ft;
	u_int			 loop;
	time_t			 time;
	struct tm		 tm;
	int			 flags;
};

/* Format modifier. */
struct format_modifier {
	char	  modifier[3];
	u_int	  size;

	char	**argv;
	int	  argc;
};

/* Format entry tree comparison function. */
static int
format_entry_cmp(struct format_entry *fe1, struct format_entry *fe2)
{
	return (strcmp(fe1->key, fe2->key));
}

/* Single-character uppercase aliases. */
static const char *format_upper[] = {
	NULL,		/* A */
	NULL,		/* B */
	NULL,		/* C */
	"pane_id",	/* D */
	NULL,		/* E */
	"window_flags",	/* F */
	NULL,		/* G */
	"host",		/* H */
	"window_index",	/* I */
	NULL,		/* J */
	NULL,		/* K */
	NULL,		/* L */
	NULL,		/* M */
	NULL,		/* N */
	NULL,		/* O */
	"pane_index",	/* P */
	NULL,		/* Q */
	NULL,		/* R */
	"session_name",	/* S */
	"pane_title",	/* T */
	NULL,		/* U */
	NULL,		/* V */
	"window_name",	/* W */
	NULL,		/* X */
	NULL,		/* Y */
	NULL 		/* Z */
};

/* Single-character lowercase aliases. */
static const char *format_lower[] = {
	NULL,		/* a */
	NULL,		/* b */
	NULL,		/* c */
	NULL,		/* d */
	NULL,		/* e */
	NULL,		/* f */
	NULL,		/* g */
	"host_short",	/* h */
	NULL,		/* i */
	NULL,		/* j */
	NULL,		/* k */
	NULL,		/* l */
	NULL,		/* m */
	NULL,		/* n */
	NULL,		/* o */
	NULL,		/* p */
	NULL,		/* q */
	NULL,		/* r */
	NULL,		/* s */
	NULL,		/* t */
	NULL,		/* u */
	NULL,		/* v */
	NULL,		/* w */
	NULL,		/* x */
	NULL,		/* y */
	NULL		/* z */
};

/* Is logging enabled? */
static inline int
format_logging(struct format_tree *ft)
{
	return (log_get_level() != 0 || (ft->flags & FORMAT_VERBOSE));
}

/* Log a message if verbose. */
static void printflike(3, 4)
format_log1(struct format_expand_state *es, const char *from, const char *fmt,
    ...)
{
	struct format_tree	*ft = es->ft;
	va_list			 ap;
	char			*s;
	static const char	 spaces[] = "          ";

	if (!format_logging(ft))
		return;

	va_start(ap, fmt);
	xvasprintf(&s, fmt, ap);
	va_end(ap);

	log_debug("%s: %s", from, s);
	if (ft->item != NULL && (ft->flags & FORMAT_VERBOSE))
		cmdq_print(ft->item, "#%.*s%s", es->loop, spaces, s);

	free(s);
}
#define format_log(es, fmt, ...) format_log1(es, __func__, fmt, ##__VA_ARGS__)

/* Copy expand state. */
static void
format_copy_state(struct format_expand_state *to,
    struct format_expand_state *from, int flags)
{
	to->ft = from->ft;
	to->loop = from->loop;
	to->time = from->time;
	memcpy(&to->tm, &from->tm, sizeof to->tm);
	to->flags = from->flags|flags;
}

/* Format job update callback. */
static void
format_job_update(struct job *job)
{
	struct format_job	*fj = job_get_data(job);
	struct evbuffer		*evb = job_get_event(job)->input;
	char			*line = NULL, *next;
	time_t			 t;

	while ((next = evbuffer_readline(evb)) != NULL) {
		free(line);
		line = next;
	}
	if (line == NULL)
		return;
	fj->updated = 1;

	free(fj->out);
	fj->out = line;

	log_debug("%s: %p %s: %s", __func__, fj, fj->cmd, fj->out);

	t = time(NULL);
	if (fj->status && fj->last != t) {
		if (fj->client != NULL)
			server_status_client(fj->client);
		fj->last = t;
	}
}

/* Format job complete callback. */
static void
format_job_complete(struct job *job)
{
	struct format_job	*fj = job_get_data(job);
	struct evbuffer		*evb = job_get_event(job)->input;
	char			*line, *buf;
	size_t			 len;

	fj->job = NULL;

	buf = NULL;
	if ((line = evbuffer_readline(evb)) == NULL) {
		len = EVBUFFER_LENGTH(evb);
		buf = xmalloc(len + 1);
		if (len != 0)
			memcpy(buf, EVBUFFER_DATA(evb), len);
		buf[len] = '\0';
	} else
		buf = line;

	log_debug("%s: %p %s: %s", __func__, fj, fj->cmd, buf);

	if (*buf != '\0' || !fj->updated) {
		free(fj->out);
		fj->out = buf;
	} else
		free(buf);

	if (fj->status) {
		if (fj->client != NULL)
			server_status_client(fj->client);
		fj->status = 0;
	}
}

/* Find a job. */
static char *
format_job_get(struct format_expand_state *es, const char *cmd)
{
	struct format_tree		*ft = es->ft;
	struct format_job_tree		*jobs;
	struct format_job		 fj0, *fj;
	time_t				 t;
	char				*expanded;
	int				 force;
	struct format_expand_state	 next;

	if (ft->client == NULL)
		jobs = &format_jobs;
	else if (ft->client->jobs != NULL)
		jobs = ft->client->jobs;
	else {
		jobs = ft->client->jobs = xmalloc(sizeof *ft->client->jobs);
		RB_INIT(jobs);
	}

	fj0.tag = ft->tag;
	fj0.cmd = cmd;
	if ((fj = RB_FIND(format_job_tree, jobs, &fj0)) == NULL) {
		fj = xcalloc(1, sizeof *fj);
		fj->client = ft->client;
		fj->tag = ft->tag;
		fj->cmd = xstrdup(cmd);

		RB_INSERT(format_job_tree, jobs, fj);
	}

	format_copy_state(&next, es, FORMAT_EXPAND_NOJOBS);
	next.flags &= ~FORMAT_EXPAND_TIME;

	expanded = format_expand1(&next, cmd);
	if (fj->expanded == NULL || strcmp(expanded, fj->expanded) != 0) {
		free((void *)fj->expanded);
		fj->expanded = xstrdup(expanded);
		force = 1;
	} else
		force = (ft->flags & FORMAT_FORCE);

	t = time(NULL);
	if (force && fj->job != NULL)
	       job_free(fj->job);
	if (force || (fj->job == NULL && fj->last != t)) {
		fj->job = job_run(expanded, 0, NULL, NULL, NULL,
		    server_client_get_cwd(ft->client, NULL), format_job_update,
		    format_job_complete, NULL, fj, JOB_NOWAIT, -1, -1);
		if (fj->job == NULL) {
			free(fj->out);
			xasprintf(&fj->out, "<'%s' didn't start>", fj->cmd);
		}
		fj->last = t;
		fj->updated = 0;
	} else if (fj->job != NULL && (t - fj->last) > 1 && fj->out == NULL)
		xasprintf(&fj->out, "<'%s' not ready>", fj->cmd);
	free(expanded);

	if (ft->flags & FORMAT_STATUS)
		fj->status = 1;
	if (fj->out == NULL)
		return (xstrdup(""));
	return (format_expand1(&next, fj->out));
}

/* Remove old jobs. */
static void
format_job_tidy(struct format_job_tree *jobs, int force)
{
	struct format_job	*fj, *fj1;
	time_t			 now;

	now = time(NULL);
	RB_FOREACH_SAFE(fj, format_job_tree, jobs, fj1) {
		if (!force && (fj->last > now || now - fj->last < 3600))
			continue;
		RB_REMOVE(format_job_tree, jobs, fj);

		log_debug("%s: %s", __func__, fj->cmd);

		if (fj->job != NULL)
			job_free(fj->job);

		free((void *)fj->expanded);
		free((void *)fj->cmd);
		free(fj->out);

		free(fj);
	}
}

/* Tidy old jobs for all clients. */
void
format_tidy_jobs(void)
{
	struct client	*c;

	format_job_tidy(&format_jobs, 0);
	TAILQ_FOREACH(c, &clients, entry) {
		if (c->jobs != NULL)
			format_job_tidy(c->jobs, 0);
	}
}

/* Remove old jobs for client. */
void
format_lost_client(struct client *c)
{
	if (c->jobs != NULL)
		format_job_tidy(c->jobs, 1);
	free(c->jobs);
}

/* Wrapper for asprintf. */
static char * printflike(1, 2)
format_printf(const char *fmt, ...)
{
	va_list	 ap;
	char	*s;

	va_start(ap, fmt);
	xvasprintf(&s, fmt, ap);
	va_end(ap);
	return (s);
}

/* Callback for host. */
static void *
format_cb_host(__unused struct format_tree *ft)
{
	char host[HOST_NAME_MAX + 1];

	if (gethostname(host, sizeof host) != 0)
		return (xstrdup(""));
	return (xstrdup(host));
}

/* Callback for host_short. */
static void *
format_cb_host_short(__unused struct format_tree *ft)
{
	char host[HOST_NAME_MAX + 1], *cp;

	if (gethostname(host, sizeof host) != 0)
		return (xstrdup(""));
	if ((cp = strchr(host, '.')) != NULL)
		*cp = '\0';
	return (xstrdup(host));
}

/* Callback for pid. */
static void *
format_cb_pid(__unused struct format_tree *ft)
{
	char	*value;

	xasprintf(&value, "%ld", (long)getpid());
	return (value);
}

/* Callback for session_attached_list. */
static void *
format_cb_session_attached_list(struct format_tree *ft)
{
	struct session	*s = ft->s;
	struct client	*loop;
	struct evbuffer	*buffer;
	int		 size;
	char		*value = NULL;

	if (s == NULL)
		return (NULL);

	buffer = evbuffer_new();
	if (buffer == NULL)
		fatalx("out of memory");

	TAILQ_FOREACH(loop, &clients, entry) {
		if (loop->session == s) {
			if (EVBUFFER_LENGTH(buffer) > 0)
				evbuffer_add(buffer, ",", 1);
			evbuffer_add_printf(buffer, "%s", loop->name);
		}
	}

	if ((size = EVBUFFER_LENGTH(buffer)) != 0)
		xasprintf(&value, "%.*s", size, EVBUFFER_DATA(buffer));
	evbuffer_free(buffer);
	return (value);
}

/* Callback for session_alerts. */
static void *
format_cb_session_alerts(struct format_tree *ft)
{
	struct session	*s = ft->s;
	struct winlink	*wl;
	char		 alerts[1024], tmp[16];

	if (s == NULL)
		return (NULL);

	*alerts = '\0';
	RB_FOREACH(wl, winlinks, &s->windows) {
		if ((wl->flags & WINLINK_ALERTFLAGS) == 0)
			continue;
		xsnprintf(tmp, sizeof tmp, "%u", wl->idx);

		if (*alerts != '\0')
			strlcat(alerts, ",", sizeof alerts);
		strlcat(alerts, tmp, sizeof alerts);
		if (wl->flags & WINLINK_ACTIVITY)
			strlcat(alerts, "#", sizeof alerts);
		if (wl->flags & WINLINK_BELL)
			strlcat(alerts, "!", sizeof alerts);
		if (wl->flags & WINLINK_SILENCE)
			strlcat(alerts, "~", sizeof alerts);
	}
	return (xstrdup(alerts));
}

/* Callback for session_stack. */
static void *
format_cb_session_stack(struct format_tree *ft)
{
	struct session	*s = ft->s;
	struct winlink	*wl;
	char		 result[1024], tmp[16];

	if (s == NULL)
		return (NULL);

	xsnprintf(result, sizeof result, "%u", s->curw->idx);
	TAILQ_FOREACH(wl, &s->lastw, sentry) {
		xsnprintf(tmp, sizeof tmp, "%u", wl->idx);

		if (*result != '\0')
			strlcat(result, ",", sizeof result);
		strlcat(result, tmp, sizeof result);
	}
	return (xstrdup(result));
}

/* Callback for window_stack_index. */
static void *
format_cb_window_stack_index(struct format_tree *ft)
{
	struct session	*s;
	struct winlink	*wl;
	u_int		 idx;
	char		*value = NULL;

	if (ft->wl == NULL)
		return (NULL);
	s = ft->wl->session;

	idx = 0;
	TAILQ_FOREACH(wl, &s->lastw, sentry) {
		idx++;
		if (wl == ft->wl)
			break;
	}
	if (wl == NULL)
		return (xstrdup("0"));
	xasprintf(&value, "%u", idx);
	return (value);
}

/* Callback for window_linked_sessions_list. */
static void *
format_cb_window_linked_sessions_list(struct format_tree *ft)
{
	struct window	*w;
	struct winlink	*wl;
	struct evbuffer	*buffer;
	int		 size;
	char		*value = NULL;

	if (ft->wl == NULL)
		return (NULL);
	w = ft->wl->window;

	buffer = evbuffer_new();
	if (buffer == NULL)
		fatalx("out of memory");

	TAILQ_FOREACH(wl, &w->winlinks, wentry) {
		if (EVBUFFER_LENGTH(buffer) > 0)
			evbuffer_add(buffer, ",", 1);
		evbuffer_add_printf(buffer, "%s", wl->session->name);
	}

	if ((size = EVBUFFER_LENGTH(buffer)) != 0)
		xasprintf(&value, "%.*s", size, EVBUFFER_DATA(buffer));
	evbuffer_free(buffer);
	return (value);
}

/* Callback for window_active_sessions. */
static void *
format_cb_window_active_sessions(struct format_tree *ft)
{
	struct window	*w;
	struct winlink	*wl;
	u_int		 n = 0;
	char		*value;

	if (ft->wl == NULL)
		return (NULL);
	w = ft->wl->window;

	TAILQ_FOREACH(wl, &w->winlinks, wentry) {
		if (wl->session->curw == wl)
			n++;
	}

	xasprintf(&value, "%u", n);
	return (value);
}

/* Callback for window_active_sessions_list. */
static void *
format_cb_window_active_sessions_list(struct format_tree *ft)
{
	struct window	*w;
	struct winlink	*wl;
	struct evbuffer	*buffer;
	int		 size;
	char		*value = NULL;

	if (ft->wl == NULL)
		return (NULL);
	w = ft->wl->window;

	buffer = evbuffer_new();
	if (buffer == NULL)
		fatalx("out of memory");

	TAILQ_FOREACH(wl, &w->winlinks, wentry) {
		if (wl->session->curw == wl) {
			if (EVBUFFER_LENGTH(buffer) > 0)
				evbuffer_add(buffer, ",", 1);
			evbuffer_add_printf(buffer, "%s", wl->session->name);
		}
	}

	if ((size = EVBUFFER_LENGTH(buffer)) != 0)
		xasprintf(&value, "%.*s", size, EVBUFFER_DATA(buffer));
	evbuffer_free(buffer);
	return (value);
}

/* Callback for window_active_clients. */
static void *
format_cb_window_active_clients(struct format_tree *ft)
{
	struct window	*w;
	struct client	*loop;
	struct session	*client_session;
	u_int		 n = 0;
	char		*value;

	if (ft->wl == NULL)
		return (NULL);
	w = ft->wl->window;

	TAILQ_FOREACH(loop, &clients, entry) {
		client_session = loop->session;
		if (client_session == NULL)
			continue;

		if (w == client_session->curw->window)
			n++;
	}

	xasprintf(&value, "%u", n);
	return (value);
}

/* Callback for window_active_clients_list. */
static void *
format_cb_window_active_clients_list(struct format_tree *ft)
{
	struct window	*w;
	struct client	*loop;
	struct session	*client_session;
	struct evbuffer	*buffer;
	int		 size;
	char		*value = NULL;

	if (ft->wl == NULL)
		return (NULL);
	w = ft->wl->window;

	buffer = evbuffer_new();
	if (buffer == NULL)
		fatalx("out of memory");

	TAILQ_FOREACH(loop, &clients, entry) {
		client_session = loop->session;
		if (client_session == NULL)
			continue;

		if (w == client_session->curw->window) {
			if (EVBUFFER_LENGTH(buffer) > 0)
				evbuffer_add(buffer, ",", 1);
			evbuffer_add_printf(buffer, "%s", loop->name);
		}
	}

	if ((size = EVBUFFER_LENGTH(buffer)) != 0)
		xasprintf(&value, "%.*s", size, EVBUFFER_DATA(buffer));
	evbuffer_free(buffer);
	return (value);
}

/* Callback for window_layout. */
static void *
format_cb_window_layout(struct format_tree *ft)
{
	struct window	*w = ft->w;

	if (w == NULL)
		return (NULL);

	if (w->saved_layout_root != NULL)
		return (layout_dump(w->saved_layout_root));
	return (layout_dump(w->layout_root));
}

/* Callback for window_visible_layout. */
static void *
format_cb_window_visible_layout(struct format_tree *ft)
{
	struct window	*w = ft->w;

	if (w == NULL)
		return (NULL);

	return (layout_dump(w->layout_root));
}

/* Callback for pane_start_command. */
static void *
format_cb_start_command(struct format_tree *ft)
{
	struct window_pane	*wp = ft->wp;

	if (wp == NULL)
		return (NULL);

	return (cmd_stringify_argv(wp->argc, wp->argv));
}

/* Callback for pane_start_path. */
static void *
format_cb_start_path(struct format_tree *ft)
{
	struct window_pane	*wp = ft->wp;

	if (wp == NULL)
		return (NULL);

	if (wp->cwd == NULL)
		return (xstrdup(""));
	return (xstrdup(wp->cwd));
}

/* Callback for pane_current_command. */
static void *
format_cb_current_command(struct format_tree *ft)
{
	struct window_pane	*wp = ft->wp;
	char			*cmd, *value;

	if (wp == NULL || wp->shell == NULL)
		return (NULL);

	cmd = osdep_get_name(wp->fd, wp->tty);
	if (cmd == NULL || *cmd == '\0') {
		free(cmd);
		cmd = cmd_stringify_argv(wp->argc, wp->argv);
		if (cmd == NULL || *cmd == '\0') {
			free(cmd);
			cmd = xstrdup(wp->shell);
		}
	}
	value = parse_window_name(cmd);
	free(cmd);
	return (value);
}

/* Callback for pane_current_path. */
static void *
format_cb_current_path(struct format_tree *ft)
{
	struct window_pane	*wp = ft->wp;
	char			*cwd;

	if (wp == NULL)
		return (NULL);

	cwd = osdep_get_cwd(wp->fd);
	if (cwd == NULL)
		return (NULL);
	return (xstrdup(cwd));
}

/* Callback for history_bytes. */
static void *
format_cb_history_bytes(struct format_tree *ft)
{
	struct window_pane	*wp = ft->wp;
	struct grid		*gd;
	struct grid_line	*gl;
	size_t		         size = 0;
	u_int			 i;
	char			*value;

	if (wp == NULL)
		return (NULL);
	gd = wp->base.grid;

	for (i = 0; i < gd->hsize + gd->sy; i++) {
		gl = grid_get_line(gd, i);
		size += gl->cellsize * sizeof *gl->celldata;
		size += gl->extdsize * sizeof *gl->extddata;
	}
	size += (gd->hsize + gd->sy) * sizeof *gl;

	xasprintf(&value, "%zu", size);
	return (value);
}

/* Callback for history_all_bytes. */
static void *
format_cb_history_all_bytes(struct format_tree *ft)
{
	struct window_pane	*wp = ft->wp;
	struct grid		*gd;
	struct grid_line	*gl;
	u_int			 i, lines, cells = 0, extended_cells = 0;
	char			*value;

	if (wp == NULL)
		return (NULL);
	gd = wp->base.grid;

	lines = gd->hsize + gd->sy;
	for (i = 0; i < lines; i++) {
		gl = grid_get_line(gd, i);
		cells += gl->cellsize;
		extended_cells += gl->extdsize;
	}

	xasprintf(&value, "%u,%zu,%u,%zu,%u,%zu", lines,
	    lines * sizeof *gl, cells, cells * sizeof *gl->celldata,
	    extended_cells, extended_cells * sizeof *gl->extddata);
	return (value);
}

/* Callback for pane_tabs. */
static void *
format_cb_pane_tabs(struct format_tree *ft)
{
	struct window_pane	*wp = ft->wp;
	struct evbuffer		*buffer;
	u_int			 i;
	int			 size;
	char			*value = NULL;

	if (wp == NULL)
		return (NULL);

	buffer = evbuffer_new();
	if (buffer == NULL)
		fatalx("out of memory");
	for (i = 0; i < wp->base.grid->sx; i++) {
		if (!bit_test(wp->base.tabs, i))
			continue;

		if (EVBUFFER_LENGTH(buffer) > 0)
			evbuffer_add(buffer, ",", 1);
		evbuffer_add_printf(buffer, "%u", i);
	}
	if ((size = EVBUFFER_LENGTH(buffer)) != 0)
		xasprintf(&value, "%.*s", size, EVBUFFER_DATA(buffer));
	evbuffer_free(buffer);
	return (value);
}

/* Callback for pane_fg. */
static void *
format_cb_pane_fg(struct format_tree *ft)
{
	struct window_pane	*wp = ft->wp;
	struct grid_cell	 gc;

	if (wp == NULL)
		return (NULL);

	tty_default_colours(&gc, wp);
	return (xstrdup(colour_tostring(gc.fg)));
}

/* Callback for pane_bg. */
static void *
format_cb_pane_bg(struct format_tree *ft)
{
	struct window_pane	*wp = ft->wp;
	struct grid_cell	 gc;

	if (wp == NULL)
		return (NULL);

	tty_default_colours(&gc, wp);
	return (xstrdup(colour_tostring(gc.bg)));
}

/* Callback for session_group_list. */
static void *
format_cb_session_group_list(struct format_tree *ft)
{
	struct session		*s = ft->s;
	struct session_group	*sg;
	struct session		*loop;
	struct evbuffer		*buffer;
	int			 size;
	char			*value = NULL;

	if (s == NULL)
		return (NULL);
	sg = session_group_contains(s);
	if (sg == NULL)
		return (NULL);

	buffer = evbuffer_new();
	if (buffer == NULL)
		fatalx("out of memory");

	TAILQ_FOREACH(loop, &sg->sessions, gentry) {
		if (EVBUFFER_LENGTH(buffer) > 0)
			evbuffer_add(buffer, ",", 1);
		evbuffer_add_printf(buffer, "%s", loop->name);
	}

	if ((size = EVBUFFER_LENGTH(buffer)) != 0)
		xasprintf(&value, "%.*s", size, EVBUFFER_DATA(buffer));
	evbuffer_free(buffer);
	return (value);
}

/* Callback for session_group_attached_list. */
static void *
format_cb_session_group_attached_list(struct format_tree *ft)
{
	struct session		*s = ft->s, *client_session, *session_loop;
	struct session_group	*sg;
	struct client		*loop;
	struct evbuffer		*buffer;
	int			 size;
	char			*value = NULL;

	if (s == NULL)
		return (NULL);
	sg = session_group_contains(s);
	if (sg == NULL)
		return (NULL);

	buffer = evbuffer_new();
	if (buffer == NULL)
		fatalx("out of memory");

	TAILQ_FOREACH(loop, &clients, entry) {
		client_session = loop->session;
		if (client_session == NULL)
			continue;
		TAILQ_FOREACH(session_loop, &sg->sessions, gentry) {
			if (session_loop == client_session){
				if (EVBUFFER_LENGTH(buffer) > 0)
					evbuffer_add(buffer, ",", 1);
				evbuffer_add_printf(buffer, "%s", loop->name);
			}
		}
	}

	if ((size = EVBUFFER_LENGTH(buffer)) != 0)
		xasprintf(&value, "%.*s", size, EVBUFFER_DATA(buffer));
	evbuffer_free(buffer);
	return (value);
}

/* Callback for pane_in_mode. */
static void *
format_cb_pane_in_mode(struct format_tree *ft)
{
	struct window_pane		*wp = ft->wp;
	u_int				 n = 0;
	struct window_mode_entry	*wme;
	char				*value;

	if (wp == NULL)
		return (NULL);

	TAILQ_FOREACH(wme, &wp->modes, entry)
		n++;
	xasprintf(&value, "%u", n);
	return (value);
}

/* Callback for pane_at_top. */
static void *
format_cb_pane_at_top(struct format_tree *ft)
{
	struct window_pane	*wp = ft->wp;
	struct window		*w;
	int			 status, flag;
	char			*value;

	if (wp == NULL)
		return (NULL);
	w = wp->window;

	status = options_get_number(w->options, "pane-border-status");
	if (status == PANE_STATUS_TOP)
		flag = (wp->yoff == 1);
	else
		flag = (wp->yoff == 0);
	xasprintf(&value, "%d", flag);
	return (value);
}

/* Callback for pane_at_bottom. */
static void *
format_cb_pane_at_bottom(struct format_tree *ft)
{
	struct window_pane	*wp = ft->wp;
	struct window		*w;
	int			 status, flag;
	char			*value;

	if (wp == NULL)
		return (NULL);
	w = wp->window;

	status = options_get_number(w->options, "pane-border-status");
	if (status == PANE_STATUS_BOTTOM)
		flag = (wp->yoff + wp->sy == w->sy - 1);
	else
		flag = (wp->yoff + wp->sy == w->sy);
	xasprintf(&value, "%d", flag);
	return (value);
}

/* Callback for cursor_character. */
static void *
format_cb_cursor_character(struct format_tree *ft)
{
	struct window_pane	*wp = ft->wp;
	struct grid_cell	 gc;
	char			*value = NULL;

	if (wp == NULL)
		return (NULL);

	grid_view_get_cell(wp->base.grid, wp->base.cx, wp->base.cy, &gc);
	if (~gc.flags & GRID_FLAG_PADDING)
		xasprintf(&value, "%.*s", (int)gc.data.size, gc.data.data);
	return (value);
}

/* Callback for mouse_word. */
static void *
format_cb_mouse_word(struct format_tree *ft)
{
	struct window_pane	*wp;
	struct grid		*gd;
	u_int			 x, y;

	if (!ft->m.valid)
		return (NULL);
	wp = cmd_mouse_pane(&ft->m, NULL, NULL);
	if (wp == NULL)
		return (NULL);
	if (cmd_mouse_at(wp, &ft->m, &x, &y, 0) != 0)
		return (NULL);

	if (!TAILQ_EMPTY(&wp->modes)) {
		if (window_pane_mode(wp) != WINDOW_PANE_NO_MODE)
			return (window_copy_get_word(wp, x, y));
		return (NULL);
	}
	gd = wp->base.grid;
	return (format_grid_word(gd, x, gd->hsize + y));
}

/* Callback for mouse_hyperlink. */
static void *
format_cb_mouse_hyperlink(struct format_tree *ft)
{
	struct window_pane	*wp;
	struct grid		*gd;
	u_int			 x, y;

	if (!ft->m.valid)
		return (NULL);
	wp = cmd_mouse_pane(&ft->m, NULL, NULL);
	if (wp == NULL)
		return (NULL);
	if (cmd_mouse_at(wp, &ft->m, &x, &y, 0) != 0)
		return (NULL);
	gd = wp->base.grid;
	return (format_grid_hyperlink(gd, x, gd->hsize + y, wp->screen));
}

/* Callback for mouse_line. */
static void *
format_cb_mouse_line(struct format_tree *ft)
{
	struct window_pane	*wp;
	struct grid		*gd;
	u_int			 x, y;

	if (!ft->m.valid)
		return (NULL);
	wp = cmd_mouse_pane(&ft->m, NULL, NULL);
	if (wp == NULL)
		return (NULL);
	if (cmd_mouse_at(wp, &ft->m, &x, &y, 0) != 0)
		return (NULL);

	if (!TAILQ_EMPTY(&wp->modes)) {
		if (window_pane_mode(wp) != WINDOW_PANE_NO_MODE)
			return (window_copy_get_line(wp, y));
		return (NULL);
	}
	gd = wp->base.grid;
	return (format_grid_line(gd, gd->hsize + y));
}

/* Callback for mouse_status_line. */
static void *
format_cb_mouse_status_line(struct format_tree *ft)
{
	char	*value;
	u_int	 y;

	if (!ft->m.valid)
		return (NULL);
	if (ft->c == NULL || (~ft->c->tty.flags & TTY_STARTED))
		return (NULL);

	if (ft->m.statusat == 0 && ft->m.y < ft->m.statuslines) {
		y = ft->m.y;
	} else if (ft->m.statusat > 0 && ft->m.y >= (u_int)ft->m.statusat) {
		y = ft->m.y - ft->m.statusat;
	} else
		return (NULL);
	xasprintf(&value, "%u", y);
	return (value);

}

/* Callback for mouse_status_range. */
static void *
format_cb_mouse_status_range(struct format_tree *ft)
{
	struct style_range	*sr;
	u_int			 x, y;

	if (!ft->m.valid)
		return (NULL);
	if (ft->c == NULL || (~ft->c->tty.flags & TTY_STARTED))
		return (NULL);

	if (ft->m.statusat == 0 && ft->m.y < ft->m.statuslines) {
		x = ft->m.x;
		y = ft->m.y;
	} else if (ft->m.statusat > 0 && ft->m.y >= (u_int)ft->m.statusat) {
		x = ft->m.x;
		y = ft->m.y - ft->m.statusat;
	} else
		return (NULL);

	sr = status_get_range(ft->c, x, y);
	if (sr == NULL)
		return (NULL);
	switch (sr->type) {
	case STYLE_RANGE_NONE:
		return (NULL);
	case STYLE_RANGE_LEFT:
		return (xstrdup("left"));
	case STYLE_RANGE_RIGHT:
		return (xstrdup("right"));
	case STYLE_RANGE_PANE:
		return (xstrdup("pane"));
	case STYLE_RANGE_WINDOW:
		return (xstrdup("window"));
	case STYLE_RANGE_SESSION:
		return (xstrdup("session"));
	case STYLE_RANGE_USER:
		return (xstrdup(sr->string));
	}
	return (NULL);
}

/* Callback for alternate_on. */
static void *
format_cb_alternate_on(struct format_tree *ft)
{
	if (ft->wp != NULL) {
		if (ft->wp->base.saved_grid != NULL)
			return (xstrdup("1"));
		return (xstrdup("0"));
	}
	return (NULL);
}

/* Callback for alternate_saved_x. */
static void *
format_cb_alternate_saved_x(struct format_tree *ft)
{
	if (ft->wp != NULL)
		return (format_printf("%u", ft->wp->base.saved_cx));
	return (NULL);
}

/* Callback for alternate_saved_y. */
static void *
format_cb_alternate_saved_y(struct format_tree *ft)
{
	if (ft->wp != NULL)
		return (format_printf("%u", ft->wp->base.saved_cy));
	return (NULL);
}

/* Callback for buffer_name. */
static void *
format_cb_buffer_name(struct format_tree *ft)
{
	if (ft->pb != NULL)
		return (xstrdup(paste_buffer_name(ft->pb)));
	return (NULL);
}

/* Callback for buffer_sample. */
static void *
format_cb_buffer_sample(struct format_tree *ft)
{
	if (ft->pb != NULL)
		return (paste_make_sample(ft->pb));
	return (NULL);
}

/* Callback for buffer_size. */
static void *
format_cb_buffer_size(struct format_tree *ft)
{
	size_t	size;

	if (ft->pb != NULL) {
		paste_buffer_data(ft->pb, &size);
		return (format_printf("%zu", size));
	}
	return (NULL);
}

/* Callback for client_cell_height. */
static void *
format_cb_client_cell_height(struct format_tree *ft)
{
	if (ft->c != NULL && (ft->c->tty.flags & TTY_STARTED))
		return (format_printf("%u", ft->c->tty.ypixel));
	return (NULL);
}

/* Callback for client_cell_width. */
static void *
format_cb_client_cell_width(struct format_tree *ft)
{
	if (ft->c != NULL && (ft->c->tty.flags & TTY_STARTED))
		return (format_printf("%u", ft->c->tty.xpixel));
	return (NULL);
}

/* Callback for client_control_mode. */
static void *
format_cb_client_control_mode(struct format_tree *ft)
{
	if (ft->c != NULL) {
		if (ft->c->flags & CLIENT_CONTROL)
			return (xstrdup("1"));
		return (xstrdup("0"));
	}
	return (NULL);
}

/* Callback for client_discarded. */
static void *
format_cb_client_discarded(struct format_tree *ft)
{
	if (ft->c != NULL)
		return (format_printf("%zu", ft->c->discarded));
	return (NULL);
}

/* Callback for client_flags. */
static void *
format_cb_client_flags(struct format_tree *ft)
{
	if (ft->c != NULL)
		return (xstrdup(server_client_get_flags(ft->c)));
	return (NULL);
}

/* Callback for client_height. */
static void *
format_cb_client_height(struct format_tree *ft)
{
	if (ft->c != NULL && (ft->c->tty.flags & TTY_STARTED))
		return (format_printf("%u", ft->c->tty.sy));
	return (NULL);
}

/* Callback for client_key_table. */
static void *
format_cb_client_key_table(struct format_tree *ft)
{
	if (ft->c != NULL)
		return (xstrdup(ft->c->keytable->name));
	return (NULL);
}

/* Callback for client_last_session. */
static void *
format_cb_client_last_session(struct format_tree *ft)
{
	if (ft->c != NULL &&
	    ft->c->last_session != NULL &&
	    session_alive(ft->c->last_session))
		return (xstrdup(ft->c->last_session->name));
	return (NULL);
}

/* Callback for client_name. */
static void *
format_cb_client_name(struct format_tree *ft)
{
	if (ft->c != NULL)
		return (xstrdup(ft->c->name));
	return (NULL);
}

/* Callback for client_pid. */
static void *
format_cb_client_pid(struct format_tree *ft)
{
	if (ft->c != NULL)
		return (format_printf("%ld", (long)ft->c->pid));
	return (NULL);
}

/* Callback for client_prefix. */
static void *
format_cb_client_prefix(struct format_tree *ft)
{
	const char	*name;

	if (ft->c != NULL) {
		name = server_client_get_key_table(ft->c);
		if (strcmp(ft->c->keytable->name, name) == 0)
			return (xstrdup("0"));
		return (xstrdup("1"));
	}
	return (NULL);
}

/* Callback for client_readonly. */
static void *
format_cb_client_readonly(struct format_tree *ft)
{
	if (ft->c != NULL) {
		if (ft->c->flags & CLIENT_READONLY)
			return (xstrdup("1"));
		return (xstrdup("0"));
	}
	return (NULL);
}

/* Callback for client_session. */
static void *
format_cb_client_session(struct format_tree *ft)
{
	if (ft->c != NULL && ft->c->session != NULL)
		return (xstrdup(ft->c->session->name));
	return (NULL);
}

/* Callback for client_termfeatures. */
static void *
format_cb_client_termfeatures(struct format_tree *ft)
{
	if (ft->c != NULL)
		return (xstrdup(tty_get_features(ft->c->term_features)));
	return (NULL);
}

/* Callback for client_termname. */
static void *
format_cb_client_termname(struct format_tree *ft)
{
	if (ft->c != NULL)
		return (xstrdup(ft->c->term_name));
	return (NULL);
}

/* Callback for client_termtype. */
static void *
format_cb_client_termtype(struct format_tree *ft)
{
	if (ft->c != NULL) {
		if (ft->c->term_type == NULL)
			return (xstrdup(""));
		return (xstrdup(ft->c->term_type));
	}
	return (NULL);
}

/* Callback for client_tty. */
static void *
format_cb_client_tty(struct format_tree *ft)
{
	if (ft->c != NULL)
		return (xstrdup(ft->c->ttyname));
	return (NULL);
}

/* Callback for client_uid. */
static void *
format_cb_client_uid(struct format_tree *ft)
{
	uid_t	uid;

	if (ft->c != NULL) {
		uid = proc_get_peer_uid(ft->c->peer);
		if (uid != (uid_t)-1)
			return (format_printf("%ld", (long)uid));
	}
	return (NULL);
}

/* Callback for client_user. */
static void *
format_cb_client_user(struct format_tree *ft)
{
	uid_t		 uid;
	struct passwd	*pw;

	if (ft->c != NULL) {
		uid = proc_get_peer_uid(ft->c->peer);
		if (uid != (uid_t)-1 && (pw = getpwuid(uid)) != NULL)
			return (xstrdup(pw->pw_name));
	}
	return (NULL);
}

/* Callback for client_utf8. */
static void *
format_cb_client_utf8(struct format_tree *ft)
{
	if (ft->c != NULL) {
		if (ft->c->flags & CLIENT_UTF8)
			return (xstrdup("1"));
		return (xstrdup("0"));
	}
	return (NULL);
}

/* Callback for client_width. */
static void *
format_cb_client_width(struct format_tree *ft)
{
	if (ft->c != NULL)
		return (format_printf("%u", ft->c->tty.sx));
	return (NULL);
}

/* Callback for client_written. */
static void *
format_cb_client_written(struct format_tree *ft)
{
	if (ft->c != NULL)
		return (format_printf("%zu", ft->c->written));
	return (NULL);
}

/* Callback for config_files. */
static void *
format_cb_config_files(__unused struct format_tree *ft)
{
	char	*s = NULL;
	size_t	 slen = 0;
	u_int	 i;
	size_t	 n;

	for (i = 0; i < cfg_nfiles; i++) {
		n = strlen(cfg_files[i]) + 1;
		s = xrealloc(s, slen + n + 1);
		slen += xsnprintf(s + slen, n + 1, "%s,", cfg_files[i]);
	}
	if (s == NULL)
		return (xstrdup(""));
	s[slen - 1] = '\0';
	return (s);
}

/* Callback for cursor_flag. */
static void *
format_cb_cursor_flag(struct format_tree *ft)
{
	if (ft->wp != NULL) {
		if (ft->wp->base.mode & MODE_CURSOR)
			return (xstrdup("1"));
		return (xstrdup("0"));
	}
	return (NULL);
}

/* Callback for cursor_x. */
static void *
format_cb_cursor_x(struct format_tree *ft)
{
	if (ft->wp != NULL)
		return (format_printf("%u", ft->wp->base.cx));
	return (NULL);
}

/* Callback for cursor_y. */
static void *
format_cb_cursor_y(struct format_tree *ft)
{
	if (ft->wp != NULL)
		return (format_printf("%u", ft->wp->base.cy));
	return (NULL);
}

/* Callback for history_limit. */
static void *
format_cb_history_limit(struct format_tree *ft)
{
	if (ft->wp != NULL)
		return (format_printf("%u", ft->wp->base.grid->hlimit));
	return (NULL);
}

/* Callback for history_size. */
static void *
format_cb_history_size(struct format_tree *ft)
{
	if (ft->wp != NULL)
		return (format_printf("%u", ft->wp->base.grid->hsize));
	return (NULL);
}

/* Callback for insert_flag. */
static void *
format_cb_insert_flag(struct format_tree *ft)
{
	if (ft->wp != NULL) {
		if (ft->wp->base.mode & MODE_INSERT)
			return (xstrdup("1"));
		return (xstrdup("0"));
	}
	return (NULL);
}

/* Callback for keypad_cursor_flag. */
static void *
format_cb_keypad_cursor_flag(struct format_tree *ft)
{
	if (ft->wp != NULL) {
		if (ft->wp->base.mode & MODE_KCURSOR)
			return (xstrdup("1"));
		return (xstrdup("0"));
	}
	return (NULL);
}

/* Callback for keypad_flag. */
static void *
format_cb_keypad_flag(struct format_tree *ft)
{
	if (ft->wp != NULL) {
		if (ft->wp->base.mode & MODE_KKEYPAD)
			return (xstrdup("1"));
		return (xstrdup("0"));
	}
	return (NULL);
}

/* Callback for mouse_all_flag. */
static void *
format_cb_mouse_all_flag(struct format_tree *ft)
{
	if (ft->wp != NULL) {
		if (ft->wp->base.mode & MODE_MOUSE_ALL)
			return (xstrdup("1"));
		return (xstrdup("0"));
	}
	return (NULL);
}

/* Callback for mouse_any_flag. */
static void *
format_cb_mouse_any_flag(struct format_tree *ft)
{
	if (ft->wp != NULL) {
		if (ft->wp->base.mode & ALL_MOUSE_MODES)
			return (xstrdup("1"));
		return (xstrdup("0"));
	}
	return (NULL);
}

/* Callback for mouse_button_flag. */
static void *
format_cb_mouse_button_flag(struct format_tree *ft)
{
	if (ft->wp != NULL) {
		if (ft->wp->base.mode & MODE_MOUSE_BUTTON)
			return (xstrdup("1"));
		return (xstrdup("0"));
	}
	return (NULL);
}

/* Callback for mouse_pane. */
static void *
format_cb_mouse_pane(struct format_tree *ft)
{
	struct window_pane	*wp;

	if (ft->m.valid) {
		wp = cmd_mouse_pane(&ft->m, NULL, NULL);
		if (wp != NULL)
			return (format_printf("%%%u", wp->id));
		return (NULL);
	}
	return (NULL);
}

/* Callback for mouse_sgr_flag. */
static void *
format_cb_mouse_sgr_flag(struct format_tree *ft)
{
	if (ft->wp != NULL) {
		if (ft->wp->base.mode & MODE_MOUSE_SGR)
			return (xstrdup("1"));
		return (xstrdup("0"));
	}
	return (NULL);
}

/* Callback for mouse_standard_flag. */
static void *
format_cb_mouse_standard_flag(struct format_tree *ft)
{
	if (ft->wp != NULL) {
		if (ft->wp->base.mode & MODE_MOUSE_STANDARD)
			return (xstrdup("1"));
		return (xstrdup("0"));
	}
	return (NULL);
}

/* Callback for mouse_utf8_flag. */
static void *
format_cb_mouse_utf8_flag(struct format_tree *ft)
{
	if (ft->wp != NULL) {
		if (ft->wp->base.mode & MODE_MOUSE_UTF8)
			return (xstrdup("1"));
		return (xstrdup("0"));
	}
	return (NULL);
}

/* Callback for mouse_x. */
static void *
format_cb_mouse_x(struct format_tree *ft)
{
	struct window_pane	*wp;
	u_int			 x, y;

	if (!ft->m.valid)
		return (NULL);
	wp = cmd_mouse_pane(&ft->m, NULL, NULL);
	if (wp != NULL && cmd_mouse_at(wp, &ft->m, &x, &y, 0) == 0)
		return (format_printf("%u", x));
	if (ft->c != NULL && (ft->c->tty.flags & TTY_STARTED)) {
		if (ft->m.statusat == 0 && ft->m.y < ft->m.statuslines)
			return (format_printf("%u", ft->m.x));
		if (ft->m.statusat > 0 && ft->m.y >= (u_int)ft->m.statusat)
			return (format_printf("%u", ft->m.x));
	}
	return (NULL);
}

/* Callback for mouse_y. */
static void *
format_cb_mouse_y(struct format_tree *ft)
{
	struct window_pane	*wp;
	u_int			 x, y;

	if (!ft->m.valid)
		return (NULL);
	wp = cmd_mouse_pane(&ft->m, NULL, NULL);
	if (wp != NULL && cmd_mouse_at(wp, &ft->m, &x, &y, 0) == 0)
		return (format_printf("%u", y));
	if (ft->c != NULL && (ft->c->tty.flags & TTY_STARTED)) {
		if (ft->m.statusat == 0 && ft->m.y < ft->m.statuslines)
			return (format_printf("%u", ft->m.y));
		if (ft->m.statusat > 0 && ft->m.y >= (u_int)ft->m.statusat)
			return (format_printf("%u", ft->m.y - ft->m.statusat));
	}
	return (NULL);
}

/* Callback for next_session_id. */
static void *
format_cb_next_session_id(__unused struct format_tree *ft)
{
	return (format_printf("$%u", next_session_id));
}

/* Callback for origin_flag. */
static void *
format_cb_origin_flag(struct format_tree *ft)
{
	if (ft->wp != NULL) {
		if (ft->wp->base.mode & MODE_ORIGIN)
			return (xstrdup("1"));
		return (xstrdup("0"));
	}
	return (NULL);
}

/* Callback for pane_active. */
static void *
format_cb_pane_active(struct format_tree *ft)
{
	if (ft->wp != NULL) {
		if (ft->wp == ft->wp->window->active)
			return (xstrdup("1"));
		return (xstrdup("0"));
	}
	return (NULL);
}

/* Callback for pane_at_left. */
static void *
format_cb_pane_at_left(struct format_tree *ft)
{
	if (ft->wp != NULL) {
		if (ft->wp->xoff == 0)
			return (xstrdup("1"));
		return (xstrdup("0"));
	}
	return (NULL);
}

/* Callback for pane_at_right. */
static void *
format_cb_pane_at_right(struct format_tree *ft)
{
	if (ft->wp != NULL) {
		if (ft->wp->xoff + ft->wp->sx == ft->wp->window->sx)
			return (xstrdup("1"));
		return (xstrdup("0"));
	}
	return (NULL);
}

/* Callback for pane_bottom. */
static void *
format_cb_pane_bottom(struct format_tree *ft)
{
	if (ft->wp != NULL)
		return (format_printf("%u", ft->wp->yoff + ft->wp->sy - 1));
	return (NULL);
}

/* Callback for pane_dead. */
static void *
format_cb_pane_dead(struct format_tree *ft)
{
	if (ft->wp != NULL) {
		if (ft->wp->fd == -1)
			return (xstrdup("1"));
		return (xstrdup("0"));
	}
	return (NULL);
}

/* Callback for pane_dead_signal. */
static void *
format_cb_pane_dead_signal(struct format_tree *ft)
{
	struct window_pane	*wp = ft->wp;
	const char		*name;

	if (wp != NULL) {
		if ((wp->flags & PANE_STATUSREADY) && WIFSIGNALED(wp->status)) {
			name = sig2name(WTERMSIG(wp->status));
			return (format_printf("%s", name));
		}
		return (NULL);
	}
	return (NULL);
}

/* Callback for pane_dead_status. */
static void *
format_cb_pane_dead_status(struct format_tree *ft)
{
	struct window_pane	*wp = ft->wp;

	if (wp != NULL) {
		if ((wp->flags & PANE_STATUSREADY) && WIFEXITED(wp->status))
			return (format_printf("%d", WEXITSTATUS(wp->status)));
		return (NULL);
	}
	return (NULL);
}

/* Callback for pane_dead_time. */
static void *
format_cb_pane_dead_time(struct format_tree *ft)
{
	struct window_pane	*wp = ft->wp;

	if (wp != NULL) {
		if (wp->flags & PANE_STATUSDRAWN)
			return (&wp->dead_time);
		return (NULL);
	}
	return (NULL);
}

/* Callback for pane_format. */
static void *
format_cb_pane_format(struct format_tree *ft)
{
	if (ft->type == FORMAT_TYPE_PANE)
		return (xstrdup("1"));
	return (xstrdup("0"));
}

/* Callback for pane_height. */
static void *
format_cb_pane_height(struct format_tree *ft)
{
	if (ft->wp != NULL)
		return (format_printf("%u", ft->wp->sy));
	return (NULL);
}

/* Callback for pane_id. */
static void *
format_cb_pane_id(struct format_tree *ft)
{
	if (ft->wp != NULL)
		return (format_printf("%%%u", ft->wp->id));
	return (NULL);
}

/* Callback for pane_index. */
static void *
format_cb_pane_index(struct format_tree *ft)
{
	u_int	idx;

	if (ft->wp != NULL && window_pane_index(ft->wp, &idx) == 0)
		return (format_printf("%u", idx));
	return (NULL);
}

/* Callback for pane_input_off. */
static void *
format_cb_pane_input_off(struct format_tree *ft)
{
	if (ft->wp != NULL) {
		if (ft->wp->flags & PANE_INPUTOFF)
			return (xstrdup("1"));
		return (xstrdup("0"));
	}
	return (NULL);
}

/* Callback for pane_unseen_changes. */
static void *
format_cb_pane_unseen_changes(struct format_tree *ft)
{
	if (ft->wp != NULL) {
		if (ft->wp->flags & PANE_UNSEENCHANGES)
			return (xstrdup("1"));
		return (xstrdup("0"));
	}
	return (NULL);
}

/* Callback for pane_key_mode. */
static void *
format_cb_pane_key_mode(struct format_tree *ft)
{
	if (ft->wp != NULL && ft->wp->screen != NULL) {
		switch (ft->wp->screen->mode & EXTENDED_KEY_MODES) {
		case MODE_KEYS_EXTENDED:
			return (xstrdup("Ext 1"));
		case MODE_KEYS_EXTENDED_2:
			return (xstrdup("Ext 2"));
		default:
			return (xstrdup("VT10x"));
		}
	}
	return (NULL);
}

/* Callback for pane_last. */
static void *
format_cb_pane_last(struct format_tree *ft)
{
	if (ft->wp != NULL) {
		if (ft->wp == TAILQ_FIRST(&ft->wp->window->last_panes))
			return (xstrdup("1"));
		return (xstrdup("0"));
	}
	return (NULL);
}

/* Callback for pane_left. */
static void *
format_cb_pane_left(struct format_tree *ft)
{
	if (ft->wp != NULL)
		return (format_printf("%u", ft->wp->xoff));
	return (NULL);
}

/* Callback for pane_marked. */
static void *
format_cb_pane_marked(struct format_tree *ft)
{
	if (ft->wp != NULL) {
		if (server_check_marked() && marked_pane.wp == ft->wp)
			return (xstrdup("1"));
		return (xstrdup("0"));
	}
	return (NULL);
}

/* Callback for pane_marked_set. */
static void *
format_cb_pane_marked_set(struct format_tree *ft)
{
	if (ft->wp != NULL) {
		if (server_check_marked())
			return (xstrdup("1"));
		return (xstrdup("0"));
	}
	return (NULL);
}

/* Callback for pane_mode. */
static void *
format_cb_pane_mode(struct format_tree *ft)
{
	struct window_mode_entry	*wme;

	if (ft->wp != NULL) {
		wme = TAILQ_FIRST(&ft->wp->modes);
		if (wme != NULL)
			return (xstrdup(wme->mode->name));
		return (NULL);
	}
	return (NULL);
}

/* Callback for pane_path. */
static void *
format_cb_pane_path(struct format_tree *ft)
{
	if (ft->wp != NULL) {
		if (ft->wp->base.path == NULL)
			return (xstrdup(""));
		return (xstrdup(ft->wp->base.path));
	}
	return (NULL);
}

/* Callback for pane_pid. */
static void *
format_cb_pane_pid(struct format_tree *ft)
{
	if (ft->wp != NULL)
		return (format_printf("%ld", (long)ft->wp->pid));
	return (NULL);
}

/* Callback for pane_pipe. */
static void *
format_cb_pane_pipe(struct format_tree *ft)
{
	if (ft->wp != NULL) {
		if (ft->wp->pipe_fd != -1)
			return (xstrdup("1"));
		return (xstrdup("0"));
	}
	return (NULL);
}

/* Callback for pane_right. */
static void *
format_cb_pane_right(struct format_tree *ft)
{
	if (ft->wp != NULL)
		return (format_printf("%u", ft->wp->xoff + ft->wp->sx - 1));
	return (NULL);
}

/* Callback for pane_search_string. */
static void *
format_cb_pane_search_string(struct format_tree *ft)
{
	if (ft->wp != NULL) {
		if (ft->wp->searchstr == NULL)
			return (xstrdup(""));
		return (xstrdup(ft->wp->searchstr));
	}
	return (NULL);
}

/* Callback for pane_synchronized. */
static void *
format_cb_pane_synchronized(struct format_tree *ft)
{
	if (ft->wp != NULL) {
		if (options_get_number(ft->wp->options, "synchronize-panes"))
			return (xstrdup("1"));
		return (xstrdup("0"));
	}
	return (NULL);
}

/* Callback for pane_title. */
static void *
format_cb_pane_title(struct format_tree *ft)
{
	if (ft->wp != NULL)
		return (xstrdup(ft->wp->base.title));
	return (NULL);
}

/* Callback for pane_top. */
static void *
format_cb_pane_top(struct format_tree *ft)
{
	if (ft->wp != NULL)
		return (format_printf("%u", ft->wp->yoff));
	return (NULL);
}

/* Callback for pane_tty. */
static void *
format_cb_pane_tty(struct format_tree *ft)
{
	if (ft->wp != NULL)
		return (xstrdup(ft->wp->tty));
	return (NULL);
}

/* Callback for pane_width. */
static void *
format_cb_pane_width(struct format_tree *ft)
{
	if (ft->wp != NULL)
		return (format_printf("%u", ft->wp->sx));
	return (NULL);
}

/* Callback for scroll_region_lower. */
static void *
format_cb_scroll_region_lower(struct format_tree *ft)
{
	if (ft->wp != NULL)
		return (format_printf("%u", ft->wp->base.rlower));
	return (NULL);
}

/* Callback for scroll_region_upper. */
static void *
format_cb_scroll_region_upper(struct format_tree *ft)
{
	if (ft->wp != NULL)
		return (format_printf("%u", ft->wp->base.rupper));
	return (NULL);
}

/* Callback for server_sessions. */
static void *
format_cb_server_sessions(__unused struct format_tree *ft)
{
	struct session	*s;
	u_int		 n = 0;

	RB_FOREACH(s, sessions, &sessions)
		n++;
	return (format_printf("%u", n));
}

/* Callback for session_attached. */
static void *
format_cb_session_attached(struct format_tree *ft)
{
	if (ft->s != NULL)
		return (format_printf("%u", ft->s->attached));
	return (NULL);
}

/* Callback for session_format. */
static void *
format_cb_session_format(struct format_tree *ft)
{
	if (ft->type == FORMAT_TYPE_SESSION)
		return (xstrdup("1"));
	return (xstrdup("0"));
}

/* Callback for session_group. */
static void *
format_cb_session_group(struct format_tree *ft)
{
	struct session_group	*sg;

	if (ft->s != NULL && (sg = session_group_contains(ft->s)) != NULL)
		return (xstrdup(sg->name));
	return (NULL);
}

/* Callback for session_group_attached. */
static void *
format_cb_session_group_attached(struct format_tree *ft)
{
	struct session_group	*sg;

	if (ft->s != NULL && (sg = session_group_contains(ft->s)) != NULL)
		return (format_printf("%u", session_group_attached_count (sg)));
	return (NULL);
}

/* Callback for session_group_many_attached. */
static void *
format_cb_session_group_many_attached(struct format_tree *ft)
{
	struct session_group	*sg;

	if (ft->s != NULL && (sg = session_group_contains(ft->s)) != NULL) {
		if (session_group_attached_count (sg) > 1)
			return (xstrdup("1"));
		return (xstrdup("0"));
	}
	return (NULL);
}

/* Callback for session_group_size. */
static void *
format_cb_session_group_size(struct format_tree *ft)
{
	struct session_group	*sg;

	if (ft->s != NULL && (sg = session_group_contains(ft->s)) != NULL)
		return (format_printf("%u", session_group_count (sg)));
	return (NULL);
}

/* Callback for session_grouped. */
static void *
format_cb_session_grouped(struct format_tree *ft)
{
	if (ft->s != NULL) {
		if (session_group_contains(ft->s) != NULL)
			return (xstrdup("1"));
		return (xstrdup("0"));
	}
	return (NULL);
}

/* Callback for session_id. */
static void *
format_cb_session_id(struct format_tree *ft)
{
	if (ft->s != NULL)
		return (format_printf("$%u", ft->s->id));
	return (NULL);
}

/* Callback for session_many_attached. */
static void *
format_cb_session_many_attached(struct format_tree *ft)
{
	if (ft->s != NULL) {
		if (ft->s->attached > 1)
			return (xstrdup("1"));
		return (xstrdup("0"));
	}
	return (NULL);
}

/* Callback for session_marked. */
static void *
format_cb_session_marked(struct format_tree *ft)
{
	if (ft->s != NULL) {
		if (server_check_marked() && marked_pane.s == ft->s)
			return (xstrdup("1"));
		return (xstrdup("0"));
	}
	return (NULL);
}

/* Callback for session_name. */
static void *
format_cb_session_name(struct format_tree *ft)
{
	if (ft->s != NULL)
		return (xstrdup(ft->s->name));
	return (NULL);
}

/* Callback for session_path. */
static void *
format_cb_session_path(struct format_tree *ft)
{
	if (ft->s != NULL)
		return (xstrdup(ft->s->cwd));
	return (NULL);
}

/* Callback for session_windows. */
static void *
format_cb_session_windows(struct format_tree *ft)
{
	if (ft->s != NULL)
		return (format_printf("%u", winlink_count(&ft->s->windows)));
	return (NULL);
}

/* Callback for socket_path. */
static void *
format_cb_socket_path(__unused struct format_tree *ft)
{
	return (xstrdup(socket_path));
}

/* Callback for version. */
static void *
format_cb_version(__unused struct format_tree *ft)
{
	return (xstrdup(getversion()));
}

/* Callback for sixel_support. */
static void *
format_cb_sixel_support(__unused struct format_tree *ft)
{
#ifdef ENABLE_SIXEL
	return (xstrdup("1"));
#else
	return (xstrdup("0"));
#endif
}

/* Callback for active_window_index. */
static void *
format_cb_active_window_index(struct format_tree *ft)
{
	if (ft->s != NULL)
		return (format_printf("%u", ft->s->curw->idx));
	return (NULL);
}

/* Callback for last_window_index. */
static void *
format_cb_last_window_index(struct format_tree *ft)
{
	struct winlink	*wl;

	if (ft->s != NULL) {
		wl = RB_MAX(winlinks, &ft->s->windows);
		return (format_printf("%u", wl->idx));
	}
	return (NULL);
}

/* Callback for window_active. */
static void *
format_cb_window_active(struct format_tree *ft)
{
	if (ft->wl != NULL) {
		if (ft->wl == ft->wl->session->curw)
			return (xstrdup("1"));
		return (xstrdup("0"));
	}
	return (NULL);
}

/* Callback for window_activity_flag. */
static void *
format_cb_window_activity_flag(struct format_tree *ft)
{
	if (ft->wl != NULL) {
		if (ft->wl->flags & WINLINK_ACTIVITY)
			return (xstrdup("1"));
		return (xstrdup("0"));
	}
	return (NULL);
}

/* Callback for window_bell_flag. */
static void *
format_cb_window_bell_flag(struct format_tree *ft)
{
	if (ft->wl != NULL) {
		if (ft->wl->flags & WINLINK_BELL)
			return (xstrdup("1"));
		return (xstrdup("0"));
	}
	return (NULL);
}

/* Callback for window_bigger. */
static void *
format_cb_window_bigger(struct format_tree *ft)
{
	u_int	ox, oy, sx, sy;

	if (ft->c != NULL) {
		if (tty_window_offset(&ft->c->tty, &ox, &oy, &sx, &sy))
			return (xstrdup("1"));
		return (xstrdup("0"));
	}
	return (NULL);
}

/* Callback for window_cell_height. */
static void *
format_cb_window_cell_height(struct format_tree *ft)
{
	if (ft->w != NULL)
		return (format_printf("%u", ft->w->ypixel));
	return (NULL);
}

/* Callback for window_cell_width. */
static void *
format_cb_window_cell_width(struct format_tree *ft)
{
	if (ft->w != NULL)
		return (format_printf("%u", ft->w->xpixel));
	return (NULL);
}

/* Callback for window_end_flag. */
static void *
format_cb_window_end_flag(struct format_tree *ft)
{
	if (ft->wl != NULL) {
		if (ft->wl == RB_MAX(winlinks, &ft->wl->session->windows))
			return (xstrdup("1"));
		return (xstrdup("0"));
	}
	return (NULL);
}

/* Callback for window_flags. */
static void *
format_cb_window_flags(struct format_tree *ft)
{
	if (ft->wl != NULL)
		return (xstrdup(window_printable_flags(ft->wl, 1)));
	return (NULL);
}

/* Callback for window_format. */
static void *
format_cb_window_format(struct format_tree *ft)
{
	if (ft->type == FORMAT_TYPE_WINDOW)
		return (xstrdup("1"));
	return (xstrdup("0"));
}

/* Callback for window_height. */
static void *
format_cb_window_height(struct format_tree *ft)
{
	if (ft->w != NULL)
		return (format_printf("%u", ft->w->sy));
	return (NULL);
}

/* Callback for window_id. */
static void *
format_cb_window_id(struct format_tree *ft)
{
	if (ft->w != NULL)
		return (format_printf("@%u", ft->w->id));
	return (NULL);
}

/* Callback for window_index. */
static void *
format_cb_window_index(struct format_tree *ft)
{
	if (ft->wl != NULL)
		return (format_printf("%d", ft->wl->idx));
	return (NULL);
}

/* Callback for window_last_flag. */
static void *
format_cb_window_last_flag(struct format_tree *ft)
{
	if (ft->wl != NULL) {
		if (ft->wl == TAILQ_FIRST(&ft->wl->session->lastw))
			return (xstrdup("1"));
		return (xstrdup("0"));
	}
	return (NULL);
}

/* Callback for window_linked. */
static void *
format_cb_window_linked(struct format_tree *ft)
{
	if (ft->wl != NULL) {
		if (session_is_linked(ft->wl->session, ft->wl->window))
			return (xstrdup("1"));
		return (xstrdup("0"));
	}
	return (NULL);
}

/* Callback for window_linked_sessions. */
static void *
format_cb_window_linked_sessions(struct format_tree *ft)
{
	if (ft->wl != NULL)
		return (format_printf("%u", ft->wl->window->references));
	return (NULL);
}

/* Callback for window_marked_flag. */
static void *
format_cb_window_marked_flag(struct format_tree *ft)
{
	if (ft->wl != NULL) {
		if (server_check_marked() && marked_pane.wl == ft->wl)
			return (xstrdup("1"));
		return (xstrdup("0"));
	}
	return (NULL);
}

/* Callback for window_name. */
static void *
format_cb_window_name(struct format_tree *ft)
{
	if (ft->w != NULL)
		return (format_printf("%s", ft->w->name));
	return (NULL);
}

/* Callback for window_offset_x. */
static void *
format_cb_window_offset_x(struct format_tree *ft)
{
	u_int	ox, oy, sx, sy;

	if (ft->c != NULL) {
		if (tty_window_offset(&ft->c->tty, &ox, &oy, &sx, &sy))
			return (format_printf("%u", ox));
		return (NULL);
	}
	return (NULL);
}

/* Callback for window_offset_y. */
static void *
format_cb_window_offset_y(struct format_tree *ft)
{
	u_int	ox, oy, sx, sy;

	if (ft->c != NULL) {
		if (tty_window_offset(&ft->c->tty, &ox, &oy, &sx, &sy))
			return (format_printf("%u", oy));
		return (NULL);
	}
	return (NULL);
}

/* Callback for window_panes. */
static void *
format_cb_window_panes(struct format_tree *ft)
{
	if (ft->w != NULL)
		return (format_printf("%u", window_count_panes(ft->w)));
	return (NULL);
}

/* Callback for window_raw_flags. */
static void *
format_cb_window_raw_flags(struct format_tree *ft)
{
	if (ft->wl != NULL)
		return (xstrdup(window_printable_flags(ft->wl, 0)));
	return (NULL);
}

/* Callback for window_silence_flag. */
static void *
format_cb_window_silence_flag(struct format_tree *ft)
{
	if (ft->wl != NULL) {
		if (ft->wl->flags & WINLINK_SILENCE)
			return (xstrdup("1"));
		return (xstrdup("0"));
	}
	return (NULL);
}

/* Callback for window_start_flag. */
static void *
format_cb_window_start_flag(struct format_tree *ft)
{
	if (ft->wl != NULL) {
		if (ft->wl == RB_MIN(winlinks, &ft->wl->session->windows))
			return (xstrdup("1"));
		return (xstrdup("0"));
	}
	return (NULL);
}

/* Callback for window_width. */
static void *
format_cb_window_width(struct format_tree *ft)
{
	if (ft->w != NULL)
		return (format_printf("%u", ft->w->sx));
	return (NULL);
}

/* Callback for window_zoomed_flag. */
static void *
format_cb_window_zoomed_flag(struct format_tree *ft)
{
	if (ft->w != NULL) {
		if (ft->w->flags & WINDOW_ZOOMED)
			return (xstrdup("1"));
		return (xstrdup("0"));
	}
	return (NULL);
}

/* Callback for wrap_flag. */
static void *
format_cb_wrap_flag(struct format_tree *ft)
{
	if (ft->wp != NULL) {
		if (ft->wp->base.mode & MODE_WRAP)
			return (xstrdup("1"));
		return (xstrdup("0"));
	}
	return (NULL);
}

/* Callback for buffer_created. */
static void *
format_cb_buffer_created(struct format_tree *ft)
{
	static struct timeval	 tv;

	if (ft->pb != NULL) {
		timerclear(&tv);
		tv.tv_sec = paste_buffer_created(ft->pb);
		return (&tv);
	}
	return (NULL);
}

/* Callback for client_activity. */
static void *
format_cb_client_activity(struct format_tree *ft)
{
	if (ft->c != NULL)
		return (&ft->c->activity_time);
	return (NULL);
}

/* Callback for client_created. */
static void *
format_cb_client_created(struct format_tree *ft)
{
	if (ft->c != NULL)
		return (&ft->c->creation_time);
	return (NULL);
}

/* Callback for session_activity. */
static void *
format_cb_session_activity(struct format_tree *ft)
{
	if (ft->s != NULL)
		return (&ft->s->activity_time);
	return (NULL);
}

/* Callback for session_created. */
static void *
format_cb_session_created(struct format_tree *ft)
{
	if (ft->s != NULL)
		return (&ft->s->creation_time);
	return (NULL);
}

/* Callback for session_last_attached. */
static void *
format_cb_session_last_attached(struct format_tree *ft)
{
	if (ft->s != NULL)
		return (&ft->s->last_attached_time);
	return (NULL);
}

/* Callback for start_time. */
static void *
format_cb_start_time(__unused struct format_tree *ft)
{
	return (&start_time);
}

/* Callback for window_activity. */
static void *
format_cb_window_activity(struct format_tree *ft)
{
	if (ft->w != NULL)
		return (&ft->w->activity_time);
	return (NULL);
}

/* Callback for buffer_mode_format, */
static void *
format_cb_buffer_mode_format(__unused struct format_tree *ft)
{
	return (xstrdup(window_buffer_mode.default_format));
}

/* Callback for client_mode_format, */
static void *
format_cb_client_mode_format(__unused struct format_tree *ft)
{
	return (xstrdup(window_client_mode.default_format));
}

/* Callback for tree_mode_format, */
static void *
format_cb_tree_mode_format(__unused struct format_tree *ft)
{
	return (xstrdup(window_tree_mode.default_format));
}

/* Callback for uid. */
static void *
format_cb_uid(__unused struct format_tree *ft)
{
	return (format_printf("%ld", (long)getuid()));
}

/* Callback for user. */
static void *
format_cb_user(__unused struct format_tree *ft)
{
	struct passwd	*pw;

	if ((pw = getpwuid(getuid())) != NULL)
		return (xstrdup(pw->pw_name));
	return (NULL);
}

/* Format table type. */
enum format_table_type {
	FORMAT_TABLE_STRING,
	FORMAT_TABLE_TIME
};

/* Format table entry. */
struct format_table_entry {
	const char		*key;
	enum format_table_type	 type;
	format_cb		 cb;
};

/*
 * Format table. Default format variables (that are almost always in the tree
 * and where the value is expanded by a callback in this file) are listed here.
 * Only variables which are added by the caller go into the tree.
 */
static const struct format_table_entry format_table[] = {
	{ "active_window_index", FORMAT_TABLE_STRING,
	  format_cb_active_window_index
	},
	{ "alternate_on", FORMAT_TABLE_STRING,
	  format_cb_alternate_on
	},
	{ "alternate_saved_x", FORMAT_TABLE_STRING,
	  format_cb_alternate_saved_x
	},
	{ "alternate_saved_y", FORMAT_TABLE_STRING,
	  format_cb_alternate_saved_y
	},
	{ "buffer_created", FORMAT_TABLE_TIME,
	  format_cb_buffer_created
	},
	{ "buffer_mode_format", FORMAT_TABLE_STRING,
	  format_cb_buffer_mode_format
	},
	{ "buffer_name", FORMAT_TABLE_STRING,
	  format_cb_buffer_name
	},
	{ "buffer_sample", FORMAT_TABLE_STRING,
	  format_cb_buffer_sample
	},
	{ "buffer_size", FORMAT_TABLE_STRING,
	  format_cb_buffer_size
	},
	{ "client_activity", FORMAT_TABLE_TIME,
	  format_cb_client_activity
	},
	{ "client_cell_height", FORMAT_TABLE_STRING,
	  format_cb_client_cell_height
	},
	{ "client_cell_width", FORMAT_TABLE_STRING,
	  format_cb_client_cell_width
	},
	{ "client_control_mode", FORMAT_TABLE_STRING,
	  format_cb_client_control_mode
	},
	{ "client_created", FORMAT_TABLE_TIME,
	  format_cb_client_created
	},
	{ "client_discarded", FORMAT_TABLE_STRING,
	  format_cb_client_discarded
	},
	{ "client_flags", FORMAT_TABLE_STRING,
	  format_cb_client_flags
	},
	{ "client_height", FORMAT_TABLE_STRING,
	  format_cb_client_height
	},
	{ "client_key_table", FORMAT_TABLE_STRING,
	  format_cb_client_key_table
	},
	{ "client_last_session", FORMAT_TABLE_STRING,
	  format_cb_client_last_session
	},
	{ "client_mode_format", FORMAT_TABLE_STRING,
	  format_cb_client_mode_format
	},
	{ "client_name", FORMAT_TABLE_STRING,
	  format_cb_client_name
	},
	{ "client_pid", FORMAT_TABLE_STRING,
	  format_cb_client_pid
	},
	{ "client_prefix", FORMAT_TABLE_STRING,
	  format_cb_client_prefix
	},
	{ "client_readonly", FORMAT_TABLE_STRING,
	  format_cb_client_readonly
	},
	{ "client_session", FORMAT_TABLE_STRING,
	  format_cb_client_session
	},
	{ "client_termfeatures", FORMAT_TABLE_STRING,
	  format_cb_client_termfeatures
	},
	{ "client_termname", FORMAT_TABLE_STRING,
	  format_cb_client_termname
	},
	{ "client_termtype", FORMAT_TABLE_STRING,
	  format_cb_client_termtype
	},
	{ "client_tty", FORMAT_TABLE_STRING,
	  format_cb_client_tty
	},
	{ "client_uid", FORMAT_TABLE_STRING,
	  format_cb_client_uid
	},
	{ "client_user", FORMAT_TABLE_STRING,
	  format_cb_client_user
	},
	{ "client_utf8", FORMAT_TABLE_STRING,
	  format_cb_client_utf8
	},
	{ "client_width", FORMAT_TABLE_STRING,
	  format_cb_client_width
	},
	{ "client_written", FORMAT_TABLE_STRING,
	  format_cb_client_written
	},
	{ "config_files", FORMAT_TABLE_STRING,
	  format_cb_config_files
	},
	{ "cursor_character", FORMAT_TABLE_STRING,
	  format_cb_cursor_character
	},
	{ "cursor_flag", FORMAT_TABLE_STRING,
	  format_cb_cursor_flag
	},
	{ "cursor_x", FORMAT_TABLE_STRING,
	  format_cb_cursor_x
	},
	{ "cursor_y", FORMAT_TABLE_STRING,
	  format_cb_cursor_y
	},
	{ "history_all_bytes", FORMAT_TABLE_STRING,
	  format_cb_history_all_bytes
	},
	{ "history_bytes", FORMAT_TABLE_STRING,
	  format_cb_history_bytes
	},
	{ "history_limit", FORMAT_TABLE_STRING,
	  format_cb_history_limit
	},
	{ "history_size", FORMAT_TABLE_STRING,
	  format_cb_history_size
	},
	{ "host", FORMAT_TABLE_STRING,
	  format_cb_host
	},
	{ "host_short", FORMAT_TABLE_STRING,
	  format_cb_host_short
	},
	{ "insert_flag", FORMAT_TABLE_STRING,
	  format_cb_insert_flag
	},
	{ "keypad_cursor_flag", FORMAT_TABLE_STRING,
	  format_cb_keypad_cursor_flag
	},
	{ "keypad_flag", FORMAT_TABLE_STRING,
	  format_cb_keypad_flag
	},
	{ "last_window_index", FORMAT_TABLE_STRING,
	  format_cb_last_window_index
	},
	{ "mouse_all_flag", FORMAT_TABLE_STRING,
	  format_cb_mouse_all_flag
	},
	{ "mouse_any_flag", FORMAT_TABLE_STRING,
	  format_cb_mouse_any_flag
	},
	{ "mouse_button_flag", FORMAT_TABLE_STRING,
	  format_cb_mouse_button_flag
	},
	{ "mouse_hyperlink", FORMAT_TABLE_STRING,
	  format_cb_mouse_hyperlink
	},
	{ "mouse_line", FORMAT_TABLE_STRING,
	  format_cb_mouse_line
	},
	{ "mouse_pane", FORMAT_TABLE_STRING,
	  format_cb_mouse_pane
	},
	{ "mouse_sgr_flag", FORMAT_TABLE_STRING,
	  format_cb_mouse_sgr_flag
	},
	{ "mouse_standard_flag", FORMAT_TABLE_STRING,
	  format_cb_mouse_standard_flag
	},
	{ "mouse_status_line", FORMAT_TABLE_STRING,
	  format_cb_mouse_status_line
	},
	{ "mouse_status_range", FORMAT_TABLE_STRING,
	  format_cb_mouse_status_range
	},
	{ "mouse_utf8_flag", FORMAT_TABLE_STRING,
	  format_cb_mouse_utf8_flag
	},
	{ "mouse_word", FORMAT_TABLE_STRING,
	  format_cb_mouse_word
	},
	{ "mouse_x", FORMAT_TABLE_STRING,
	  format_cb_mouse_x
	},
	{ "mouse_y", FORMAT_TABLE_STRING,
	  format_cb_mouse_y
	},
	{ "next_session_id", FORMAT_TABLE_STRING,
	  format_cb_next_session_id
	},
	{ "origin_flag", FORMAT_TABLE_STRING,
	  format_cb_origin_flag
	},
	{ "pane_active", FORMAT_TABLE_STRING,
	  format_cb_pane_active
	},
	{ "pane_at_bottom", FORMAT_TABLE_STRING,
	  format_cb_pane_at_bottom
	},
	{ "pane_at_left", FORMAT_TABLE_STRING,
	  format_cb_pane_at_left
	},
	{ "pane_at_right", FORMAT_TABLE_STRING,
	  format_cb_pane_at_right
	},
	{ "pane_at_top", FORMAT_TABLE_STRING,
	  format_cb_pane_at_top
	},
	{ "pane_bg", FORMAT_TABLE_STRING,
	  format_cb_pane_bg
	},
	{ "pane_bottom", FORMAT_TABLE_STRING,
	  format_cb_pane_bottom
	},
	{ "pane_current_command", FORMAT_TABLE_STRING,
	  format_cb_current_command
	},
	{ "pane_current_path", FORMAT_TABLE_STRING,
	  format_cb_current_path
	},
	{ "pane_dead", FORMAT_TABLE_STRING,
	  format_cb_pane_dead
	},
	{ "pane_dead_signal", FORMAT_TABLE_STRING,
	  format_cb_pane_dead_signal
	},
	{ "pane_dead_status", FORMAT_TABLE_STRING,
	  format_cb_pane_dead_status
	},
	{ "pane_dead_time", FORMAT_TABLE_TIME,
	  format_cb_pane_dead_time
	},
	{ "pane_fg", FORMAT_TABLE_STRING,
	  format_cb_pane_fg
	},
	{ "pane_format", FORMAT_TABLE_STRING,
	  format_cb_pane_format
	},
	{ "pane_height", FORMAT_TABLE_STRING,
	  format_cb_pane_height
	},
	{ "pane_id", FORMAT_TABLE_STRING,
	  format_cb_pane_id
	},
	{ "pane_in_mode", FORMAT_TABLE_STRING,
	  format_cb_pane_in_mode
	},
	{ "pane_index", FORMAT_TABLE_STRING,
	  format_cb_pane_index
	},
	{ "pane_input_off", FORMAT_TABLE_STRING,
	  format_cb_pane_input_off
	},
	{ "pane_key_mode", FORMAT_TABLE_STRING,
	  format_cb_pane_key_mode
	},
	{ "pane_last", FORMAT_TABLE_STRING,
	  format_cb_pane_last
	},
	{ "pane_left", FORMAT_TABLE_STRING,
	  format_cb_pane_left
	},
	{ "pane_marked", FORMAT_TABLE_STRING,
	  format_cb_pane_marked
	},
	{ "pane_marked_set", FORMAT_TABLE_STRING,
	  format_cb_pane_marked_set
	},
	{ "pane_mode", FORMAT_TABLE_STRING,
	  format_cb_pane_mode
	},
	{ "pane_path", FORMAT_TABLE_STRING,
	  format_cb_pane_path
	},
	{ "pane_pid", FORMAT_TABLE_STRING,
	  format_cb_pane_pid
	},
	{ "pane_pipe", FORMAT_TABLE_STRING,
	  format_cb_pane_pipe
	},
	{ "pane_right", FORMAT_TABLE_STRING,
	  format_cb_pane_right
	},
	{ "pane_search_string", FORMAT_TABLE_STRING,
	  format_cb_pane_search_string
	},
	{ "pane_start_command", FORMAT_TABLE_STRING,
	  format_cb_start_command
	},
	{ "pane_start_path", FORMAT_TABLE_STRING,
	  format_cb_start_path
	},
	{ "pane_synchronized", FORMAT_TABLE_STRING,
	  format_cb_pane_synchronized
	},
	{ "pane_tabs", FORMAT_TABLE_STRING,
	  format_cb_pane_tabs
	},
	{ "pane_title", FORMAT_TABLE_STRING,
	  format_cb_pane_title
	},
	{ "pane_top", FORMAT_TABLE_STRING,
	  format_cb_pane_top
	},
	{ "pane_tty", FORMAT_TABLE_STRING,
	  format_cb_pane_tty
	},
	{ "pane_unseen_changes", FORMAT_TABLE_STRING,
	  format_cb_pane_unseen_changes
	},
	{ "pane_width", FORMAT_TABLE_STRING,
	  format_cb_pane_width
	},
	{ "pid", FORMAT_TABLE_STRING,
	  format_cb_pid
	},
	{ "scroll_region_lower", FORMAT_TABLE_STRING,
	  format_cb_scroll_region_lower
	},
	{ "scroll_region_upper", FORMAT_TABLE_STRING,
	  format_cb_scroll_region_upper
	},
	{ "server_sessions", FORMAT_TABLE_STRING,
	  format_cb_server_sessions
	},
	{ "session_activity", FORMAT_TABLE_TIME,
	  format_cb_session_activity
	},
	{ "session_alerts", FORMAT_TABLE_STRING,
	  format_cb_session_alerts
	},
	{ "session_attached", FORMAT_TABLE_STRING,
	  format_cb_session_attached
	},
	{ "session_attached_list", FORMAT_TABLE_STRING,
	  format_cb_session_attached_list
	},
	{ "session_created", FORMAT_TABLE_TIME,
	  format_cb_session_created
	},
	{ "session_format", FORMAT_TABLE_STRING,
	  format_cb_session_format
	},
	{ "session_group", FORMAT_TABLE_STRING,
	  format_cb_session_group
	},
	{ "session_group_attached", FORMAT_TABLE_STRING,
	  format_cb_session_group_attached
	},
	{ "session_group_attached_list", FORMAT_TABLE_STRING,
	  format_cb_session_group_attached_list
	},
	{ "session_group_list", FORMAT_TABLE_STRING,
	  format_cb_session_group_list
	},
	{ "session_group_many_attached", FORMAT_TABLE_STRING,
	  format_cb_session_group_many_attached
	},
	{ "session_group_size", FORMAT_TABLE_STRING,
	  format_cb_session_group_size
	},
	{ "session_grouped", FORMAT_TABLE_STRING,
	  format_cb_session_grouped
	},
	{ "session_id", FORMAT_TABLE_STRING,
	  format_cb_session_id
	},
	{ "session_last_attached", FORMAT_TABLE_TIME,
	  format_cb_session_last_attached
	},
	{ "session_many_attached", FORMAT_TABLE_STRING,
	  format_cb_session_many_attached
	},
	{ "session_marked", FORMAT_TABLE_STRING,
	  format_cb_session_marked,
	},
	{ "session_name", FORMAT_TABLE_STRING,
	  format_cb_session_name
	},
	{ "session_path", FORMAT_TABLE_STRING,
	  format_cb_session_path
	},
	{ "session_stack", FORMAT_TABLE_STRING,
	  format_cb_session_stack
	},
	{ "session_windows", FORMAT_TABLE_STRING,
	  format_cb_session_windows
	},
	{ "sixel_support", FORMAT_TABLE_STRING,
	  format_cb_sixel_support
	},
	{ "socket_path", FORMAT_TABLE_STRING,
	  format_cb_socket_path
	},
	{ "start_time", FORMAT_TABLE_TIME,
	  format_cb_start_time
	},
	{ "tree_mode_format", FORMAT_TABLE_STRING,
	  format_cb_tree_mode_format
	},
	{ "uid", FORMAT_TABLE_STRING,
	  format_cb_uid
	},
	{ "user", FORMAT_TABLE_STRING,
	  format_cb_user
	},
	{ "version", FORMAT_TABLE_STRING,
	  format_cb_version
	},
	{ "window_active", FORMAT_TABLE_STRING,
	  format_cb_window_active
	},
	{ "window_active_clients", FORMAT_TABLE_STRING,
	  format_cb_window_active_clients
	},
	{ "window_active_clients_list", FORMAT_TABLE_STRING,
	  format_cb_window_active_clients_list
	},
	{ "window_active_sessions", FORMAT_TABLE_STRING,
	  format_cb_window_active_sessions
	},
	{ "window_active_sessions_list", FORMAT_TABLE_STRING,
	  format_cb_window_active_sessions_list
	},
	{ "window_activity", FORMAT_TABLE_TIME,
	  format_cb_window_activity
	},
	{ "window_activity_flag", FORMAT_TABLE_STRING,
	  format_cb_window_activity_flag
	},
	{ "window_bell_flag", FORMAT_TABLE_STRING,
	  format_cb_window_bell_flag
	},
	{ "window_bigger", FORMAT_TABLE_STRING,
	  format_cb_window_bigger
	},
	{ "window_cell_height", FORMAT_TABLE_STRING,
	  format_cb_window_cell_height
	},
	{ "window_cell_width", FORMAT_TABLE_STRING,
	  format_cb_window_cell_width
	},
	{ "window_end_flag", FORMAT_TABLE_STRING,
	  format_cb_window_end_flag
	},
	{ "window_flags", FORMAT_TABLE_STRING,
	  format_cb_window_flags
	},
	{ "window_format", FORMAT_TABLE_STRING,
	  format_cb_window_format
	},
	{ "window_height", FORMAT_TABLE_STRING,
	  format_cb_window_height
	},
	{ "window_id", FORMAT_TABLE_STRING,
	  format_cb_window_id
	},
	{ "window_index", FORMAT_TABLE_STRING,
	  format_cb_window_index
	},
	{ "window_last_flag", FORMAT_TABLE_STRING,
	  format_cb_window_last_flag
	},
	{ "window_layout", FORMAT_TABLE_STRING,
	  format_cb_window_layout
	},
	{ "window_linked", FORMAT_TABLE_STRING,
	  format_cb_window_linked
	},
	{ "window_linked_sessions", FORMAT_TABLE_STRING,
	  format_cb_window_linked_sessions
	},
	{ "window_linked_sessions_list", FORMAT_TABLE_STRING,
	  format_cb_window_linked_sessions_list
	},
	{ "window_marked_flag", FORMAT_TABLE_STRING,
	  format_cb_window_marked_flag
	},
	{ "window_name", FORMAT_TABLE_STRING,
	  format_cb_window_name
	},
	{ "window_offset_x", FORMAT_TABLE_STRING,
	  format_cb_window_offset_x
	},
	{ "window_offset_y", FORMAT_TABLE_STRING,
	  format_cb_window_offset_y
	},
	{ "window_panes", FORMAT_TABLE_STRING,
	  format_cb_window_panes
	},
	{ "window_raw_flags", FORMAT_TABLE_STRING,
	  format_cb_window_raw_flags
	},
	{ "window_silence_flag", FORMAT_TABLE_STRING,
	  format_cb_window_silence_flag
	},
	{ "window_stack_index", FORMAT_TABLE_STRING,
	  format_cb_window_stack_index
	},
	{ "window_start_flag", FORMAT_TABLE_STRING,
	  format_cb_window_start_flag
	},
	{ "window_visible_layout", FORMAT_TABLE_STRING,
	  format_cb_window_visible_layout
	},
	{ "window_width", FORMAT_TABLE_STRING,
	  format_cb_window_width
	},
	{ "window_zoomed_flag", FORMAT_TABLE_STRING,
	  format_cb_window_zoomed_flag
	},
	{ "wrap_flag", FORMAT_TABLE_STRING,
	  format_cb_wrap_flag
	}
};

/* Compare format table entries. */
static int
format_table_compare(const void *key0, const void *entry0)
{
	const char			*key = key0;
	const struct format_table_entry	*entry = entry0;

	return (strcmp(key, entry->key));
}

/* Get a format callback. */
static struct format_table_entry *
format_table_get(const char *key)
{
	return (bsearch(key, format_table, nitems(format_table),
	    sizeof *format_table, format_table_compare));
}

/* Merge one format tree into another. */
void
format_merge(struct format_tree *ft, struct format_tree *from)
{
	struct format_entry	*fe;

	RB_FOREACH(fe, format_entry_tree, &from->tree) {
		if (fe->value != NULL)
			format_add(ft, fe->key, "%s", fe->value);
	}
}

/* Get format pane. */
struct window_pane *
format_get_pane(struct format_tree *ft)
{
	return (ft->wp);
}

/* Add item bits to tree. */
static void
format_create_add_item(struct format_tree *ft, struct cmdq_item *item)
{
	struct key_event	*event = cmdq_get_event(item);
	struct mouse_event	*m = &event->m;

	cmdq_merge_formats(item, ft);
	memcpy(&ft->m, m, sizeof ft->m);
}

/* Create a new tree. */
struct format_tree *
format_create(struct client *c, struct cmdq_item *item, int tag, int flags)
{
	struct format_tree	*ft;

	ft = xcalloc(1, sizeof *ft);
	RB_INIT(&ft->tree);

	if (c != NULL) {
		ft->client = c;
		ft->client->references++;
	}
	ft->item = item;

	ft->tag = tag;
	ft->flags = flags;

	if (item != NULL)
		format_create_add_item(ft, item);

	return (ft);
}

/* Free a tree. */
void
format_free(struct format_tree *ft)
{
	struct format_entry	*fe, *fe1;

	RB_FOREACH_SAFE(fe, format_entry_tree, &ft->tree, fe1) {
		RB_REMOVE(format_entry_tree, &ft->tree, fe);
		free(fe->value);
		free(fe->key);
		free(fe);
	}

	if (ft->client != NULL)
		server_client_unref(ft->client);
	free(ft);
}

/* Log each format. */
static void
format_log_debug_cb(const char *key, const char *value, void *arg)
{
	const char	*prefix = arg;

	log_debug("%s: %s=%s", prefix, key, value);
}

/* Log a format tree. */
void
format_log_debug(struct format_tree *ft, const char *prefix)
{
	format_each(ft, format_log_debug_cb, (void *)prefix);
}

/* Walk each format. */
void
format_each(struct format_tree *ft, void (*cb)(const char *, const char *,
    void *), void *arg)
{
	const struct format_table_entry	*fte;
	struct format_entry		*fe;
	u_int				 i;
	char				 s[64];
	void				*value;
	struct timeval			*tv;

	for (i = 0; i < nitems(format_table); i++) {
		fte = &format_table[i];

		value = fte->cb(ft);
		if (value == NULL)
			continue;
		if (fte->type == FORMAT_TABLE_TIME) {
			tv = value;
			xsnprintf(s, sizeof s, "%lld", (long long)tv->tv_sec);
			cb(fte->key, s, arg);
		} else {
			cb(fte->key, value, arg);
			free(value);
		}
	}
	RB_FOREACH(fe, format_entry_tree, &ft->tree) {
		if (fe->time != 0) {
			xsnprintf(s, sizeof s, "%lld", (long long)fe->time);
			cb(fe->key, s, arg);
		} else {
			if (fe->value == NULL && fe->cb != NULL) {
				fe->value = fe->cb(ft);
				if (fe->value == NULL)
					fe->value = xstrdup("");
			}
			cb(fe->key, fe->value, arg);
		}
	}
}

/* Add a key-value pair. */
void
format_add(struct format_tree *ft, const char *key, const char *fmt, ...)
{
	struct format_entry	*fe;
	struct format_entry	*fe_now;
	va_list			 ap;

	fe = xmalloc(sizeof *fe);
	fe->key = xstrdup(key);

	fe_now = RB_INSERT(format_entry_tree, &ft->tree, fe);
	if (fe_now != NULL) {
		free(fe->key);
		free(fe);
		free(fe_now->value);
		fe = fe_now;
	}

	fe->cb = NULL;
	fe->time = 0;

	va_start(ap, fmt);
	xvasprintf(&fe->value, fmt, ap);
	va_end(ap);
}

/* Add a key and time. */
void
format_add_tv(struct format_tree *ft, const char *key, struct timeval *tv)
{
	struct format_entry	*fe, *fe_now;

	fe = xmalloc(sizeof *fe);
	fe->key = xstrdup(key);

	fe_now = RB_INSERT(format_entry_tree, &ft->tree, fe);
	if (fe_now != NULL) {
		free(fe->key);
		free(fe);
		free(fe_now->value);
		fe = fe_now;
	}

	fe->cb = NULL;
	fe->time = tv->tv_sec;

	fe->value = NULL;
}

/* Add a key and function. */
void
format_add_cb(struct format_tree *ft, const char *key, format_cb cb)
{
	struct format_entry	*fe;
	struct format_entry	*fe_now;

	fe = xmalloc(sizeof *fe);
	fe->key = xstrdup(key);

	fe_now = RB_INSERT(format_entry_tree, &ft->tree, fe);
	if (fe_now != NULL) {
		free(fe->key);
		free(fe);
		free(fe_now->value);
		fe = fe_now;
	}

	fe->cb = cb;
	fe->time = 0;

	fe->value = NULL;
}

/* Quote shell special characters in string. */
static char *
format_quote_shell(const char *s)
{
	const char	*cp;
	char		*out, *at;

	at = out = xmalloc(strlen(s) * 2 + 1);
	for (cp = s; *cp != '\0'; cp++) {
		if (strchr("|&;<>()$`\\\"'*?[# =%", *cp) != NULL)
			*at++ = '\\';
		*at++ = *cp;
	}
	*at = '\0';
	return (out);
}

/* Quote #s in string. */
static char *
format_quote_style(const char *s)
{
	const char	*cp;
	char		*out, *at;

	at = out = xmalloc(strlen(s) * 2 + 1);
	for (cp = s; *cp != '\0'; cp++) {
		if (*cp == '#')
			*at++ = '#';
		*at++ = *cp;
	}
	*at = '\0';
	return (out);
}

/* Make a prettier time. */
char *
format_pretty_time(time_t t, int seconds)
{
	struct tm       now_tm, tm;
	time_t		now, age;
	char		s[9];

	time(&now);
	if (now < t)
		now = t;
	age = now - t;

	localtime_r(&now, &now_tm);
	localtime_r(&t, &tm);

	/* Last 24 hours. */
	if (age < 24 * 3600) {
		if (seconds)
			strftime(s, sizeof s, "%H:%M:%S", &tm);
		else
			strftime(s, sizeof s, "%H:%M", &tm);
		return (xstrdup(s));
	}

	/* This month or last 28 days. */
	if ((tm.tm_year == now_tm.tm_year && tm.tm_mon == now_tm.tm_mon) ||
	    age < 28 * 24 * 3600) {
		strftime(s, sizeof s, "%a%d", &tm);
		return (xstrdup(s));
	}

	/* Last 12 months. */
	if ((tm.tm_year == now_tm.tm_year && tm.tm_mon < now_tm.tm_mon) ||
	    (tm.tm_year == now_tm.tm_year - 1 && tm.tm_mon > now_tm.tm_mon)) {
		strftime(s, sizeof s, "%d%b", &tm);
		return (xstrdup(s));
	}

	/* Older than that. */
	strftime(s, sizeof s, "%h%y", &tm);
	return (xstrdup(s));
}

/* Find a format entry. */
static char *
format_find(struct format_tree *ft, const char *key, int modifiers,
    const char *time_format)
{
	struct format_table_entry	*fte;
	void				*value;
	struct format_entry		*fe, fe_find;
	struct environ_entry		*envent;
	struct options_entry		*o;
	int				 idx;
	char				*found = NULL, *saved, s[512];
	const char			*errstr;
	time_t				 t = 0;
	struct tm			 tm;

	o = options_parse_get(global_options, key, &idx, 0);
	if (o == NULL && ft->wp != NULL)
		o = options_parse_get(ft->wp->options, key, &idx, 0);
	if (o == NULL && ft->w != NULL)
		o = options_parse_get(ft->w->options, key, &idx, 0);
	if (o == NULL)
		o = options_parse_get(global_w_options, key, &idx, 0);
	if (o == NULL && ft->s != NULL)
		o = options_parse_get(ft->s->options, key, &idx, 0);
	if (o == NULL)
		o = options_parse_get(global_s_options, key, &idx, 0);
	if (o != NULL) {
		found = options_to_string(o, idx, 1);
		goto found;
	}

	fte = format_table_get(key);
	if (fte != NULL) {
		value = fte->cb(ft);
		if (fte->type == FORMAT_TABLE_TIME && value != NULL)
			t = ((struct timeval *)value)->tv_sec;
		else
			found = value;
		goto found;
	}
	fe_find.key = (char *)key;
	fe = RB_FIND(format_entry_tree, &ft->tree, &fe_find);
	if (fe != NULL) {
		if (fe->time != 0) {
			t = fe->time;
			goto found;
		}
		if (fe->value == NULL && fe->cb != NULL) {
			fe->value = fe->cb(ft);
			if (fe->value == NULL)
				fe->value = xstrdup("");
		}
		found = xstrdup(fe->value);
		goto found;
	}

	if (~modifiers & FORMAT_TIMESTRING) {
		envent = NULL;
		if (ft->s != NULL)
			envent = environ_find(ft->s->environ, key);
		if (envent == NULL)
			envent = environ_find(global_environ, key);
		if (envent != NULL && envent->value != NULL) {
			found = xstrdup(envent->value);
			goto found;
		}
	}

	return (NULL);

found:
	if (modifiers & FORMAT_TIMESTRING) {
		if (t == 0 && found != NULL) {
			t = strtonum(found, 0, INT64_MAX, &errstr);
			if (errstr != NULL)
				t = 0;
			free(found);
		}
		if (t == 0)
			return (NULL);
		if (modifiers & FORMAT_PRETTY)
			found = format_pretty_time(t, 0);
		else {
			if (time_format != NULL) {
				localtime_r(&t, &tm);
				strftime(s, sizeof s, time_format, &tm);
			} else {
				ctime_r(&t, s);
				s[strcspn(s, "\n")] = '\0';
			}
			found = xstrdup(s);
		}
		return (found);
	}

	if (t != 0)
		xasprintf(&found, "%lld", (long long)t);
	else if (found == NULL)
		return (NULL);
	if (modifiers & FORMAT_BASENAME) {
		saved = found;
		found = xstrdup(basename(saved));
		free(saved);
	}
	if (modifiers & FORMAT_DIRNAME) {
		saved = found;
		found = xstrdup(dirname(saved));
		free(saved);
	}
	if (modifiers & FORMAT_QUOTE_SHELL) {
		saved = found;
		found = format_quote_shell(saved);
		free(saved);
	}
	if (modifiers & FORMAT_QUOTE_STYLE) {
		saved = found;
		found = format_quote_style(saved);
		free(saved);
	}
	return (found);
}

/* Unescape escaped characters. */
static char *
format_unescape(const char *s)
{
	char	*out, *cp;
	int	 brackets = 0;

	cp = out = xmalloc(strlen(s) + 1);
	for (; *s != '\0'; s++) {
		if (*s == '#' && s[1] == '{')
			brackets++;
		if (brackets == 0 &&
		    *s == '#' &&
		    strchr(",#{}:", s[1]) != NULL) {
			*cp++ = *++s;
 			continue;
		}
		if (*s == '}')
			brackets--;
		*cp++ = *s;
	}
	*cp = '\0';
	return (out);
}

/* Remove escaped characters. */
static char *
format_strip(const char *s)
{
	char	*out, *cp;
	int	 brackets = 0;

	cp = out = xmalloc(strlen(s) + 1);
	for (; *s != '\0'; s++) {
		if (*s == '#' && s[1] == '{')
			brackets++;
		if (*s == '#' && strchr(",#{}:", s[1]) != NULL) {
			if (brackets != 0)
				*cp++ = *s;
			continue;
		}
		if (*s == '}')
			brackets--;
		*cp++ = *s;
	}
	*cp = '\0';
	return (out);
}

/* Skip until end. */
const char *
format_skip(const char *s, const char *end)
{
	int	brackets = 0;

	for (; *s != '\0'; s++) {
		if (*s == '#' && s[1] == '{')
			brackets++;
		if (*s == '#' &&
		    s[1] != '\0' &&
		    strchr(",#{}:", s[1]) != NULL) {
			s++;
			continue;
		}
		if (*s == '}')
			brackets--;
		if (strchr(end, *s) != NULL && brackets == 0)
			break;
	}
	if (*s == '\0')
		return (NULL);
	return (s);
}

/* Return left and right alternatives separated by commas. */
static int
format_choose(struct format_expand_state *es, const char *s, char **left,
    char **right, int expand)
{
	const char	*cp;
	char		*left0, *right0;

	cp = format_skip(s, ",");
	if (cp == NULL)
		return (-1);
	left0 = xstrndup(s, cp - s);
	right0 = xstrdup(cp + 1);

	if (expand) {
		*left = format_expand1(es, left0);
		free(left0);
		*right = format_expand1(es, right0);
		free(right0);
	} else {
		*left = left0;
		*right = right0;
	}
	return (0);
}

/* Is this true? */
int
format_true(const char *s)
{
	if (s != NULL && *s != '\0' && (s[0] != '0' || s[1] != '\0'))
		return (1);
	return (0);
}

/* Check if modifier end. */
static int
format_is_end(char c)
{
	return (c == ';' || c == ':');
}

/* Add to modifier list. */
static void
format_add_modifier(struct format_modifier **list, u_int *count,
    const char *c, size_t n, char **argv, int argc)
{
	struct format_modifier *fm;

	*list = xreallocarray(*list, (*count) + 1, sizeof **list);
	fm = &(*list)[(*count)++];

	memcpy(fm->modifier, c, n);
	fm->modifier[n] = '\0';
	fm->size = n;

	fm->argv = argv;
	fm->argc = argc;
}

/* Free modifier list. */
static void
format_free_modifiers(struct format_modifier *list, u_int count)
{
	u_int	i;

	for (i = 0; i < count; i++)
		cmd_free_argv(list[i].argc, list[i].argv);
	free(list);
}

/* Build modifier list. */
static struct format_modifier *
format_build_modifiers(struct format_expand_state *es, const char **s,
    u_int *count)
{
	const char		*cp = *s, *end;
	struct format_modifier	*list = NULL;
	char			 c, last[] = "X;:", **argv, *value;
	int			 argc;

	/*
	 * Modifiers are a ; separated list of the forms:
	 *      l,m,C,a,b,c,d,n,t,w,q,E,T,S,W,P,<,>
	 *	=a
	 *	=/a
	 *      =/a/
	 *	s/a/b/
	 *	s/a/b
	 *	||,&&,!=,==,<=,>=
	 */

	*count = 0;

	while (*cp != '\0' && *cp != ':') {
		/* Skip any separator character. */
		if (*cp == ';')
			cp++;

		/* Check single character modifiers with no arguments. */
		if (strchr("labcdnwETSWPL<>", cp[0]) != NULL &&
		    format_is_end(cp[1])) {
			format_add_modifier(&list, count, cp, 1, NULL, 0);
			cp++;
			continue;
		}

		/* Then try double character with no arguments. */
		if ((memcmp("||", cp, 2) == 0 ||
		    memcmp("&&", cp, 2) == 0 ||
		    memcmp("!=", cp, 2) == 0 ||
		    memcmp("==", cp, 2) == 0 ||
		    memcmp("<=", cp, 2) == 0 ||
		    memcmp(">=", cp, 2) == 0) &&
		    format_is_end(cp[2])) {
			format_add_modifier(&list, count, cp, 2, NULL, 0);
			cp += 2;
			continue;
		}

		/* Now try single character with arguments. */
		if (strchr("mCNst=peq", cp[0]) == NULL)
			break;
		c = cp[0];

		/* No arguments provided. */
		if (format_is_end(cp[1])) {
			format_add_modifier(&list, count, cp, 1, NULL, 0);
			cp++;
			continue;
		}
		argv = NULL;
		argc = 0;

		/* Single argument with no wrapper character. */
		if (!ispunct((u_char)cp[1]) || cp[1] == '-') {
			end = format_skip(cp + 1, ":;");
			if (end == NULL)
				break;

			argv = xcalloc(1, sizeof *argv);
			value = xstrndup(cp + 1, end - (cp + 1));
			argv[0] = format_expand1(es, value);
			free(value);
			argc = 1;

			format_add_modifier(&list, count, &c, 1, argv, argc);
			cp = end;
			continue;
		}

		/* Multiple arguments with a wrapper character. */
		last[0] = cp[1];
		cp++;
		do {
			if (cp[0] == last[0] && format_is_end(cp[1])) {
				cp++;
				break;
			}
			end = format_skip(cp + 1, last);
			if (end == NULL)
				break;
			cp++;

			argv = xreallocarray(argv, argc + 1, sizeof *argv);
			value = xstrndup(cp, end - cp);
			argv[argc++] = format_expand1(es, value);
			free(value);

			cp = end;
		} while (!format_is_end(cp[0]));
		format_add_modifier(&list, count, &c, 1, argv, argc);
	}
	if (*cp != ':') {
		format_free_modifiers(list, *count);
		*count = 0;
		return (NULL);
	}
	*s = cp + 1;
	return (list);
}

/* Match against an fnmatch(3) pattern or regular expression. */
static char *
format_match(struct format_modifier *fm, const char *pattern, const char *text)
{
	const char	*s = "";
	regex_t		 r;
	int		 flags = 0;

	if (fm->argc >= 1)
		s = fm->argv[0];
	if (strchr(s, 'r') == NULL) {
		if (strchr(s, 'i') != NULL)
			flags |= FNM_CASEFOLD;
		if (fnmatch(pattern, text, flags) != 0)
			return (xstrdup("0"));
	} else {
		flags = REG_EXTENDED|REG_NOSUB;
		if (strchr(s, 'i') != NULL)
			flags |= REG_ICASE;
		if (regcomp(&r, pattern, flags) != 0)
			return (xstrdup("0"));
		if (regexec(&r, text, 0, NULL, 0) != 0) {
			regfree(&r);
			return (xstrdup("0"));
		}
		regfree(&r);
	}
	return (xstrdup("1"));
}

/* Perform substitution in string. */
static char *
format_sub(struct format_modifier *fm, const char *text, const char *pattern,
    const char *with)
{
	char	*value;
	int	 flags = REG_EXTENDED;

	if (fm->argc >= 3 && strchr(fm->argv[2], 'i') != NULL)
		flags |= REG_ICASE;
	value = regsub(pattern, with, text, flags);
	if (value == NULL)
		return (xstrdup(text));
	return (value);
}

/* Search inside pane. */
static char *
format_search(struct format_modifier *fm, struct window_pane *wp, const char *s)
{
	int	 ignore = 0, regex = 0;
	char	*value;

	if (fm->argc >= 1) {
		if (strchr(fm->argv[0], 'i') != NULL)
			ignore = 1;
		if (strchr(fm->argv[0], 'r') != NULL)
			regex = 1;
	}
	xasprintf(&value, "%u", window_pane_search(wp, s, regex, ignore));
	return (value);
}

/* Does session name exist? */
static char *
format_session_name(struct format_expand_state *es, const char *fmt)
{
	char		*name;
	struct session	*s;

	name = format_expand1(es, fmt);
	RB_FOREACH(s, sessions, &sessions) {
		if (strcmp(s->name, name) == 0) {
			free(name);
			return (xstrdup("1"));
		}
	}
	free(name);
	return (xstrdup("0"));
}

/* Loop over sessions. */
static char *
format_loop_sessions(struct format_expand_state *es, const char *fmt)
{
	struct format_tree		*ft = es->ft;
	struct client			*c = ft->client;
	struct cmdq_item		*item = ft->item;
	struct format_tree		*nft;
	struct format_expand_state	 next;
	char				*expanded, *value;
	size_t				 valuelen;
	struct session			*s;

	value = xcalloc(1, 1);
	valuelen = 1;

	RB_FOREACH(s, sessions, &sessions) {
		format_log(es, "session loop: $%u", s->id);
		nft = format_create(c, item, FORMAT_NONE, ft->flags);
		format_defaults(nft, ft->c, s, NULL, NULL);
		format_copy_state(&next, es, 0);
		next.ft = nft;
		expanded = format_expand1(&next, fmt);
		format_free(next.ft);

		valuelen += strlen(expanded);
		value = xrealloc(value, valuelen);

		strlcat(value, expanded, valuelen);
		free(expanded);
	}

	return (value);
}

/* Does window name exist? */
static char *
format_window_name(struct format_expand_state *es, const char *fmt)
{
	struct format_tree	*ft = es->ft;
	char			*name;
	struct winlink		*wl;

	if (ft->s == NULL) {
		format_log(es, "window name but no session");
		return (NULL);
	}

	name = format_expand1(es, fmt);
	RB_FOREACH(wl, winlinks, &ft->s->windows) {
		if (strcmp(wl->window->name, name) == 0) {
			free(name);
			return (xstrdup("1"));
		}
	}
	free(name);
	return (xstrdup("0"));
}

/* Loop over windows. */
static char *
format_loop_windows(struct format_expand_state *es, const char *fmt)
{
	struct format_tree		*ft = es->ft;
	struct client			*c = ft->client;
	struct cmdq_item		*item = ft->item;
	struct format_tree		*nft;
	struct format_expand_state	 next;
	char				*all, *active, *use, *expanded, *value;
	size_t				 valuelen;
	struct winlink			*wl;
	struct window			*w;

	if (ft->s == NULL) {
		format_log(es, "window loop but no session");
		return (NULL);
	}

	if (format_choose(es, fmt, &all, &active, 0) != 0) {
		all = xstrdup(fmt);
		active = NULL;
	}

	value = xcalloc(1, 1);
	valuelen = 1;

	RB_FOREACH(wl, winlinks, &ft->s->windows) {
		w = wl->window;
		format_log(es, "window loop: %u @%u", wl->idx, w->id);
		if (active != NULL && wl == ft->s->curw)
			use = active;
		else
			use = all;
		nft = format_create(c, item, FORMAT_WINDOW|w->id, ft->flags);
		format_defaults(nft, ft->c, ft->s, wl, NULL);
		format_copy_state(&next, es, 0);
		next.ft = nft;
		expanded = format_expand1(&next, use);
		format_free(nft);

		valuelen += strlen(expanded);
		value = xrealloc(value, valuelen);

		strlcat(value, expanded, valuelen);
		free(expanded);
	}

	free(active);
	free(all);

	return (value);
}

/* Loop over panes. */
static char *
format_loop_panes(struct format_expand_state *es, const char *fmt)
{
	struct format_tree		*ft = es->ft;
	struct client			*c = ft->client;
	struct cmdq_item		*item = ft->item;
	struct format_tree		*nft;
	struct format_expand_state	 next;
	char				*all, *active, *use, *expanded, *value;
	size_t				 valuelen;
	struct window_pane		*wp;

	if (ft->w == NULL) {
		format_log(es, "pane loop but no window");
		return (NULL);
	}

	if (format_choose(es, fmt, &all, &active, 0) != 0) {
		all = xstrdup(fmt);
		active = NULL;
	}

	value = xcalloc(1, 1);
	valuelen = 1;

	TAILQ_FOREACH(wp, &ft->w->panes, entry) {
		format_log(es, "pane loop: %%%u", wp->id);
		if (active != NULL && wp == ft->w->active)
			use = active;
		else
			use = all;
		nft = format_create(c, item, FORMAT_PANE|wp->id, ft->flags);
		format_defaults(nft, ft->c, ft->s, ft->wl, wp);
		format_copy_state(&next, es, 0);
		next.ft = nft;
		expanded = format_expand1(&next, use);
		format_free(nft);

		valuelen += strlen(expanded);
		value = xrealloc(value, valuelen);

		strlcat(value, expanded, valuelen);
		free(expanded);
	}

	free(active);
	free(all);

	return (value);
}

/* Loop over clients. */
static char *
format_loop_clients(struct format_expand_state *es, const char *fmt)
{
	struct format_tree		*ft = es->ft;
	struct client			*c;
	struct cmdq_item		*item = ft->item;
	struct format_tree		*nft;
	struct format_expand_state	 next;
	char				*expanded, *value;
	size_t				 valuelen;

	value = xcalloc(1, 1);
	valuelen = 1;

	TAILQ_FOREACH(c, &clients, entry) {
		format_log(es, "client loop: %s", c->name);
		nft = format_create(c, item, 0, ft->flags);
		format_defaults(nft, c, ft->s, ft->wl, ft->wp);
		format_copy_state(&next, es, 0);
		next.ft = nft;
		expanded = format_expand1(&next, fmt);
		format_free(nft);

		valuelen += strlen(expanded);
		value = xrealloc(value, valuelen);

		strlcat(value, expanded, valuelen);
		free(expanded);
	}

	return (value);
}

static char *
format_replace_expression(struct format_modifier *mexp,
    struct format_expand_state *es, const char *copy)
{
	int			 argc = mexp->argc;
	const char		*errstr;
	char			*endch, *value, *left = NULL, *right = NULL;
	int			 use_fp = 0;
	u_int			 prec = 0;
	double			 mleft, mright, result;
	enum { ADD,
	       SUBTRACT,
	       MULTIPLY,
	       DIVIDE,
	       MODULUS,
	       EQUAL,
	       NOT_EQUAL,
	       GREATER_THAN,
	       GREATER_THAN_EQUAL,
	       LESS_THAN,
	       LESS_THAN_EQUAL } operator;

	if (strcmp(mexp->argv[0], "+") == 0)
		operator = ADD;
	else if (strcmp(mexp->argv[0], "-") == 0)
		operator = SUBTRACT;
	else if (strcmp(mexp->argv[0], "*") == 0)
		operator = MULTIPLY;
	else if (strcmp(mexp->argv[0], "/") == 0)
		operator = DIVIDE;
	else if (strcmp(mexp->argv[0], "%") == 0 ||
	    strcmp(mexp->argv[0], "m") == 0)
		operator = MODULUS;
	else if (strcmp(mexp->argv[0], "==") == 0)
		operator = EQUAL;
	else if (strcmp(mexp->argv[0], "!=") == 0)
		operator = NOT_EQUAL;
	else if (strcmp(mexp->argv[0], ">") == 0)
		operator = GREATER_THAN;
	else if (strcmp(mexp->argv[0], "<") == 0)
		operator = LESS_THAN;
	else if (strcmp(mexp->argv[0], ">=") == 0)
		operator = GREATER_THAN_EQUAL;
	else if (strcmp(mexp->argv[0], "<=") == 0)
		operator = LESS_THAN_EQUAL;
	else {
		format_log(es, "expression has no valid operator: '%s'",
		    mexp->argv[0]);
		goto fail;
	}

	/* The second argument may be flags. */
	if (argc >= 2 && strchr(mexp->argv[1], 'f') != NULL) {
		use_fp = 1;
		prec = 2;
	}

	/* The third argument may be precision. */
	if (argc >= 3) {
		prec = strtonum(mexp->argv[2], INT_MIN, INT_MAX, &errstr);
		if (errstr != NULL) {
			format_log(es, "expression precision %s: %s", errstr,
			    mexp->argv[2]);
			goto fail;
		}
	}

	if (format_choose(es, copy, &left, &right, 1) != 0) {
		format_log(es, "expression syntax error");
		goto fail;
	}

	mleft = strtod(left, &endch);
	if (*endch != '\0') {
		format_log(es, "expression left side is invalid: %s", left);
		goto fail;
	}

	mright = strtod(right, &endch);
	if (*endch != '\0') {
		format_log(es, "expression right side is invalid: %s", right);
		goto fail;
	}

	if (!use_fp) {
		mleft = (long long)mleft;
		mright = (long long)mright;
	}
	format_log(es, "expression left side is: %.*f", prec, mleft);
	format_log(es, "expression right side is: %.*f", prec, mright);

	switch (operator) {
	case ADD:
		result = mleft + mright;
		break;
	case SUBTRACT:
		result = mleft - mright;
		break;
	case MULTIPLY:
		result = mleft * mright;
		break;
	case DIVIDE:
		result = mleft / mright;
		break;
	case MODULUS:
		result = fmod(mleft, mright);
		break;
	case EQUAL:
		result = fabs(mleft - mright) < 1e-9;
		break;
	case NOT_EQUAL:
		result = fabs(mleft - mright) > 1e-9;
		break;
	case GREATER_THAN:
		result = (mleft > mright);
		break;
	case GREATER_THAN_EQUAL:
		result = (mleft >= mright);
		break;
	case LESS_THAN:
		result = (mleft < mright);
		break;
	case LESS_THAN_EQUAL:
		result = (mleft <= mright);
		break;
	}
	if (use_fp)
		xasprintf(&value, "%.*f", prec, result);
	else
		xasprintf(&value, "%.*f", prec, (double)(long long)result);
	format_log(es, "expression result is %s", value);

	free(right);
	free(left);
	return (value);

fail:
	free(right);
	free(left);
	return (NULL);
}

/* Replace a key. */
static int
format_replace(struct format_expand_state *es, const char *key, size_t keylen,
    char **buf, size_t *len, size_t *off)
{
	struct format_tree		 *ft = es->ft;
	struct window_pane		 *wp = ft->wp;
	const char			 *errstr, *copy, *cp, *marker = NULL;
	const char			 *time_format = NULL;
	char				 *copy0, *condition, *found, *new;
	char				 *value, *left, *right;
	size_t				  valuelen;
	int				  modifiers = 0, limit = 0, width = 0;
	int				  j, c;
	struct format_modifier		 *list, *cmp = NULL, *search = NULL;
	struct format_modifier		**sub = NULL, *mexp = NULL, *fm;
	u_int				  i, count, nsub = 0;
	struct format_expand_state	  next;

	/* Make a copy of the key. */
	copy = copy0 = xstrndup(key, keylen);

	/* Process modifier list. */
	list = format_build_modifiers(es, &copy, &count);
	for (i = 0; i < count; i++) {
		fm = &list[i];
		if (format_logging(ft)) {
			format_log(es, "modifier %u is %s", i, fm->modifier);
			for (j = 0; j < fm->argc; j++) {
				format_log(es, "modifier %u argument %d: %s", i,
				    j, fm->argv[j]);
			}
		}
		if (fm->size == 1) {
			switch (fm->modifier[0]) {
			case 'm':
			case '<':
			case '>':
				cmp = fm;
				break;
			case 'C':
				search = fm;
				break;
			case 's':
				if (fm->argc < 2)
					break;
				sub = xreallocarray(sub, nsub + 1, sizeof *sub);
				sub[nsub++] = fm;
				break;
			case '=':
				if (fm->argc < 1)
					break;
				limit = strtonum(fm->argv[0], INT_MIN, INT_MAX,
				    &errstr);
				if (errstr != NULL)
					limit = 0;
				if (fm->argc >= 2 && fm->argv[1] != NULL)
					marker = fm->argv[1];
				break;
			case 'p':
				if (fm->argc < 1)
					break;
				width = strtonum(fm->argv[0], INT_MIN, INT_MAX,
				    &errstr);
				if (errstr != NULL)
					width = 0;
				break;
			case 'w':
				modifiers |= FORMAT_WIDTH;
				break;
			case 'e':
				if (fm->argc < 1 || fm->argc > 3)
					break;
				mexp = fm;
				break;
			case 'l':
				modifiers |= FORMAT_LITERAL;
				break;
			case 'a':
				modifiers |= FORMAT_CHARACTER;
				break;
			case 'b':
				modifiers |= FORMAT_BASENAME;
				break;
			case 'c':
				modifiers |= FORMAT_COLOUR;
				break;
			case 'd':
				modifiers |= FORMAT_DIRNAME;
				break;
			case 'n':
				modifiers |= FORMAT_LENGTH;
				break;
			case 't':
				modifiers |= FORMAT_TIMESTRING;
				if (fm->argc < 1)
					break;
				if (strchr(fm->argv[0], 'p') != NULL)
					modifiers |= FORMAT_PRETTY;
				else if (fm->argc >= 2 &&
				    strchr(fm->argv[0], 'f') != NULL)
					time_format = format_strip(fm->argv[1]);
				break;
			case 'q':
				if (fm->argc < 1)
					modifiers |= FORMAT_QUOTE_SHELL;
				else if (strchr(fm->argv[0], 'e') != NULL ||
				    strchr(fm->argv[0], 'h') != NULL)
					modifiers |= FORMAT_QUOTE_STYLE;
				break;
			case 'E':
				modifiers |= FORMAT_EXPAND;
				break;
			case 'T':
				modifiers |= FORMAT_EXPANDTIME;
				break;
			case 'N':
				if (fm->argc < 1 ||
				    strchr(fm->argv[0], 'w') != NULL)
					modifiers |= FORMAT_WINDOW_NAME;
				else if (strchr(fm->argv[0], 's') != NULL)
					modifiers |= FORMAT_SESSION_NAME;
				break;
			case 'S':
				modifiers |= FORMAT_SESSIONS;
				break;
			case 'W':
				modifiers |= FORMAT_WINDOWS;
				break;
			case 'P':
				modifiers |= FORMAT_PANES;
				break;
			case 'L':
				modifiers |= FORMAT_CLIENTS;
				break;
			}
		} else if (fm->size == 2) {
			if (strcmp(fm->modifier, "||") == 0 ||
			    strcmp(fm->modifier, "&&") == 0 ||
			    strcmp(fm->modifier, "==") == 0 ||
			    strcmp(fm->modifier, "!=") == 0 ||
			    strcmp(fm->modifier, ">=") == 0 ||
			    strcmp(fm->modifier, "<=") == 0)
				cmp = fm;
		}
	}

	/* Is this a literal string? */
	if (modifiers & FORMAT_LITERAL) {
		format_log(es, "literal string is '%s'", copy);
		value = format_unescape(copy);
		goto done;
	}

	/* Is this a character? */
	if (modifiers & FORMAT_CHARACTER) {
		new = format_expand1(es, copy);
		c = strtonum(new, 32, 126, &errstr);
		if (errstr != NULL)
			value = xstrdup("");
		else
			xasprintf(&value, "%c", c);
		free(new);
		goto done;
	}

	/* Is this a colour? */
	if (modifiers & FORMAT_COLOUR) {
		new = format_expand1(es, copy);
		c = colour_fromstring(new);
		if (c == -1 || (c = colour_force_rgb(c)) == -1)
			value = xstrdup("");
		else
			xasprintf(&value, "%06x", c & 0xffffff);
		free(new);
		goto done;
	}

	/* Is this a loop, comparison or condition? */
	if (modifiers & FORMAT_SESSIONS) {
		value = format_loop_sessions(es, copy);
		if (value == NULL)
			goto fail;
	} else if (modifiers & FORMAT_WINDOWS) {
		value = format_loop_windows(es, copy);
		if (value == NULL)
			goto fail;
	} else if (modifiers & FORMAT_PANES) {
		value = format_loop_panes(es, copy);
		if (value == NULL)
			goto fail;
	} else if (modifiers & FORMAT_CLIENTS) {
		value = format_loop_clients(es, copy);
		if (value == NULL)
			goto fail;
	} else if (modifiers & FORMAT_WINDOW_NAME) {
		value = format_window_name(es, copy);
		if (value == NULL)
			goto fail;
	} else if (modifiers & FORMAT_SESSION_NAME) {
		value = format_session_name(es, copy);
		if (value == NULL)
			goto fail;
	} else if (search != NULL) {
		/* Search in pane. */
		new = format_expand1(es, copy);
		if (wp == NULL) {
			format_log(es, "search '%s' but no pane", new);
			value = xstrdup("0");
		} else {
			format_log(es, "search '%s' pane %%%u", new, wp->id);
			value = format_search(search, wp, new);
		}
		free(new);
	} else if (cmp != NULL) {
		/* Comparison of left and right. */
		if (format_choose(es, copy, &left, &right, 1) != 0) {
			format_log(es, "compare %s syntax error: %s",
			    cmp->modifier, copy);
			goto fail;
		}
		format_log(es, "compare %s left is: %s", cmp->modifier, left);
		format_log(es, "compare %s right is: %s", cmp->modifier, right);

		if (strcmp(cmp->modifier, "||") == 0) {
			if (format_true(left) || format_true(right))
				value = xstrdup("1");
			else
				value = xstrdup("0");
		} else if (strcmp(cmp->modifier, "&&") == 0) {
			if (format_true(left) && format_true(right))
				value = xstrdup("1");
			else
				value = xstrdup("0");
		} else if (strcmp(cmp->modifier, "==") == 0) {
			if (strcmp(left, right) == 0)
				value = xstrdup("1");
			else
				value = xstrdup("0");
		} else if (strcmp(cmp->modifier, "!=") == 0) {
			if (strcmp(left, right) != 0)
				value = xstrdup("1");
			else
				value = xstrdup("0");
		} else if (strcmp(cmp->modifier, "<") == 0) {
			if (strcmp(left, right) < 0)
				value = xstrdup("1");
			else
				value = xstrdup("0");
		} else if (strcmp(cmp->modifier, ">") == 0) {
			if (strcmp(left, right) > 0)
				value = xstrdup("1");
			else
				value = xstrdup("0");
		} else if (strcmp(cmp->modifier, "<=") == 0) {
			if (strcmp(left, right) <= 0)
				value = xstrdup("1");
			else
				value = xstrdup("0");
		} else if (strcmp(cmp->modifier, ">=") == 0) {
			if (strcmp(left, right) >= 0)
				value = xstrdup("1");
			else
				value = xstrdup("0");
		} else if (strcmp(cmp->modifier, "m") == 0)
			value = format_match(cmp, left, right);

		free(right);
		free(left);
	} else if (*copy == '?') {
		/* Conditional: check first and choose second or third. */
		cp = format_skip(copy + 1, ",");
		if (cp == NULL) {
			format_log(es, "condition syntax error: %s", copy + 1);
			goto fail;
		}
		condition = xstrndup(copy + 1, cp - (copy + 1));
		format_log(es, "condition is: %s", condition);

		found = format_find(ft, condition, modifiers, time_format);
		if (found == NULL) {
			/*
			 * If the condition not found, try to expand it. If
			 * the expansion doesn't have any effect, then assume
			 * false.
			 */
			found = format_expand1(es, condition);
			if (strcmp(found, condition) == 0) {
				free(found);
				found = xstrdup("");
				format_log(es,
				    "condition '%s' not found; assuming false",
				    condition);
			}
		} else {
			format_log(es, "condition '%s' found: %s", condition,
			    found);
		}

		if (format_choose(es, cp + 1, &left, &right, 0) != 0) {
			format_log(es, "condition '%s' syntax error: %s",
			    condition, cp + 1);
			free(found);
			goto fail;
		}
		if (format_true(found)) {
			format_log(es, "condition '%s' is true", condition);
			value = format_expand1(es, left);
		} else {
			format_log(es, "condition '%s' is false", condition);
			value = format_expand1(es, right);
		}
		free(right);
		free(left);

		free(condition);
		free(found);
	} else if (mexp != NULL) {
		value = format_replace_expression(mexp, es, copy);
		if (value == NULL)
			value = xstrdup("");
	} else {
		if (strstr(copy, "#{") != 0) {
			format_log(es, "expanding inner format '%s'", copy);
			value = format_expand1(es, copy);
		} else {
			value = format_find(ft, copy, modifiers, time_format);
			if (value == NULL) {
				format_log(es, "format '%s' not found", copy);
				value = xstrdup("");
			} else {
				format_log(es, "format '%s' found: %s", copy,
				    value);
			}
		}
	}

done:
	/* Expand again if required. */
	if (modifiers & FORMAT_EXPAND) {
		new = format_expand1(es, value);
		free(value);
		value = new;
	} else if (modifiers & FORMAT_EXPANDTIME) {
		format_copy_state(&next, es, FORMAT_EXPAND_TIME);
		new = format_expand1(&next, value);
		free(value);
		value = new;
	}

	/* Perform substitution if any. */
	for (i = 0; i < nsub; i++) {
		left = format_expand1(es, sub[i]->argv[0]);
		right = format_expand1(es, sub[i]->argv[1]);
		new = format_sub(sub[i], value, left, right);
		format_log(es, "substitute '%s' to '%s': %s", left, right, new);
		free(value);
		value = new;
		free(right);
		free(left);
	}

	/* Truncate the value if needed. */
	if (limit > 0) {
		new = format_trim_left(value, limit);
		if (marker != NULL && strcmp(new, value) != 0) {
			free(value);
			xasprintf(&value, "%s%s", new, marker);
		} else {
			free(value);
			value = new;
		}
		format_log(es, "applied length limit %d: %s", limit, value);
	} else if (limit < 0) {
		new = format_trim_right(value, -limit);
		if (marker != NULL && strcmp(new, value) != 0) {
			free(value);
			xasprintf(&value, "%s%s", marker, new);
		} else {
			free(value);
			value = new;
		}
		format_log(es, "applied length limit %d: %s", limit, value);
	}

	/* Pad the value if needed. */
	if (width > 0) {
		new = utf8_padcstr(value, width);
		free(value);
		value = new;
		format_log(es, "applied padding width %d: %s", width, value);
	} else if (width < 0) {
		new = utf8_rpadcstr(value, -width);
		free(value);
		value = new;
		format_log(es, "applied padding width %d: %s", width, value);
	}

	/* Replace with the length or width if needed. */
	if (modifiers & FORMAT_LENGTH) {
		xasprintf(&new, "%zu", strlen(value));
		free(value);
		value = new;
		format_log(es, "replacing with length: %s", new);
	}
	if (modifiers & FORMAT_WIDTH) {
		xasprintf(&new, "%u", format_width(value));
		free(value);
		value = new;
		format_log(es, "replacing with width: %s", new);
	}

	/* Expand the buffer and copy in the value. */
	valuelen = strlen(value);
	while (*len - *off < valuelen + 1) {
		*buf = xreallocarray(*buf, 2, *len);
		*len *= 2;
	}
	memcpy(*buf + *off, value, valuelen);
	*off += valuelen;

	format_log(es, "replaced '%s' with '%s'", copy0, value);
	free(value);

	free(sub);
	format_free_modifiers(list, count);
	free(copy0);
	return (0);

fail:
	format_log(es, "failed %s", copy0);

	free(sub);
	format_free_modifiers(list, count);
	free(copy0);
	return (-1);
}

/* Expand keys in a template. */
static char *
format_expand1(struct format_expand_state *es, const char *fmt)
{
	struct format_tree	*ft = es->ft;
	char			*buf, *out, *name;
	const char		*ptr, *s, *style_end = NULL;
	size_t			 off, len, n, outlen;
	int     		 ch, brackets;
	char			 expanded[8192];

	if (fmt == NULL || *fmt == '\0')
		return (xstrdup(""));

	if (es->loop == FORMAT_LOOP_LIMIT) {
		format_log(es, "reached loop limit (%u)", FORMAT_LOOP_LIMIT);
		return (xstrdup(""));
	}
	es->loop++;

	format_log(es, "expanding format: %s", fmt);

	if ((es->flags & FORMAT_EXPAND_TIME) && strchr(fmt, '%') != NULL) {
		if (es->time == 0) {
			es->time = time(NULL);
			localtime_r(&es->time, &es->tm);
		}
		if (strftime(expanded, sizeof expanded, fmt, &es->tm) == 0) {
			format_log(es, "format is too long");
			return (xstrdup(""));
		}
		if (format_logging(ft) && strcmp(expanded, fmt) != 0)
			format_log(es, "after time expanded: %s", expanded);
		fmt = expanded;
	}

	len = 64;
	buf = xmalloc(len);
	off = 0;

	while (*fmt != '\0') {
		if (*fmt != '#') {
			while (len - off < 2) {
				buf = xreallocarray(buf, 2, len);
				len *= 2;
			}
			buf[off++] = *fmt++;
			continue;
		}
		fmt++;

		ch = (u_char)*fmt++;
		switch (ch) {
		case '(':
			brackets = 1;
			for (ptr = fmt; *ptr != '\0'; ptr++) {
				if (*ptr == '(')
					brackets++;
				if (*ptr == ')' && --brackets == 0)
					break;
			}
			if (*ptr != ')' || brackets != 0)
				break;
			n = ptr - fmt;

			name = xstrndup(fmt, n);
			format_log(es, "found #(): %s", name);

			if ((ft->flags & FORMAT_NOJOBS) ||
			    (es->flags & FORMAT_EXPAND_NOJOBS)) {
				out = xstrdup("");
				format_log(es, "#() is disabled");
			} else {
				out = format_job_get(es, name);
				format_log(es, "#() result: %s", out);
			}
			free(name);

			outlen = strlen(out);
			while (len - off < outlen + 1) {
				buf = xreallocarray(buf, 2, len);
				len *= 2;
			}
			memcpy(buf + off, out, outlen);
			off += outlen;

			free(out);

			fmt += n + 1;
			continue;
		case '{':
			ptr = format_skip((char *)fmt - 2, "}");
			if (ptr == NULL)
				break;
			n = ptr - fmt;

			format_log(es, "found #{}: %.*s", (int)n, fmt);
			if (format_replace(es, fmt, n, &buf, &len, &off) != 0)
				break;
			fmt += n + 1;
			continue;
		case '[':
		case '#':
			/*
			 * If ##[ (with two or more #s), then it is a style and
			 * can be left for format_draw to handle.
			 */
			ptr = fmt - (ch == '[');
			n = 2 - (ch == '[');
			while (*ptr == '#') {
				ptr++;
				n++;
			}
			if (*ptr == '[') {
				style_end = format_skip(fmt - 2, "]");
				format_log(es, "found #*%zu[", n);
				while (len - off < n + 2) {
					buf = xreallocarray(buf, 2, len);
					len *= 2;
				}
				memcpy(buf + off, fmt - 2, n + 1);
				off += n + 1;
				fmt = ptr + 1;
				continue;
			}
			/* FALLTHROUGH */
		case '}':
		case ',':
			format_log(es, "found #%c", ch);
			while (len - off < 2) {
				buf = xreallocarray(buf, 2, len);
				len *= 2;
			}
			buf[off++] = ch;
			continue;
		default:
			s = NULL;
			if (fmt > style_end) { /* skip inside #[] */
				if (ch >= 'A' && ch <= 'Z')
					s = format_upper[ch - 'A'];
				else if (ch >= 'a' && ch <= 'z')
					s = format_lower[ch - 'a'];
			}
			if (s == NULL) {
				while (len - off < 3) {
					buf = xreallocarray(buf, 2, len);
					len *= 2;
				}
				buf[off++] = '#';
				buf[off++] = ch;
				continue;
			}
			n = strlen(s);
			format_log(es, "found #%c: %s", ch, s);
			if (format_replace(es, s, n, &buf, &len, &off) != 0)
				break;
			continue;
		}

		break;
	}
	buf[off] = '\0';

	format_log(es, "result is: %s", buf);
	es->loop--;

	return (buf);
}

/* Expand keys in a template, passing through strftime first. */
char *
format_expand_time(struct format_tree *ft, const char *fmt)
{
	struct format_expand_state	es;

	memset(&es, 0, sizeof es);
	es.ft = ft;
	es.flags = FORMAT_EXPAND_TIME;
	return (format_expand1(&es, fmt));
}

/* Expand keys in a template. */
char *
format_expand(struct format_tree *ft, const char *fmt)
{
	struct format_expand_state	es;

	memset(&es, 0, sizeof es);
	es.ft = ft;
	es.flags = 0;
	return (format_expand1(&es, fmt));
}

/* Expand a single string. */
char *
format_single(struct cmdq_item *item, const char *fmt, struct client *c,
    struct session *s, struct winlink *wl, struct window_pane *wp)
{
	struct format_tree	*ft;
	char			*expanded;

	ft = format_create_defaults(item, c, s, wl, wp);
	expanded = format_expand(ft, fmt);
	format_free(ft);
	return (expanded);
}

/* Expand a single string using state. */
char *
format_single_from_state(struct cmdq_item *item, const char *fmt,
    struct client *c, struct cmd_find_state *fs)
{
	return (format_single(item, fmt, c, fs->s, fs->wl, fs->wp));
}

/* Expand a single string using target. */
char *
format_single_from_target(struct cmdq_item *item, const char *fmt)
{
	struct client	*tc = cmdq_get_target_client(item);

	return (format_single_from_state(item, fmt, tc, cmdq_get_target(item)));
}

/* Create and add defaults. */
struct format_tree *
format_create_defaults(struct cmdq_item *item, struct client *c,
    struct session *s, struct winlink *wl, struct window_pane *wp)
{
	struct format_tree	*ft;

	if (item != NULL)
		ft = format_create(cmdq_get_client(item), item, FORMAT_NONE, 0);
	else
		ft = format_create(NULL, item, FORMAT_NONE, 0);
	format_defaults(ft, c, s, wl, wp);
	return (ft);
}

/* Create and add defaults using state. */
struct format_tree *
format_create_from_state(struct cmdq_item *item, struct client *c,
    struct cmd_find_state *fs)
{
	return (format_create_defaults(item, c, fs->s, fs->wl, fs->wp));
}

/* Create and add defaults using target. */
struct format_tree *
format_create_from_target(struct cmdq_item *item)
{
	struct client	*tc = cmdq_get_target_client(item);

	return (format_create_from_state(item, tc, cmdq_get_target(item)));
}

/* Set defaults for any of arguments that are not NULL. */
void
format_defaults(struct format_tree *ft, struct client *c, struct session *s,
    struct winlink *wl, struct window_pane *wp)
{
	struct paste_buffer	*pb;

	if (c != NULL && c->name != NULL)
		log_debug("%s: c=%s", __func__, c->name);
	else
		log_debug("%s: c=none", __func__);
	if (s != NULL)
		log_debug("%s: s=$%u", __func__, s->id);
	else
		log_debug("%s: s=none", __func__);
	if (wl != NULL)
		log_debug("%s: wl=%u", __func__, wl->idx);
	else
		log_debug("%s: wl=none", __func__);
	if (wp != NULL)
		log_debug("%s: wp=%%%u", __func__, wp->id);
	else
		log_debug("%s: wp=none", __func__);

	if (c != NULL && s != NULL && c->session != s)
		log_debug("%s: session does not match", __func__);

	if (wp != NULL)
		ft->type = FORMAT_TYPE_PANE;
	else if (wl != NULL)
		ft->type = FORMAT_TYPE_WINDOW;
	else if (s != NULL)
		ft->type = FORMAT_TYPE_SESSION;
	else
		ft->type = FORMAT_TYPE_UNKNOWN;

	if (s == NULL && c != NULL)
		s = c->session;
	if (wl == NULL && s != NULL)
		wl = s->curw;
	if (wp == NULL && wl != NULL)
		wp = wl->window->active;

	if (c != NULL)
		format_defaults_client(ft, c);
	if (s != NULL)
		format_defaults_session(ft, s);
	if (wl != NULL)
		format_defaults_winlink(ft, wl);
	if (wp != NULL)
		format_defaults_pane(ft, wp);

	pb = paste_get_top(NULL);
	if (pb != NULL)
		format_defaults_paste_buffer(ft, pb);
}

/* Set default format keys for a session. */
static void
format_defaults_session(struct format_tree *ft, struct session *s)
{
	ft->s = s;
}

/* Set default format keys for a client. */
static void
format_defaults_client(struct format_tree *ft, struct client *c)
{
	if (ft->s == NULL)
		ft->s = c->session;
	ft->c = c;
}

/* Set default format keys for a window. */
void
format_defaults_window(struct format_tree *ft, struct window *w)
{
	ft->w = w;
}

/* Set default format keys for a winlink. */
static void
format_defaults_winlink(struct format_tree *ft, struct winlink *wl)
{
	if (ft->w == NULL)
		format_defaults_window(ft, wl->window);
	ft->wl = wl;
}

/* Set default format keys for a window pane. */
void
format_defaults_pane(struct format_tree *ft, struct window_pane *wp)
{
	struct window_mode_entry	*wme;

	if (ft->w == NULL)
		format_defaults_window(ft, wp->window);
	ft->wp = wp;

	wme = TAILQ_FIRST(&wp->modes);
	if (wme != NULL && wme->mode->formats != NULL)
		wme->mode->formats(wme, ft);
}

/* Set default format keys for paste buffer. */
void
format_defaults_paste_buffer(struct format_tree *ft, struct paste_buffer *pb)
{
	ft->pb = pb;
}

static int
format_is_word_separator(const char *ws, const struct grid_cell *gc)
{
<<<<<<< HEAD
	return (utf8_cstrhas(ws, &gc->data) || gc->flags & GRID_FLAG_TAB ||
	    (gc->data.size == 1 && *gc->data.data == ' '));
=======
	if (utf8_cstrhas(ws, &gc->data))
		return (1);
	if (gc->flags & GRID_FLAG_TAB)
		return (1);
	return gc->data.size == 1 && *gc->data.data == ' ';
>>>>>>> 679bbdcf
}

/* Return word at given coordinates. Caller frees. */
char *
format_grid_word(struct grid *gd, u_int x, u_int y)
{
	const struct grid_line	*gl;
	struct grid_cell	 gc;
	const char		*ws;
	struct utf8_data	*ud = NULL;
	u_int			 end;
	size_t			 size = 0;
	int			 found = 0;
	char			*s = NULL;

	ws = options_get_string(global_s_options, "word-separators");

	for (;;) {
		grid_get_cell(gd, x, y, &gc);
		if (gc.flags & GRID_FLAG_PADDING)
			break;
		if (format_is_word_separator(ws, &gc)) {
			found = 1;
			break;
		}

		if (x == 0) {
			if (y == 0)
				break;
			gl = grid_peek_line(gd, y - 1);
			if (~gl->flags & GRID_LINE_WRAPPED)
				break;
			y--;
			x = grid_line_length(gd, y);
			if (x == 0)
				break;
		}
		x--;
	}
	for (;;) {
		if (found) {
			end = grid_line_length(gd, y);
			if (end == 0 || x == end - 1) {
				if (y == gd->hsize + gd->sy - 1)
					break;
				gl = grid_peek_line(gd, y);
				if (~gl->flags & GRID_LINE_WRAPPED)
					break;
				y++;
				x = 0;
			} else
				x++;
		}
		found = 1;

		grid_get_cell(gd, x, y, &gc);
		if (gc.flags & GRID_FLAG_PADDING)
			break;
		if (format_is_word_separator(ws, &gc))
			break;

		ud = xreallocarray(ud, size + 2, sizeof *ud);
		memcpy(&ud[size++], &gc.data, sizeof *ud);
	}
	if (size != 0) {
		ud[size].size = 0;
		s = utf8_tocstr(ud);
		free(ud);
	}
	return (s);
}

/* Return line at given coordinates. Caller frees. */
char *
format_grid_line(struct grid *gd, u_int y)
{
	struct grid_cell	 gc;
	struct utf8_data	*ud = NULL;
	u_int			 x;
	size_t			 size = 0;
	char			*s = NULL;

	for (x = 0; x < grid_line_length(gd, y); x++) {
		grid_get_cell(gd, x, y, &gc);
		if (gc.flags & GRID_FLAG_PADDING)
			continue;

		ud = xreallocarray(ud, size + 2, sizeof *ud);
		if (gc.flags & GRID_FLAG_TAB)
			utf8_set(&ud[size++], '\t');
		else
			memcpy(&ud[size++], &gc.data, sizeof *ud);
	}
	if (size != 0) {
		ud[size].size = 0;
		s = utf8_tocstr(ud);
		free(ud);
	}
	return (s);
}

/* Return hyperlink at given coordinates. Caller frees. */
char *
format_grid_hyperlink(struct grid *gd, u_int x, u_int y, struct screen* s)
{
	const char		*uri;
	struct grid_cell	 gc;

	grid_get_cell(gd, x, y, &gc);
	if (gc.flags & GRID_FLAG_PADDING)
		return (NULL);
	if (s->hyperlinks == NULL || gc.link == 0)
		return (NULL);
	if (!hyperlinks_get(s->hyperlinks, gc.link, &uri, NULL, NULL))
		return (NULL);
	return (xstrdup(uri));
}<|MERGE_RESOLUTION|>--- conflicted
+++ resolved
@@ -5195,16 +5195,11 @@
 static int
 format_is_word_separator(const char *ws, const struct grid_cell *gc)
 {
-<<<<<<< HEAD
-	return (utf8_cstrhas(ws, &gc->data) || gc->flags & GRID_FLAG_TAB ||
-	    (gc->data.size == 1 && *gc->data.data == ' '));
-=======
 	if (utf8_cstrhas(ws, &gc->data))
 		return (1);
 	if (gc->flags & GRID_FLAG_TAB)
 		return (1);
 	return gc->data.size == 1 && *gc->data.data == ' ';
->>>>>>> 679bbdcf
 }
 
 /* Return word at given coordinates. Caller frees. */
