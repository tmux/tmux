--- conflicted
+++ resolved
@@ -30,14 +30,8 @@
 	.name = "copy-mode",
 	.alias = NULL,
 
-<<<<<<< HEAD
 	.args = { "deHMs:t:uqS", 0, 0, NULL },
 	.usage = "[-deHMuqS] [-s src-pane] " CMD_TARGET_PANE_USAGE,
-=======
-	.args = { "deHMs:t:uq", 0, 0, NULL },
-	.usage = "[-deHMuq] [-s src-pane] " CMD_TARGET_PANE_USAGE,
->>>>>>> 3d8ead8a
-
 	.source =  { 's', CMD_FIND_PANE, 0 },
 	.target = { 't', CMD_FIND_PANE, 0 },
 
